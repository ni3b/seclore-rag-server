--- conflicted
+++ resolved
@@ -12,12 +12,7 @@
       - relational_db
       - index
       - cache
-<<<<<<< HEAD
-      - minio
-    restart: unless-stopped
-=======
-    restart: always
->>>>>>> 4c5a865d
+    restart: always
     ports:
       - "8080"
     env_file:
@@ -67,11 +62,6 @@
       - ENABLE_PAID_ENTERPRISE_EDITION_FEATURES=True
     extra_hosts:
       - "host.docker.internal:host-gateway"
-<<<<<<< HEAD
-    volumes:
-      - log_store:/var/log/onyx
-=======
->>>>>>> 4c5a865d
     logging:
       driver: json-file
       options:
@@ -122,8 +112,7 @@
     environment:
       - MIN_THREADS_ML_MODELS=${MIN_THREADS_ML_MODELS:-}
       - LOG_LEVEL=${LOG_LEVEL:-debug}
-    volumes:
-      - inference_model_cache_huggingface:/app/.cache/huggingface/
+      - inference_model_cache_huggingface:/root/.cache/huggingface/
     logging:
       driver: json-file
       options:
@@ -147,9 +136,8 @@
       - MIN_THREADS_ML_MODELS=${MIN_THREADS_ML_MODELS:-}
       - INDEXING_ONLY=True
       - LOG_LEVEL=${LOG_LEVEL:-debug}
+      - index_model_cache_huggingface:/root/.cache/huggingface/
       - VESPA_SEARCHER_THREADS=${VESPA_SEARCHER_THREADS:-1}
-    volumes:
-      - inference_model_cache_huggingface:/app/.cache/huggingface/
     logging:
       driver: json-file
       options:
@@ -214,6 +202,269 @@
   cache:
     image: redis:7.4-alpine
     restart: always
+    ports:
+      - "6379:6379"
+    # docker silently mounts /data even without an explicit volume mount, which enables
+    # persistence. explicitly setting save and appendonly forces ephemeral behavior.
+    command: redis-server --save "" --appendonly no
+
+volumes:
+  db_volume:
+    driver: local
+    driver_opts:
+      type: none
+      o: bind
+      device: ${DANSWER_POSTGRES_DATA_DIR:-./postgres_data}
+  vespa_volume:
+    driver: local
+    driver_opts:
+      type: none
+      o: bind
+      device: ${DANSWER_VESPA_DATA_DIR:-./vespa_data}
+
+services:
+  api_server:
+    image: onyxdotapp/onyx-backend:${IMAGE_TAG:-latest}
+    build:
+      context: ../../backend
+      dockerfile: Dockerfile
+    command: >
+      /bin/sh -c "alembic upgrade head &&
+      echo \"Starting Onyx Api Server\" &&
+      uvicorn onyx.main:app --host 0.0.0.0 --port 8080"
+    depends_on:
+      - relational_db
+      - index
+      - cache
+      - minio
+    restart: unless-stopped
+    ports:
+      - "8080"
+    env_file:
+      - .env_eval
+    environment:
+      - AUTH_TYPE=disabled
+      - POSTGRES_HOST=relational_db
+      - VESPA_HOST=index
+      - REDIS_HOST=cache
+      - MODEL_SERVER_HOST=${MODEL_SERVER_HOST:-inference_model_server}
+      - MODEL_SERVER_PORT=${MODEL_SERVER_PORT:-}
+      - ENV_SEED_CONFIGURATION=${ENV_SEED_CONFIGURATION:-}
+      - ENABLE_PAID_ENTERPRISE_EDITION_FEATURES=True
+      # MinIO configuration
+      - S3_ENDPOINT_URL=${S3_ENDPOINT_URL:-http://minio:9000}
+      - S3_AWS_ACCESS_KEY_ID=${S3_AWS_ACCESS_KEY_ID:-minioadmin}
+      - S3_AWS_SECRET_ACCESS_KEY=${S3_AWS_SECRET_ACCESS_KEY:-minioadmin}
+      - S3_FILE_STORE_BUCKET_NAME=${S3_FILE_STORE_BUCKET_NAME:-}
+      # To enable the LLM for testing, update the value below
+      # NOTE: this is disabled by default since this is a high volume eval that can be costly
+      - DISABLE_GENERATIVE_AI=${DISABLE_GENERATIVE_AI:-true}
+    extra_hosts:
+      - "host.docker.internal:host-gateway"
+    logging:
+      driver: json-file
+      options:
+        max-size: "50m"
+        max-file: "6"
+
+  background:
+    image: onyxdotapp/onyx-backend:${IMAGE_TAG:-latest}
+    build:
+      context: ../../backend
+      dockerfile: Dockerfile
+    command: /usr/bin/supervisord -c /etc/supervisor/conf.d/supervisord.conf
+    depends_on:
+      - relational_db
+      - index
+      - cache
+    restart: unless-stopped
+    env_file:
+      - .env_eval
+    environment:
+      - AUTH_TYPE=disabled
+      - POSTGRES_HOST=relational_db
+      - VESPA_HOST=index
+      - REDIS_HOST=cache
+      - MODEL_SERVER_HOST=${MODEL_SERVER_HOST:-inference_model_server}
+      - MODEL_SERVER_PORT=${MODEL_SERVER_PORT:-}
+      - INDEXING_MODEL_SERVER_HOST=${INDEXING_MODEL_SERVER_HOST:-indexing_model_server}
+      - ENV_SEED_CONFIGURATION=${ENV_SEED_CONFIGURATION:-}
+      - ENABLE_PAID_ENTERPRISE_EDITION_FEATURES=True
+      # MinIO configuration
+      - S3_ENDPOINT_URL=${S3_ENDPOINT_URL:-http://minio:9000}
+      - S3_AWS_ACCESS_KEY_ID=${S3_AWS_ACCESS_KEY_ID:-minioadmin}
+      - S3_AWS_SECRET_ACCESS_KEY=${S3_AWS_SECRET_ACCESS_KEY:-minioadmin}
+      - S3_FILE_STORE_BUCKET_NAME=${S3_FILE_STORE_BUCKET_NAME:-}
+    extra_hosts:
+      - "host.docker.internal:host-gateway"
+    volumes:
+      - log_store:/var/log/onyx
+    logging:
+      driver: json-file
+      options:
+        max-size: "50m"
+        max-file: "6"
+
+  web_server:
+    image: onyxdotapp/onyx-web-server:${IMAGE_TAG:-latest}
+    build:
+      context: ../../web
+      dockerfile: Dockerfile
+      args:
+        - NEXT_PUBLIC_DISABLE_STREAMING=${NEXT_PUBLIC_DISABLE_STREAMING:-false}
+        - NEXT_PUBLIC_NEW_CHAT_DIRECTS_TO_SAME_PERSONA=${NEXT_PUBLIC_NEW_CHAT_DIRECTS_TO_SAME_PERSONA:-false}
+        - NEXT_PUBLIC_POSITIVE_PREDEFINED_FEEDBACK_OPTIONS=${NEXT_PUBLIC_POSITIVE_PREDEFINED_FEEDBACK_OPTIONS:-}
+        - NEXT_PUBLIC_NEGATIVE_PREDEFINED_FEEDBACK_OPTIONS=${NEXT_PUBLIC_NEGATIVE_PREDEFINED_FEEDBACK_OPTIONS:-}
+        - NEXT_PUBLIC_DISABLE_LOGOUT=${NEXT_PUBLIC_DISABLE_LOGOUT:-}
+        - NEXT_PUBLIC_DEFAULT_SIDEBAR_OPEN=${NEXT_PUBLIC_DEFAULT_SIDEBAR_OPEN:-}
+
+        # Enterprise Edition only
+        - NEXT_PUBLIC_THEME=${NEXT_PUBLIC_THEME:-}
+        # DO NOT TURN ON unless you have EXPLICIT PERMISSION from Onyx.
+        - NEXT_PUBLIC_DO_NOT_USE_TOGGLE_OFF_DANSWER_POWERED=${NEXT_PUBLIC_DO_NOT_USE_TOGGLE_OFF_DANSWER_POWERED:-false}
+    depends_on:
+      - api_server
+    restart: unless-stopped
+    environment:
+      - INTERNAL_URL=http://api_server:8080
+      - WEB_DOMAIN=${WEB_DOMAIN:-}
+      - THEME_IS_DARK=${THEME_IS_DARK:-}
+
+      # Enterprise Edition only
+      - ENABLE_PAID_ENTERPRISE_EDITION_FEATURES=${ENABLE_PAID_ENTERPRISE_EDITION_FEATURES:-false}
+
+  inference_model_server:
+    image: onyxdotapp/onyx-model-server:${IMAGE_TAG:-latest}
+    build:
+      context: ../../backend
+      dockerfile: Dockerfile.model_server
+    command: >
+      /bin/sh -c "if [ \"${DISABLE_MODEL_SERVER:-false}\" = \"True\" ]; then
+        echo 'Skipping service...';
+        exit 0;
+      else
+        exec uvicorn model_server.main:app --host 0.0.0.0 --port 9000;
+      fi"
+    restart: on-failure
+    environment:
+      - MIN_THREADS_ML_MODELS=${MIN_THREADS_ML_MODELS:-}
+      - LOG_LEVEL=${LOG_LEVEL:-debug}
+    volumes:
+      - inference_model_cache_huggingface:/app/.cache/huggingface/
+    logging:
+      driver: json-file
+      options:
+        max-size: "50m"
+        max-file: "6"
+
+  indexing_model_server:
+    image: onyxdotapp/onyx-model-server:${IMAGE_TAG:-latest}
+    build:
+      context: ../../backend
+      dockerfile: Dockerfile.model_server
+    command: >
+      /bin/sh -c "if [ \"${DISABLE_MODEL_SERVER:-false}\" = \"True\" ]; then
+        echo 'Skipping service...';
+        exit 0;
+      else
+        exec uvicorn model_server.main:app --host 0.0.0.0 --port 9000;
+      fi"
+    restart: on-failure
+    environment:
+      - MIN_THREADS_ML_MODELS=${MIN_THREADS_ML_MODELS:-}
+      - INDEXING_ONLY=True
+      - LOG_LEVEL=${LOG_LEVEL:-debug}
+      - VESPA_SEARCHER_THREADS=${VESPA_SEARCHER_THREADS:-1}
+    volumes:
+      - inference_model_cache_huggingface:/app/.cache/huggingface/
+    logging:
+      driver: json-file
+      options:
+        max-size: "50m"
+        max-file: "6"
+
+  relational_db:
+    image: postgres:15.2-alpine
+    shm_size: 1g
+    command: -c 'max_connections=250'
+    restart: unless-stopped
+    environment:
+      - POSTGRES_USER=${POSTGRES_USER:-postgres}
+      - POSTGRES_PASSWORD=${POSTGRES_PASSWORD:-password}
+      - DB_READONLY_USER=${DB_READONLY_USER:-}
+      - DB_READONLY_PASSWORD=${DB_READONLY_PASSWORD:-}
+    ports:
+      - "5432"
+    volumes:
+      - db_volume:/var/lib/postgresql/data
+
+  # This container name cannot have an underscore in it due to Vespa expectations of the URL
+  index:
+    image: vespaengine/vespa:8.526.15
+    restart: unless-stopped
+    environment:
+      - VESPA_SKIP_UPGRADE_CHECK=true
+    ports:
+      - "19071:19071"
+      - "8081:8081"
+    volumes:
+      - vespa_volume:/opt/vespa/var
+    logging:
+      driver: json-file
+      options:
+        max-size: "50m"
+        max-file: "6"
+
+  nginx:
+    image: nginx:1.23.4-alpine
+    restart: unless-stopped
+    # nginx will immediately crash with `nginx: [emerg] host not found in upstream`
+    # if api_server / web_server are not up
+    depends_on:
+      - api_server
+      - web_server
+    environment:
+      - DOMAIN=localhost
+    ports:
+      - "${NGINX_PORT:-3000}:80" # allow for localhost:3000 usage, since that is the norm
+    volumes:
+      - ../data/nginx:/etc/nginx/conf.d
+    logging:
+      driver: json-file
+      options:
+        max-size: "50m"
+        max-file: "6"
+    # The specified script waits for the api_server to start up.
+    # Without this we've seen issues where nginx shows no error logs but
+    # does not recieve any traffic
+    # NOTE: we have to use dos2unix to remove Carriage Return chars from the file
+    # in order to make this work on both Unix-like systems and windows
+    command: >
+      /bin/sh -c "dos2unix /etc/nginx/conf.d/run-nginx.sh 
+      && /etc/nginx/conf.d/run-nginx.sh app.conf.template.dev"
+
+  minio:
+    image: minio/minio:latest
+    restart: unless-stopped
+    ports:
+      - "9004:9000"
+      - "9005:9001"
+    environment:
+      MINIO_ROOT_USER: ${MINIO_ROOT_USER:-minioadmin}
+      MINIO_ROOT_PASSWORD: ${MINIO_ROOT_PASSWORD:-minioadmin}
+      MINIO_DEFAULT_BUCKETS: ${S3_FILE_STORE_BUCKET_NAME:-onyx-file-store-bucket}
+    volumes:
+      - minio_data:/data
+    command: server /data --console-address ":9001"
+    healthcheck:
+      test: ["CMD", "curl", "-f", "http://localhost:9000/minio/health/live"]
+      interval: 30s
+      timeout: 20s
+      retries: 3
+
+  cache:
+    image: redis:7.4-alpine
+    restart: unless-stopped
     ports:
       - "6379:6379"
     # docker silently mounts /data even without an explicit volume mount, which enables
@@ -233,4 +484,6 @@
     driver_opts:
       type: none
       o: bind
-      device: ${DANSWER_VESPA_DATA_DIR:-./vespa_data}+      device: ${DANSWER_VESPA_DATA_DIR:-./vespa_data}
+  log_store:  # for logs that we don't want to lose on container restarts
+  minio_data: