--- conflicted
+++ resolved
@@ -13,12 +13,7 @@
       - index
       - cache
       - inference_model_server
-<<<<<<< HEAD
-      - minio
-    restart: unless-stopped
-=======
     restart: always
->>>>>>> 4c5a865d
     ports:
       - "8080:8080"
     environment:
@@ -51,7 +46,6 @@
       - DISABLE_LITELLM_STREAMING=${DISABLE_LITELLM_STREAMING:-}
       - LITELLM_EXTRA_HEADERS=${LITELLM_EXTRA_HEADERS:-}
       - BING_API_KEY=${BING_API_KEY:-}
-      - EXA_API_KEY=${EXA_API_KEY:-}
       - DISABLE_LLM_DOC_RELEVANCE=${DISABLE_LLM_DOC_RELEVANCE:-}
       - GEN_AI_API_KEY=${GEN_AI_API_KEY:-}
       # if set, allows for the use of the token budget system
@@ -109,9 +103,6 @@
       # Chat Configs
       - HARD_DELETE_CHATS=${HARD_DELETE_CHATS:-}
 
-      # Show extra/uncommon connectors
-      - SHOW_EXTRA_CONNECTORS=${SHOW_EXTRA_CONNECTORS:-true}
-
       # Enables the use of bedrock models or IAM Auth
       - AWS_ACCESS_KEY_ID=${AWS_ACCESS_KEY_ID:-}
       - AWS_SECRET_ACCESS_KEY=${AWS_SECRET_ACCESS_KEY:-}
@@ -133,12 +124,6 @@
       options:
         max-size: "50m"
         max-file: "6"
-<<<<<<< HEAD
-    # optional, only for debugging purposes
-    volumes:
-      - api_server_logs:/var/log/onyx
-=======
->>>>>>> 4c5a865d
 
   background:
     image: onyxdotapp/onyx-backend:${IMAGE_TAG:-latest}
@@ -173,7 +158,6 @@
       - LITELLM_EXTRA_HEADERS=${LITELLM_EXTRA_HEADERS:-}
       - GEN_AI_API_KEY=${GEN_AI_API_KEY:-}
       - BING_API_KEY=${BING_API_KEY:-}
-      - EXA_API_KEY=${EXA_API_KEY:-}
       # Query Options
       - DOC_TIME_DECAY=${DOC_TIME_DECAY:-} # Recency Bias for search results, decay at 1 / (1 + DOC_TIME_DECAY * x years)
       - HYBRID_ALPHA=0.5 #${HYBRID_ALPHA:-} # Hybrid Search Alpha (0 for entirely keyword, 1 for entirely vector)
@@ -226,8 +210,7 @@
       - LINEAR_CLIENT_SECRET=${LINEAR_CLIENT_SECRET:-}
       # Celery Configs (defaults are set in the supervisord.conf file.
       # prefer doing that to have one source of defaults)
-      - CELERY_WORKER_DOCFETCHING_CONCURRENCY=${CELERY_WORKER_DOCFETCHING_CONCURRENCY:-}
-      - CELERY_WORKER_DOCPROCESSING_CONCURRENCY=${CELERY_WORKER_DOCPROCESSING_CONCURRENCY:-}
+      - CELERY_WORKER_INDEXING_CONCURRENCY=${CELERY_WORKER_INDEXING_CONCURRENCY:-}
       - CELERY_WORKER_LIGHT_CONCURRENCY=${CELERY_WORKER_LIGHT_CONCURRENCY:-}
       - CELERY_WORKER_LIGHT_PREFETCH_MULTIPLIER=${CELERY_WORKER_LIGHT_PREFETCH_MULTIPLIER:-}
 
@@ -266,12 +249,6 @@
       - ./background/log:/var/log
     extra_hosts:
       - "host.docker.internal:host-gateway"
-<<<<<<< HEAD
-    # optional, only for debugging purposes
-    volumes:
-      - background_logs:/var/log/onyx
-=======
->>>>>>> 4c5a865d
     logging:
       driver: json-file
       options:
@@ -339,13 +316,7 @@
       - SENTRY_DSN=${SENTRY_DSN:-}
     volumes:
       # Not necessary, this is just to reduce download time during startup
-<<<<<<< HEAD
-      - model_cache_huggingface:/app/.cache/huggingface/
-      # optional, only for debugging purposes
-      - inference_model_server_logs:/var/log/onyx
-=======
       - model_cache_huggingface:/root/.cache/huggingface/
->>>>>>> 4c5a865d
     logging:
       driver: json-file
       options:
@@ -377,13 +348,7 @@
       - SENTRY_DSN=${SENTRY_DSN:-}
     volumes:
       # Not necessary, this is just to reduce download time during startup
-<<<<<<< HEAD
-      - indexing_huggingface_model_cache:/app/.cache/huggingface/
-      # optional, only for debugging purposes
-      - indexing_model_server_logs:/var/log/onyx
-=======
       - indexing_huggingface_model_cache:/root/.cache/huggingface/
->>>>>>> 4c5a865d
     logging:
       driver: json-file
       options:
@@ -455,7 +420,485 @@
     # persistence. explicitly setting save and appendonly forces ephemeral behavior.
     command: redis-server --save "" --appendonly no
 
-<<<<<<< HEAD
+volumes:
+  db_volume:
+  vespa_volume: # Created by the container itself
+
+  model_cache_huggingface:
+  indexing_huggingface_model_cache:
+
+services:
+  api_server:
+    image: onyxdotapp/onyx-backend:${IMAGE_TAG:-latest}
+    build:
+      context: ../../backend
+      dockerfile: Dockerfile
+    command: >
+      /bin/sh -c "alembic upgrade head &&
+      echo \"Starting Onyx Api Server\" &&
+      uvicorn onyx.main:app --host 0.0.0.0 --port 8080"
+    depends_on:
+      - relational_db
+      - index
+      - cache
+      - inference_model_server
+      - minio
+    restart: unless-stopped
+    ports:
+      - "8080:8080"
+    environment:
+      # Auth Settings
+      - AUTH_TYPE=${AUTH_TYPE:-disabled}
+      - SESSION_EXPIRE_TIME_SECONDS=${SESSION_EXPIRE_TIME_SECONDS:-}
+      - ENCRYPTION_KEY_SECRET=${ENCRYPTION_KEY_SECRET:-}
+      - VALID_EMAIL_DOMAINS=${VALID_EMAIL_DOMAINS:-}
+      - GOOGLE_OAUTH_CLIENT_ID=${GOOGLE_OAUTH_CLIENT_ID:-}
+      - GOOGLE_OAUTH_CLIENT_SECRET=${GOOGLE_OAUTH_CLIENT_SECRET:-}
+      - REQUIRE_EMAIL_VERIFICATION=${REQUIRE_EMAIL_VERIFICATION:-}
+      - SMTP_SERVER=${SMTP_SERVER:-} # For sending verification emails, if unspecified then defaults to 'smtp.gmail.com'
+      - SMTP_PORT=${SMTP_PORT:-587} # For sending verification emails, if unspecified then defaults to '587'
+      - SMTP_USER=${SMTP_USER:-}
+      - SMTP_PASS=${SMTP_PASS:-}
+      - ENABLE_EMAIL_INVITES=${ENABLE_EMAIL_INVITES:-} # If enabled, will send users (using SMTP settings) an email to join the workspace
+      - EMAIL_FROM=${EMAIL_FROM:-}
+      - OAUTH_CLIENT_ID=${OAUTH_CLIENT_ID:-}
+      - OAUTH_CLIENT_SECRET=${OAUTH_CLIENT_SECRET:-}
+      - OPENID_CONFIG_URL=${OPENID_CONFIG_URL:-}
+      - TRACK_EXTERNAL_IDP_EXPIRY=${TRACK_EXTERNAL_IDP_EXPIRY:-}
+      - CORS_ALLOWED_ORIGIN=${CORS_ALLOWED_ORIGIN:-}
+      - INTEGRATION_TESTS_MODE=${INTEGRATION_TESTS_MODE:-}
+      # Gen AI Settings
+      - GEN_AI_MAX_TOKENS=${GEN_AI_MAX_TOKENS:-}
+      - QA_TIMEOUT=${QA_TIMEOUT:-}
+      - MAX_CHUNKS_FED_TO_CHAT=${MAX_CHUNKS_FED_TO_CHAT:-}
+      - DISABLE_LLM_CHOOSE_SEARCH=${DISABLE_LLM_CHOOSE_SEARCH:-}
+      - DISABLE_LLM_QUERY_REPHRASE=${DISABLE_LLM_QUERY_REPHRASE:-}
+      - DISABLE_GENERATIVE_AI=${DISABLE_GENERATIVE_AI:-}
+      - DISABLE_LITELLM_STREAMING=${DISABLE_LITELLM_STREAMING:-}
+      - LITELLM_EXTRA_HEADERS=${LITELLM_EXTRA_HEADERS:-}
+      - BING_API_KEY=${BING_API_KEY:-}
+      - EXA_API_KEY=${EXA_API_KEY:-}
+      - DISABLE_LLM_DOC_RELEVANCE=${DISABLE_LLM_DOC_RELEVANCE:-}
+      - GEN_AI_API_KEY=${GEN_AI_API_KEY:-}
+      # if set, allows for the use of the token budget system
+      - TOKEN_BUDGET_GLOBALLY_ENABLED=${TOKEN_BUDGET_GLOBALLY_ENABLED:-}
+      # Query Options
+      - DOC_TIME_DECAY=${DOC_TIME_DECAY:-} # Recency Bias for search results, decay at 1 / (1 + DOC_TIME_DECAY * x years)
+      - HYBRID_ALPHA=${HYBRID_ALPHA:-} # Hybrid Search Alpha (0 for entirely keyword, 1 for entirely vector)
+      - EDIT_KEYWORD_QUERY=${EDIT_KEYWORD_QUERY:-}
+      - MULTILINGUAL_QUERY_EXPANSION=${MULTILINGUAL_QUERY_EXPANSION:-}
+      - LANGUAGE_HINT=${LANGUAGE_HINT:-}
+      - LANGUAGE_CHAT_NAMING_HINT=${LANGUAGE_CHAT_NAMING_HINT:-}
+      - QA_PROMPT_OVERRIDE=${QA_PROMPT_OVERRIDE:-}
+      - USE_SEMANTIC_KEYWORD_EXPANSIONS_BASIC_SEARCH=${USE_SEMANTIC_KEYWORD_EXPANSIONS_BASIC_SEARCH:-}
+      # Other services
+      - POSTGRES_HOST=relational_db
+      - POSTGRES_DEFAULT_SCHEMA=${POSTGRES_DEFAULT_SCHEMA:-}
+      - POSTGRES_USE_NULL_POOL=${POSTGRES_USE_NULL_POOL:-}
+      - POSTGRES_API_SERVER_POOL_SIZE=${POSTGRES_API_SERVER_POOL_SIZE:-}
+      - POSTGRES_API_SERVER_POOL_OVERFLOW=${POSTGRES_API_SERVER_POOL_OVERFLOW:-}
+      - POSTGRES_IDLE_SESSIONS_TIMEOUT=${POSTGRES_IDLE_SESSIONS_TIMEOUT:-}
+      - POSTGRES_POOL_RECYCLE=${POSTGRES_POOL_RECYCLE:-}
+      - VESPA_HOST=index
+      - REDIS_HOST=cache
+      - WEB_DOMAIN=${WEB_DOMAIN:-} # For frontend redirect auth purpose
+      # MinIO configuration
+      - S3_ENDPOINT_URL=${S3_ENDPOINT_URL:-http://minio:9000}
+      - S3_AWS_ACCESS_KEY_ID=${S3_AWS_ACCESS_KEY_ID:-minioadmin}
+      - S3_AWS_SECRET_ACCESS_KEY=${S3_AWS_SECRET_ACCESS_KEY:-minioadmin}
+      - S3_FILE_STORE_BUCKET_NAME=${S3_FILE_STORE_BUCKET_NAME:-}
+      # Don't change the NLP model configs unless you know what you're doing
+      - EMBEDDING_BATCH_SIZE=${EMBEDDING_BATCH_SIZE:-}
+      - DOCUMENT_ENCODER_MODEL=${DOCUMENT_ENCODER_MODEL:-}
+      - DOC_EMBEDDING_DIM=${DOC_EMBEDDING_DIM:-}
+      - NORMALIZE_EMBEDDINGS=${NORMALIZE_EMBEDDINGS:-}
+      - ASYM_QUERY_PREFIX=${ASYM_QUERY_PREFIX:-}
+      - DISABLE_RERANK_FOR_STREAMING=${DISABLE_RERANK_FOR_STREAMING:-}
+      - MODEL_SERVER_HOST=${MODEL_SERVER_HOST:-inference_model_server}
+      - MODEL_SERVER_PORT=${MODEL_SERVER_PORT:-}
+      # Leave this on pretty please? Nothing sensitive is collected!
+      # https://docs.onyx.app/more/telemetry
+      - DISABLE_TELEMETRY=${DISABLE_TELEMETRY:-}
+      - LOG_LEVEL=${LOG_LEVEL:-info} # Set to debug to get more fine-grained logs
+      - LOG_ALL_MODEL_INTERACTIONS=${LOG_ALL_MODEL_INTERACTIONS:-} # LiteLLM Verbose Logging
+      # Log all of Onyx prompts and interactions with the LLM
+      - LOG_DANSWER_MODEL_INTERACTIONS=${LOG_DANSWER_MODEL_INTERACTIONS:-}
+      - LOG_INDIVIDUAL_MODEL_TOKENS=${LOG_INDIVIDUAL_MODEL_TOKENS:-}
+      # If set to `true` will enable additional logs about Vespa query performance
+      # (time spent on finding the right docs + time spent fetching summaries from disk)
+      - LOG_VESPA_TIMING_INFORMATION=${LOG_VESPA_TIMING_INFORMATION:-}
+      - LOG_ENDPOINT_LATENCY=${LOG_ENDPOINT_LATENCY:-}
+      - LOG_POSTGRES_LATENCY=${LOG_POSTGRES_LATENCY:-}
+      - LOG_POSTGRES_CONN_COUNTS=${LOG_POSTGRES_CONN_COUNTS:-}
+      - CELERY_BROKER_POOL_LIMIT=${CELERY_BROKER_POOL_LIMIT:-}
+      - LITELLM_CUSTOM_ERROR_MESSAGE_MAPPINGS=${LITELLM_CUSTOM_ERROR_MESSAGE_MAPPINGS:-}
+      # Egnyte OAuth Configs
+      - EGNYTE_CLIENT_ID=${EGNYTE_CLIENT_ID:-}
+      - EGNYTE_CLIENT_SECRET=${EGNYTE_CLIENT_SECRET:-}
+      - EGNYTE_LOCALHOST_OVERRIDE=${EGNYTE_LOCALHOST_OVERRIDE:-}
+      # Lienar OAuth Configs
+      - LINEAR_CLIENT_ID=${LINEAR_CLIENT_ID:-}
+      - LINEAR_CLIENT_SECRET=${LINEAR_CLIENT_SECRET:-}
+
+      # Demo purposes
+      - MOCK_CONNECTOR_FILE_PATH=${MOCK_CONNECTOR_FILE_PATH:-}
+
+      # Analytics Configs
+      - SENTRY_DSN=${SENTRY_DSN:-}
+
+      # Chat Configs
+      - HARD_DELETE_CHATS=${HARD_DELETE_CHATS:-}
+
+      # Show extra/uncommon connectors
+      - SHOW_EXTRA_CONNECTORS=${SHOW_EXTRA_CONNECTORS:-true}
+
+      # Enables the use of bedrock models or IAM Auth
+      - AWS_ACCESS_KEY_ID=${AWS_ACCESS_KEY_ID:-}
+      - AWS_SECRET_ACCESS_KEY=${AWS_SECRET_ACCESS_KEY:-}
+      - AWS_REGION_NAME=${AWS_REGION_NAME:-}
+
+      # Enterprise Edition only
+      - ENABLE_PAID_ENTERPRISE_EDITION_FEATURES=${ENABLE_PAID_ENTERPRISE_EDITION_FEATURES:-false}
+      - API_KEY_HASH_ROUNDS=${API_KEY_HASH_ROUNDS:-}
+      # Seeding configuration
+      - USE_IAM_AUTH=${USE_IAM_AUTH:-}
+      - ONYX_QUERY_HISTORY_TYPE=${ONYX_QUERY_HISTORY_TYPE:-}
+
+      # Vespa Language Forcing
+      # See: https://docs.vespa.ai/en/linguistics.html 
+      - VESPA_LANGUAGE_OVERRIDE=${VESPA_LANGUAGE_OVERRIDE:-}
+
+    # Uncomment the line below to use if IAM_AUTH is true and you are using iam auth for postgres
+    # volumes:
+    #   - ./bundle.pem:/app/bundle.pem:ro
+    extra_hosts:
+      - "host.docker.internal:host-gateway"
+    logging:
+      driver: json-file
+      options:
+        max-size: "50m"
+        max-file: "6"
+    # optional, only for debugging purposes
+    volumes:
+      - api_server_logs:/var/log/onyx
+
+  background:
+    image: onyxdotapp/onyx-backend:${IMAGE_TAG:-latest}
+    build:
+      context: ../../backend
+      dockerfile: Dockerfile
+    command: >
+      /bin/sh -c "
+      if [ -f /etc/ssl/certs/custom-ca.crt ]; then
+        update-ca-certificates;
+      fi &&
+      /usr/bin/supervisord -c /etc/supervisor/conf.d/supervisord.conf"
+    depends_on:
+      - relational_db
+      - index
+      - cache
+      - inference_model_server
+      - indexing_model_server
+    restart: unless-stopped
+    environment:
+      - ENCRYPTION_KEY_SECRET=${ENCRYPTION_KEY_SECRET:-}
+      - JWT_PUBLIC_KEY_URL=${JWT_PUBLIC_KEY_URL:-} # used for JWT authentication of users via API
+      # Gen AI Settings (Needed by OnyxBot)
+      - GEN_AI_MAX_TOKENS=${GEN_AI_MAX_TOKENS:-}
+      - QA_TIMEOUT=${QA_TIMEOUT:-}
+      - MAX_CHUNKS_FED_TO_CHAT=${MAX_CHUNKS_FED_TO_CHAT:-}
+      - DISABLE_LLM_CHOOSE_SEARCH=${DISABLE_LLM_CHOOSE_SEARCH:-}
+      - DISABLE_LLM_QUERY_REPHRASE=${DISABLE_LLM_QUERY_REPHRASE:-}
+      - DISABLE_GENERATIVE_AI=${DISABLE_GENERATIVE_AI:-}
+      - GENERATIVE_MODEL_ACCESS_CHECK_FREQ=${GENERATIVE_MODEL_ACCESS_CHECK_FREQ:-}
+      - DISABLE_LITELLM_STREAMING=${DISABLE_LITELLM_STREAMING:-}
+      - LITELLM_EXTRA_HEADERS=${LITELLM_EXTRA_HEADERS:-}
+      - GEN_AI_API_KEY=${GEN_AI_API_KEY:-}
+      - BING_API_KEY=${BING_API_KEY:-}
+      - EXA_API_KEY=${EXA_API_KEY:-}
+      # Query Options
+      - DOC_TIME_DECAY=${DOC_TIME_DECAY:-} # Recency Bias for search results, decay at 1 / (1 + DOC_TIME_DECAY * x years)
+      - HYBRID_ALPHA=${HYBRID_ALPHA:-} # Hybrid Search Alpha (0 for entirely keyword, 1 for entirely vector)
+      - EDIT_KEYWORD_QUERY=${EDIT_KEYWORD_QUERY:-}
+      - MULTILINGUAL_QUERY_EXPANSION=${MULTILINGUAL_QUERY_EXPANSION:-}
+      - LANGUAGE_HINT=${LANGUAGE_HINT:-}
+      - LANGUAGE_CHAT_NAMING_HINT=${LANGUAGE_CHAT_NAMING_HINT:-}
+      - QA_PROMPT_OVERRIDE=${QA_PROMPT_OVERRIDE:-}
+      # Other Services
+      - POSTGRES_HOST=relational_db
+      - POSTGRES_USER=${POSTGRES_USER:-}
+      - POSTGRES_PASSWORD=${POSTGRES_PASSWORD:-}
+      - DB_READONLY_USER=${DB_READONLY_USER:-}
+      - DB_READONLY_PASSWORD=${DB_READONLY_PASSWORD:-}
+      - POSTGRES_DB=${POSTGRES_DB:-}
+      - POSTGRES_DEFAULT_SCHEMA=${POSTGRES_DEFAULT_SCHEMA:-}
+      - POSTGRES_USE_NULL_POOL=${POSTGRES_USE_NULL_POOL:-}
+      - VESPA_HOST=index
+      - REDIS_HOST=cache
+      - WEB_DOMAIN=${WEB_DOMAIN:-} # For frontend redirect auth purpose for OAuth2 connectors
+      # MinIO configuration
+      - S3_ENDPOINT_URL=${S3_ENDPOINT_URL:-http://minio:9000}
+      - S3_AWS_ACCESS_KEY_ID=${S3_AWS_ACCESS_KEY_ID:-minioadmin}
+      - S3_AWS_SECRET_ACCESS_KEY=${S3_AWS_SECRET_ACCESS_KEY:-minioadmin}
+      - S3_FILE_STORE_BUCKET_NAME=${S3_FILE_STORE_BUCKET_NAME:-}
+      # Don't change the NLP model configs unless you know what you're doing
+      - DOCUMENT_ENCODER_MODEL=${DOCUMENT_ENCODER_MODEL:-}
+      - DOC_EMBEDDING_DIM=${DOC_EMBEDDING_DIM:-}
+      - NORMALIZE_EMBEDDINGS=${NORMALIZE_EMBEDDINGS:-}
+      - ASYM_QUERY_PREFIX=${ASYM_QUERY_PREFIX:-} # Needed by OnyxBot
+      - ASYM_PASSAGE_PREFIX=${ASYM_PASSAGE_PREFIX:-}
+      - MODEL_SERVER_HOST=${MODEL_SERVER_HOST:-inference_model_server}
+      - MODEL_SERVER_PORT=${MODEL_SERVER_PORT:-}
+      - INDEXING_MODEL_SERVER_HOST=${INDEXING_MODEL_SERVER_HOST:-indexing_model_server}
+      # Indexing Configs
+      - VESPA_SEARCHER_THREADS=${VESPA_SEARCHER_THREADS:-}
+      - ENABLED_CONNECTOR_TYPES=${ENABLED_CONNECTOR_TYPES:-}
+      - DISABLE_INDEX_UPDATE_ON_SWAP=${DISABLE_INDEX_UPDATE_ON_SWAP:-}
+      - DASK_JOB_CLIENT_ENABLED=${DASK_JOB_CLIENT_ENABLED:-}
+      - CONTINUE_ON_CONNECTOR_FAILURE=${CONTINUE_ON_CONNECTOR_FAILURE:-}
+      - EXPERIMENTAL_CHECKPOINTING_ENABLED=${EXPERIMENTAL_CHECKPOINTING_ENABLED:-}
+      - CONFLUENCE_CONNECTOR_LABELS_TO_SKIP=${CONFLUENCE_CONNECTOR_LABELS_TO_SKIP:-}
+      - JIRA_CONNECTOR_LABELS_TO_SKIP=${JIRA_CONNECTOR_LABELS_TO_SKIP:-}
+      - WEB_CONNECTOR_VALIDATE_URLS=${WEB_CONNECTOR_VALIDATE_URLS:-}
+      - JIRA_API_VERSION=${JIRA_API_VERSION:-}
+      - GONG_CONNECTOR_START_TIME=${GONG_CONNECTOR_START_TIME:-}
+      - NOTION_CONNECTOR_ENABLE_RECURSIVE_PAGE_LOOKUP=${NOTION_CONNECTOR_ENABLE_RECURSIVE_PAGE_LOOKUP:-}
+      - GITHUB_CONNECTOR_BASE_URL=${GITHUB_CONNECTOR_BASE_URL:-}
+      - MAX_DOCUMENT_CHARS=${MAX_DOCUMENT_CHARS:-}
+      - MAX_FILE_SIZE_BYTES=${MAX_FILE_SIZE_BYTES:-}
+      # Egnyte OAuth Configs
+      - EGNYTE_CLIENT_ID=${EGNYTE_CLIENT_ID:-}
+      - EGNYTE_CLIENT_SECRET=${EGNYTE_CLIENT_SECRET:-}
+      - EGNYTE_LOCALHOST_OVERRIDE=${EGNYTE_LOCALHOST_OVERRIDE:-}
+      # Lienar OAuth Configs
+      - LINEAR_CLIENT_ID=${LINEAR_CLIENT_ID:-}
+      - LINEAR_CLIENT_SECRET=${LINEAR_CLIENT_SECRET:-}
+      # Celery Configs (defaults are set in the supervisord.conf file.
+      # prefer doing that to have one source of defaults)
+      - CELERY_WORKER_DOCFETCHING_CONCURRENCY=${CELERY_WORKER_DOCFETCHING_CONCURRENCY:-}
+      - CELERY_WORKER_DOCPROCESSING_CONCURRENCY=${CELERY_WORKER_DOCPROCESSING_CONCURRENCY:-}
+      - CELERY_WORKER_LIGHT_CONCURRENCY=${CELERY_WORKER_LIGHT_CONCURRENCY:-}
+      - CELERY_WORKER_LIGHT_PREFETCH_MULTIPLIER=${CELERY_WORKER_LIGHT_PREFETCH_MULTIPLIER:-}
+
+      # Onyx SlackBot Configs
+      - DANSWER_BOT_DISABLE_DOCS_ONLY_ANSWER=${DANSWER_BOT_DISABLE_DOCS_ONLY_ANSWER:-}
+      - DANSWER_BOT_FEEDBACK_VISIBILITY=${DANSWER_BOT_FEEDBACK_VISIBILITY:-}
+      - DANSWER_BOT_DISPLAY_ERROR_MSGS=${DANSWER_BOT_DISPLAY_ERROR_MSGS:-}
+      - DANSWER_BOT_RESPOND_EVERY_CHANNEL=${DANSWER_BOT_RESPOND_EVERY_CHANNEL:-}
+      - DANSWER_BOT_DISABLE_COT=${DANSWER_BOT_DISABLE_COT:-} # Currently unused
+      - NOTIFY_SLACKBOT_NO_ANSWER=${NOTIFY_SLACKBOT_NO_ANSWER:-}
+      - DANSWER_BOT_MAX_QPM=${DANSWER_BOT_MAX_QPM:-}
+      - DANSWER_BOT_MAX_WAIT_TIME=${DANSWER_BOT_MAX_WAIT_TIME:-}
+      # Logging
+      # Leave this on pretty please? Nothing sensitive is collected!
+      # https://docs.onyx.app/more/telemetry
+      - DISABLE_TELEMETRY=${DISABLE_TELEMETRY:-}
+      - LOG_LEVEL=${LOG_LEVEL:-info} # Set to debug to get more fine-grained logs
+      - LOG_ALL_MODEL_INTERACTIONS=${LOG_ALL_MODEL_INTERACTIONS:-} # LiteLLM Verbose Logging
+      # Log all of Onyx prompts and interactions with the LLM
+      - LOG_DANSWER_MODEL_INTERACTIONS=${LOG_DANSWER_MODEL_INTERACTIONS:-}
+      - LOG_INDIVIDUAL_MODEL_TOKENS=${LOG_INDIVIDUAL_MODEL_TOKENS:-}
+      - LOG_VESPA_TIMING_INFORMATION=${LOG_VESPA_TIMING_INFORMATION:-}
+
+      # Analytics Configs
+      - SENTRY_DSN=${SENTRY_DSN:-}
+
+      # Enterprise Edition stuff
+      - ENABLE_PAID_ENTERPRISE_EDITION_FEATURES=${ENABLE_PAID_ENTERPRISE_EDITION_FEATURES:-false}
+      - USE_IAM_AUTH=${USE_IAM_AUTH:-}
+      - AWS_REGION_NAME=${AWS_REGION_NAME:-}
+      - AWS_ACCESS_KEY_ID=${AWS_ACCESS_KEY_ID-}
+      - AWS_SECRET_ACCESS_KEY=${AWS_SECRET_ACCESS_KEY-}
+        # primarily for testing
+      - CHECK_TTL_MANAGEMENT_TASK_FREQUENCY_IN_HOURS=${CHECK_TTL_MANAGEMENT_TASK_FREQUENCY_IN_HOURS:-}
+    # Uncomment the line below to use if IAM_AUTH is true and you are using iam auth for postgres
+    # volumes:
+    #   - ./bundle.pem:/app/bundle.pem:ro
+    extra_hosts:
+      - "host.docker.internal:host-gateway"
+    # optional, only for debugging purposes
+    volumes:
+      - background_logs:/var/log/onyx
+    logging:
+      driver: json-file
+      options:
+        max-size: "50m"
+        max-file: "6"
+    # Uncomment the following lines if you need to include a custom CA certificate
+    # This section enables the use of a custom CA certificate
+    # If present, the custom CA certificate is mounted as a volume
+    # The container checks for its existence and updates the system's CA certificates
+    # This allows for secure communication with services using custom SSL certificates
+    # Optional volume mount for CA certificate
+    # volumes:
+    #   # Maps to the CA_CERT_PATH environment variable in the Dockerfile
+    #   - ${CA_CERT_PATH:-./custom-ca.crt}:/etc/ssl/certs/custom-ca.crt:ro
+
+  web_server:
+    image: onyxdotapp/onyx-web-server:${IMAGE_TAG:-latest}
+    build:
+      context: ../../web
+      dockerfile: Dockerfile
+      args:
+        - NEXT_PUBLIC_DISABLE_STREAMING=${NEXT_PUBLIC_DISABLE_STREAMING:-false}
+        - NEXT_PUBLIC_NEW_CHAT_DIRECTS_TO_SAME_PERSONA=${NEXT_PUBLIC_NEW_CHAT_DIRECTS_TO_SAME_PERSONA:-false}
+        - NEXT_PUBLIC_POSITIVE_PREDEFINED_FEEDBACK_OPTIONS=${NEXT_PUBLIC_POSITIVE_PREDEFINED_FEEDBACK_OPTIONS:-}
+        - NEXT_PUBLIC_NEGATIVE_PREDEFINED_FEEDBACK_OPTIONS=${NEXT_PUBLIC_NEGATIVE_PREDEFINED_FEEDBACK_OPTIONS:-}
+        - NEXT_PUBLIC_DISABLE_LOGOUT=${NEXT_PUBLIC_DISABLE_LOGOUT:-}
+        - NEXT_PUBLIC_DEFAULT_SIDEBAR_OPEN=${NEXT_PUBLIC_DEFAULT_SIDEBAR_OPEN:-}
+        - NEXT_PUBLIC_FORGOT_PASSWORD_ENABLED=${NEXT_PUBLIC_FORGOT_PASSWORD_ENABLED:-}
+        # Enterprise Edition only
+        - NEXT_PUBLIC_THEME=${NEXT_PUBLIC_THEME:-}
+        # DO NOT TURN ON unless you have EXPLICIT PERMISSION from Onyx.
+        - NEXT_PUBLIC_DO_NOT_USE_TOGGLE_OFF_DANSWER_POWERED=${NEXT_PUBLIC_DO_NOT_USE_TOGGLE_OFF_DANSWER_POWERED:-false}
+    depends_on:
+      - api_server
+    restart: unless-stopped
+    environment:
+      - INTERNAL_URL=http://api_server:8080
+      - WEB_DOMAIN=${WEB_DOMAIN:-}
+      - THEME_IS_DARK=${THEME_IS_DARK:-}
+      - DISABLE_LLM_DOC_RELEVANCE=${DISABLE_LLM_DOC_RELEVANCE:-}
+
+      # Enterprise Edition only
+      - ENABLE_PAID_ENTERPRISE_EDITION_FEATURES=${ENABLE_PAID_ENTERPRISE_EDITION_FEATURES:-false}
+      - NEXT_PUBLIC_CUSTOM_REFRESH_URL=${NEXT_PUBLIC_CUSTOM_REFRESH_URL:-}
+
+  inference_model_server:
+    image: onyxdotapp/onyx-model-server:${IMAGE_TAG:-latest}
+    build:
+      context: ../../backend
+      dockerfile: Dockerfile.model_server
+    command: >
+      /bin/sh -c "if [ \"${DISABLE_MODEL_SERVER:-false}\" = \"True\" ]; then
+        echo 'Skipping service...';
+        exit 0;
+      else
+        exec uvicorn model_server.main:app --host 0.0.0.0 --port 9000;
+      fi"
+    restart: unless-stopped
+    environment:
+      - MIN_THREADS_ML_MODELS=${MIN_THREADS_ML_MODELS:-}
+      # Set to debug to get more fine-grained logs
+      - LOG_LEVEL=${LOG_LEVEL:-info}
+
+      # Analytics Configs
+      - SENTRY_DSN=${SENTRY_DSN:-}
+    volumes:
+      # Not necessary, this is just to reduce download time during startup
+      - model_cache_huggingface:/app/.cache/huggingface/
+      # optional, only for debugging purposes
+      - inference_model_server_logs:/var/log/onyx
+    logging:
+      driver: json-file
+      options:
+        max-size: "50m"
+        max-file: "6"
+
+  indexing_model_server:
+    image: onyxdotapp/onyx-model-server:${IMAGE_TAG:-latest}
+    build:
+      context: ../../backend
+      dockerfile: Dockerfile.model_server
+    command: >
+      /bin/sh -c "if [ \"${DISABLE_MODEL_SERVER:-false}\" = \"True\" ]; then
+        echo 'Skipping service...';
+        exit 0;
+      else
+        exec uvicorn model_server.main:app --host 0.0.0.0 --port 9000;
+      fi"
+    restart: unless-stopped
+    environment:
+      - INDEX_BATCH_SIZE=${INDEX_BATCH_SIZE:-}
+      - MIN_THREADS_ML_MODELS=${MIN_THREADS_ML_MODELS:-}
+      - INDEXING_ONLY=True
+      # Set to debug to get more fine-grained logs
+      - LOG_LEVEL=${LOG_LEVEL:-info}
+      - CLIENT_EMBEDDING_TIMEOUT=${CLIENT_EMBEDDING_TIMEOUT:-}
+
+      # Analytics Configs
+      - SENTRY_DSN=${SENTRY_DSN:-}
+    volumes:
+      # Not necessary, this is just to reduce download time during startup
+      - indexing_huggingface_model_cache:/app/.cache/huggingface/
+      # optional, only for debugging purposes
+      - indexing_model_server_logs:/var/log/onyx
+    logging:
+      driver: json-file
+      options:
+        max-size: "50m"
+        max-file: "6"
+
+  relational_db:
+    image: postgres:15.2-alpine
+    shm_size: 1g
+    command: -c 'max_connections=250'
+    restart: unless-stopped
+    environment:
+      - POSTGRES_USER=${POSTGRES_USER:-postgres}
+      - POSTGRES_PASSWORD=${POSTGRES_PASSWORD:-password}
+      - DB_READONLY_USER=${DB_READONLY_USER:-}
+      - DB_READONLY_PASSWORD=${DB_READONLY_PASSWORD:-}
+    ports:
+      - "5432:5432"
+    volumes:
+      - db_volume:/var/lib/postgresql/data
+
+  # This container name cannot have an underscore in it due to Vespa expectations of the URL
+  index:
+    image: vespaengine/vespa:8.526.15
+    restart: unless-stopped
+    environment:
+      - VESPA_SKIP_UPGRADE_CHECK=true
+    ports:
+      - "19071:19071"
+      - "8081:8081"
+    volumes:
+      - vespa_volume:/opt/vespa/var
+    logging:
+      driver: json-file
+      options:
+        max-size: "50m"
+        max-file: "6"
+
+  nginx:
+    image: nginx:1.23.4-alpine
+    restart: unless-stopped
+    # nginx will immediately crash with `nginx: [emerg] host not found in upstream`
+    # if api_server / web_server are not up
+    depends_on:
+      - api_server
+      - web_server
+    environment:
+      - DOMAIN=localhost
+    ports:
+      - "80:80"
+      - "3000:80" # allow for localhost:3000 usage, since that is the norm
+    volumes:
+      - ../data/nginx:/etc/nginx/conf.d
+    logging:
+      driver: json-file
+      options:
+        max-size: "50m"
+        max-file: "6"
+    # The specified script waits for the api_server to start up.
+    # Without this we've seen issues where nginx shows no error logs but
+    # does not recieve any traffic
+    # NOTE: we have to use dos2unix to remove Carriage Return chars from the file
+    # in order to make this work on both Unix-like systems and windows
+    command: >
+      /bin/sh -c "dos2unix /etc/nginx/conf.d/run-nginx.sh 
+      && /etc/nginx/conf.d/run-nginx.sh app.conf.template.dev"
+
+  cache:
+    image: redis:7.4-alpine
+    restart: unless-stopped
+    ports:
+      - "6379:6379"
+    # docker silently mounts /data even without an explicit volume mount, which enables
+    # persistence. explicitly setting save and appendonly forces ephemeral behavior.
+    command: redis-server --save "" --appendonly no
+
   minio:
     image: minio/minio:latest
     restart: unless-stopped
@@ -476,11 +919,15 @@
       timeout: 20s
       retries: 3
 
-=======
->>>>>>> 4c5a865d
 volumes:
   db_volume:
   vespa_volume: # Created by the container itself
+  minio_data:
 
   model_cache_huggingface:
-  indexing_huggingface_model_cache:+  indexing_huggingface_model_cache:
+  # for logs that we don't want to lose on container restarts
+  api_server_logs:
+  background_logs:
+  inference_model_server_logs:
+  indexing_model_server_logs: