--- conflicted
+++ resolved
@@ -5,13 +5,8 @@
 sources:
   - "https://github.com/onyx-dot-app/onyx"
 type: application
-<<<<<<< HEAD
-version: 0.2.9
-appVersion: latest
-=======
 version: 0.2.1
 appVersion: "latest"
->>>>>>> 4c5a865d
 annotations:
   category: Productivity
   licenses: MIT
@@ -28,11 +23,7 @@
     repository: https://charts.bitnami.com/bitnami
     condition: postgresql.enabled
   - name: vespa
-<<<<<<< HEAD
-    version: 0.2.24
-=======
     version: 0.2.18
->>>>>>> 4c5a865d
     repository: https://onyx-dot-app.github.io/vespa-helm-charts
     condition: vespa.enabled
   - name: nginx
@@ -42,4 +33,45 @@
   - name: redis
     version: 20.1.0
     repository: https://charts.bitnami.com/bitnami
-    condition: redis.enabled+    condition: redis.enabled
+
+apiVersion: v2
+name: onyx-stack
+description: A Helm chart for Kubernetes
+home: https://www.onyx.app/
+sources:
+  - "https://github.com/onyx-dot-app/onyx"
+type: application
+version: 0.2.9
+appVersion: latest
+annotations:
+  category: Productivity
+  licenses: MIT
+  images: |
+    - name: webserver
+      image: docker.io/onyxdotapp/onyx-web-server:latest
+    - name: background
+      image: docker.io/onyxdotapp/onyx-backend:latest
+    - name: vespa
+      image: vespaengine/vespa:8.526.15
+dependencies:
+  - name: postgresql
+    version: 14.3.1
+    repository: https://charts.bitnami.com/bitnami
+    condition: postgresql.enabled
+  - name: vespa
+    version: 0.2.24
+    repository: https://onyx-dot-app.github.io/vespa-helm-charts
+    condition: vespa.enabled
+  - name: nginx
+    version: 15.14.0
+    repository: oci://registry-1.docker.io/bitnamicharts
+    condition: nginx.enabled
+  - name: redis
+    version: 20.1.0
+    repository: https://charts.bitnami.com/bitnami
+    condition: redis.enabled
+  - name: minio
+    version: 17.0.4
+    repository: oci://registry-1.docker.io/bitnamicharts
+    condition: minio.enabled