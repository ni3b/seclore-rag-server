--- conflicted
+++ resolved
@@ -21,15 +21,11 @@
 from sqlalchemy.ext.asyncio import create_async_engine
 from sqlalchemy.sql.schema import SchemaItem
 from onyx.configs.constants import SSL_CERT_FILE
-<<<<<<< HEAD
 from shared_configs.configs import (
     MULTI_TENANT,
     POSTGRES_DEFAULT_SCHEMA,
     TENANT_ID_PREFIX,
 )
-=======
-from shared_configs.configs import MULTI_TENANT, POSTGRES_DEFAULT_SCHEMA
->>>>>>> 4c5a865d
 from onyx.db.models import Base
 from celery.backends.database.session import ResultModelBase  # type: ignore
 
@@ -142,7 +138,6 @@
 
 
 async def run_async_migrations() -> None:
-<<<<<<< HEAD
     (
         create_schema,
         upgrade_all_tenants,
@@ -157,9 +152,6 @@
 
     # without init_engine, subsequent engine calls fail hard intentionally
     SqlEngine.init_engine(pool_size=20, max_overflow=5)
-=======
-    schema_name, create_schema, upgrade_all_tenants = get_schema_options()
->>>>>>> 4c5a865d
 
     engine = create_async_engine(
         build_connection_string(),
