import contextvars

from shared_configs.configs import POSTGRES_DEFAULT_SCHEMA

# Context variable for the current tenant id
<<<<<<< HEAD
CURRENT_TENANT_ID_CONTEXTVAR: contextvars.ContextVar[str | None] = (
    contextvars.ContextVar(
        "current_tenant_id", default=None if MULTI_TENANT else POSTGRES_DEFAULT_SCHEMA
    )
)

# set by every route in the API server
INDEXING_REQUEST_ID_CONTEXTVAR: contextvars.ContextVar[str | None] = (
    contextvars.ContextVar("indexing_request_id", default=None)
)

# set by every route in the API server
ONYX_REQUEST_ID_CONTEXTVAR: contextvars.ContextVar[str | None] = contextvars.ContextVar(
    "onyx_request_id", default=None
)

# Used to store cc pair id and index attempt id in multithreaded environments
INDEX_ATTEMPT_INFO_CONTEXTVAR: contextvars.ContextVar[tuple[int, int] | None] = (
    contextvars.ContextVar("index_attempt_info", default=None)
)

"""Utils related to contextvars"""


def get_current_tenant_id() -> str:
    tenant_id = CURRENT_TENANT_ID_CONTEXTVAR.get()
    if tenant_id is None:
        import traceback

        if not MULTI_TENANT:
            return POSTGRES_DEFAULT_SCHEMA

        stack_trace = traceback.format_stack()
        error_message = (
            "Tenant ID is not set. This should never happen.\nStack trace:\n"
            + "".join(stack_trace)
        )
        raise RuntimeError(error_message)
    return tenant_id
=======
CURRENT_TENANT_ID_CONTEXTVAR = contextvars.ContextVar(
    "current_tenant_id", default=POSTGRES_DEFAULT_SCHEMA
)
>>>>>>> 4c5a865d
<|MERGE_RESOLUTION|>--- conflicted
+++ resolved
@@ -3,7 +3,17 @@
 from shared_configs.configs import POSTGRES_DEFAULT_SCHEMA
 
 # Context variable for the current tenant id
-<<<<<<< HEAD
+CURRENT_TENANT_ID_CONTEXTVAR = contextvars.ContextVar(
+    "current_tenant_id", default=POSTGRES_DEFAULT_SCHEMA
+)
+
+import contextvars
+
+from shared_configs.configs import MULTI_TENANT
+from shared_configs.configs import POSTGRES_DEFAULT_SCHEMA
+
+
+# Context variable for the current tenant id
 CURRENT_TENANT_ID_CONTEXTVAR: contextvars.ContextVar[str | None] = (
     contextvars.ContextVar(
         "current_tenant_id", default=None if MULTI_TENANT else POSTGRES_DEFAULT_SCHEMA
@@ -42,9 +52,4 @@
             + "".join(stack_trace)
         )
         raise RuntimeError(error_message)
-    return tenant_id
-=======
-CURRENT_TENANT_ID_CONTEXTVAR = contextvars.ContextVar(
-    "current_tenant_id", default=POSTGRES_DEFAULT_SCHEMA
-)
->>>>>>> 4c5a865d
+    return tenant_id