from typing import Any
from typing import cast
from unittest.mock import Mock

import pytest
from pytest_mock import MockerFixture

from onyx.chat.answer import Answer
from onyx.chat.answer import AnswerStream
from onyx.chat.models import AnswerStyleConfig
from onyx.chat.models import PromptConfig
from onyx.tools.force import ForceUseTool
from onyx.tools.tool_implementations.search.search_tool import SearchTool
from tests.regression.answer_quality.run_qa import _process_and_write_query_results


@pytest.mark.parametrize(
    "config",
    [
        {
            "skip_gen_ai_answer_generation": True,
            "question": "What is the capital of the moon?",
        },
        {
            "skip_gen_ai_answer_generation": False,
            "question": "What is the capital of the moon but twice?",
        },
    ],
)
@pytest.mark.skip(reason="need to fix")
# TODO (chris): fix this test
def test_skip_gen_ai_answer_generation_flag(
    config: dict[str, Any],
    mock_search_tool: SearchTool,
    answer_style_config: AnswerStyleConfig,
    prompt_config: PromptConfig,
) -> None:
    question = config["question"]
    skip_gen_ai_answer_generation = config["skip_gen_ai_answer_generation"]

    mock_llm = Mock()
    mock_llm.config = Mock()
    mock_llm.config.model_name = "gpt-4o-mini"
    mock_llm.stream = Mock()
    mock_llm.stream.return_value = [Mock()]
<<<<<<< HEAD

    # Set up the mock database session
    mock_db_session = Mock(spec=Session)
    mock_query = Mock()
    mock_db_session.query.return_value = mock_query
    mock_query.all.return_value = []  # Return empty list for KGConfig query
    mock_query.distinct.return_value = mock_query

=======
>>>>>>> 4c5a865d
    answer = Answer(
        question=question,
        answer_style_config=answer_style_config,
        prompt_config=prompt_config,
        llm=mock_llm,
        single_message_history="history",
        tools=[mock_search_tool],
        force_use_tool=(
            ForceUseTool(
                tool_name=mock_search_tool.name,
                args={"query": question},
                force_use=True,
            )
        ),
        skip_explicit_tool_calling=True,
        return_contexts=True,
        skip_gen_ai_answer_generation=skip_gen_ai_answer_generation,
    )
    count = 0
    for _ in cast(AnswerStream, answer.processed_streamed_output):
        count += 1
    assert count == 3 if skip_gen_ai_answer_generation else 4
    if not skip_gen_ai_answer_generation:
        mock_llm.stream.assert_called_once()
    else:
        mock_llm.stream.assert_not_called()


##### From here down is the client side test that was not working #####


class FinishedTestException(Exception):
    pass


# could not get this to work, it seems like the mock is not being used
# tests that the main run_qa function passes the skip_gen_ai_answer_generation flag to the Answer object
@pytest.mark.parametrize(
    "config, questions",
    [
        (
            {
                "skip_gen_ai_answer_generation": True,
                "output_folder": "./test_output_folder",
                "zipped_documents_file": "./test_docs.jsonl",
                "questions_file": "./test_questions.jsonl",
                "commit_sha": None,
                "launch_web_ui": False,
                "only_retrieve_docs": True,
                "use_cloud_gpu": False,
                "model_server_ip": "PUT_PUBLIC_CLOUD_IP_HERE",
                "model_server_port": "PUT_PUBLIC_CLOUD_PORT_HERE",
                "environment_name": "",
                "env_name": "",
                "limit": None,
            },
            [{"uid": "1", "question": "What is the capital of the moon?"}],
        ),
        (
            {
                "skip_gen_ai_answer_generation": False,
                "output_folder": "./test_output_folder",
                "zipped_documents_file": "./test_docs.jsonl",
                "questions_file": "./test_questions.jsonl",
                "commit_sha": None,
                "launch_web_ui": False,
                "only_retrieve_docs": True,
                "use_cloud_gpu": False,
                "model_server_ip": "PUT_PUBLIC_CLOUD_IP_HERE",
                "model_server_port": "PUT_PUBLIC_CLOUD_PORT_HERE",
                "environment_name": "",
                "env_name": "",
                "limit": None,
            },
            [{"uid": "1", "question": "What is the capital of the moon but twice?"}],
        ),
    ],
)
@pytest.mark.skip(reason="not working")
def test_run_qa_skip_gen_ai(
    config: dict[str, Any], questions: list[dict[str, Any]], mocker: MockerFixture
) -> None:
    mocker.patch(
        "tests.regression.answer_quality.run_qa._initialize_files",
        return_value=("test", questions),
    )

    def arg_checker(question_data: dict, config: dict, question_number: int) -> None:
        assert question_data == questions[0]
        raise FinishedTestException()

    mocker.patch(
        "tests.regression.answer_quality.run_qa._process_question", arg_checker
    )
    with pytest.raises(FinishedTestException):
        _process_and_write_query_results(config)<|MERGE_RESOLUTION|>--- conflicted
+++ resolved
@@ -27,8 +27,6 @@
         },
     ],
 )
-@pytest.mark.skip(reason="need to fix")
-# TODO (chris): fix this test
 def test_skip_gen_ai_answer_generation_flag(
     config: dict[str, Any],
     mock_search_tool: SearchTool,
@@ -43,17 +41,6 @@
     mock_llm.config.model_name = "gpt-4o-mini"
     mock_llm.stream = Mock()
     mock_llm.stream.return_value = [Mock()]
-<<<<<<< HEAD
-
-    # Set up the mock database session
-    mock_db_session = Mock(spec=Session)
-    mock_query = Mock()
-    mock_db_session.query.return_value = mock_query
-    mock_query.all.return_value = []  # Return empty list for KGConfig query
-    mock_query.distinct.return_value = mock_query
-
-=======
->>>>>>> 4c5a865d
     answer = Answer(
         question=question,
         answer_style_config=answer_style_config,
@@ -149,4 +136,180 @@
         "tests.regression.answer_quality.run_qa._process_question", arg_checker
     )
     with pytest.raises(FinishedTestException):
+        _process_and_write_query_results(config)
+
+from typing import Any
+from unittest.mock import Mock
+from uuid import UUID
+
+import pytest
+from langchain_core.messages import HumanMessage
+from pytest_mock import MockerFixture
+from sqlalchemy.orm import Session
+
+from onyx.chat.answer import Answer
+from onyx.chat.models import AnswerStyleConfig
+from onyx.chat.models import PromptConfig
+from onyx.chat.prompt_builder.answer_prompt_builder import AnswerPromptBuilder
+from onyx.llm.interfaces import LLM
+from onyx.llm.utils import get_max_input_tokens
+from onyx.tools.force import ForceUseTool
+from onyx.tools.tool_implementations.search.search_tool import SearchTool
+from tests.regression.answer_quality.run_qa import _process_and_write_query_results
+
+
+@pytest.mark.parametrize(
+    "config",
+    [
+        {
+            "skip_gen_ai_answer_generation": True,
+            "question": "What is the capital of the moon?",
+        },
+        {
+            "skip_gen_ai_answer_generation": False,
+            "question": "What is the capital of the moon but twice?",
+        },
+    ],
+)
+@pytest.mark.skip(reason="need to fix")
+# TODO (chris): fix this test
+def test_skip_gen_ai_answer_generation_flag(
+    config: dict[str, Any],
+    mock_search_tool: SearchTool,
+    answer_style_config: AnswerStyleConfig,
+    prompt_config: PromptConfig,
+    mocker: MockerFixture,
+) -> None:
+    mocker.patch(
+        "onyx.chat.answer.fast_gpu_status_request",
+        return_value=True,
+    )
+
+    question = config["question"]
+    skip_gen_ai_answer_generation = config["skip_gen_ai_answer_generation"]
+
+    model_provider = "gpt-4o-mini"
+    model_name = "gpt-4o-mini"
+
+    mock_llm = Mock(spec=LLM)
+    mock_llm.config = Mock()
+    mock_llm.config.model_name = model_name
+    mock_llm.config.max_input_tokens = get_max_input_tokens(
+        model_provider=model_provider,
+        model_name=model_name,
+    )
+    mock_llm.stream = Mock()
+    mock_llm.stream.return_value = [Mock()]
+
+    # Set up the mock database session
+    mock_db_session = Mock(spec=Session)
+    mock_query = Mock()
+    mock_db_session.query.return_value = mock_query
+    mock_query.all.return_value = []  # Return empty list for KGConfig query
+    mock_query.distinct.return_value = mock_query
+
+    answer = Answer(
+        db_session=mock_db_session,
+        answer_style_config=answer_style_config,
+        llm=mock_llm,
+        fast_llm=mock_llm,
+        tools=[mock_search_tool],
+        force_use_tool=ForceUseTool(
+            tool_name=mock_search_tool.name,
+            args={"query": question},
+            force_use=True,
+        ),
+        skip_explicit_tool_calling=True,
+        skip_gen_ai_answer_generation=skip_gen_ai_answer_generation,
+        persona=None,
+        rerank_settings=None,
+        prompt_builder=AnswerPromptBuilder(
+            user_message=HumanMessage(content=question),
+            message_history=[],
+            llm_config=mock_llm.config,
+            raw_user_query=question,
+            raw_user_uploaded_files=[],
+        ),
+        chat_session_id=UUID("123e4567-e89b-12d3-a456-426614174000"),
+        current_agent_message_id=0,
+    )
+    results = list(answer.processed_streamed_output)
+    for res in results:
+        print(res)
+
+    expected_count = 3 if skip_gen_ai_answer_generation else 4
+    assert len(results) == expected_count
+    if not skip_gen_ai_answer_generation:
+        mock_llm.stream.assert_called_once()
+    else:
+        mock_llm.stream.assert_not_called()
+
+
+##### From here down is the client side test that was not working #####
+
+
+class FinishedTestException(Exception):
+    pass
+
+
+# could not get this to work, it seems like the mock is not being used
+# tests that the main run_qa function passes the skip_gen_ai_answer_generation flag to the Answer object
+@pytest.mark.parametrize(
+    "config, questions",
+    [
+        (
+            {
+                "skip_gen_ai_answer_generation": True,
+                "output_folder": "./test_output_folder",
+                "zipped_documents_file": "./test_docs.jsonl",
+                "questions_file": "./test_questions.jsonl",
+                "commit_sha": None,
+                "launch_web_ui": False,
+                "only_retrieve_docs": True,
+                "use_cloud_gpu": False,
+                "model_server_ip": "PUT_PUBLIC_CLOUD_IP_HERE",
+                "model_server_port": "PUT_PUBLIC_CLOUD_PORT_HERE",
+                "environment_name": "",
+                "env_name": "",
+                "limit": None,
+            },
+            [{"uid": "1", "question": "What is the capital of the moon?"}],
+        ),
+        (
+            {
+                "skip_gen_ai_answer_generation": False,
+                "output_folder": "./test_output_folder",
+                "zipped_documents_file": "./test_docs.jsonl",
+                "questions_file": "./test_questions.jsonl",
+                "commit_sha": None,
+                "launch_web_ui": False,
+                "only_retrieve_docs": True,
+                "use_cloud_gpu": False,
+                "model_server_ip": "PUT_PUBLIC_CLOUD_IP_HERE",
+                "model_server_port": "PUT_PUBLIC_CLOUD_PORT_HERE",
+                "environment_name": "",
+                "env_name": "",
+                "limit": None,
+            },
+            [{"uid": "1", "question": "What is the capital of the moon but twice?"}],
+        ),
+    ],
+)
+@pytest.mark.skip(reason="not working")
+def test_run_qa_skip_gen_ai(
+    config: dict[str, Any], questions: list[dict[str, Any]], mocker: MockerFixture
+) -> None:
+    mocker.patch(
+        "tests.regression.answer_quality.run_qa._initialize_files",
+        return_value=("test", questions),
+    )
+
+    def arg_checker(question_data: dict, config: dict, question_number: int) -> None:
+        assert question_data == questions[0]
+        raise FinishedTestException()
+
+    mocker.patch(
+        "tests.regression.answer_quality.run_qa._process_question", arg_checker
+    )
+    with pytest.raises(FinishedTestException):
         _process_and_write_query_results(config)