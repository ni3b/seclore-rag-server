import os
import time
from dataclasses import dataclass
from datetime import datetime
from datetime import timezone
from unittest.mock import MagicMock
from unittest.mock import patch

import pytest

from onyx.configs.constants import DocumentSource
from onyx.connectors.models import Document
from onyx.connectors.models import ImageSection
from onyx.connectors.sharepoint.connector import SharepointConnector
from tests.daily.connectors.utils import load_all_docs_from_checkpoint_connector

# NOTE: Sharepoint site for tests is "sharepoint-tests"


@dataclass
class ExpectedDocument:
    semantic_identifier: str
    content: str
    folder_path: str | None = None
    library: str = "Shared Documents"  # Default to main library


EXPECTED_DOCUMENTS = [
    ExpectedDocument(
        semantic_identifier="test1.docx",
        content="test1",
        folder_path="test",
    ),
    ExpectedDocument(
        semantic_identifier="test2.docx",
        content="test2",
        folder_path="test/nested with spaces",
    ),
    ExpectedDocument(
        semantic_identifier="should-not-index-on-specific-folder.docx",
        content="should-not-index-on-specific-folder",
        folder_path=None,  # root folder
    ),
    ExpectedDocument(
        semantic_identifier="other.docx",
        content="other",
        folder_path=None,
        library="Other Library",
    ),
]

EXPECTED_PAGES = [
    ExpectedDocument(
        semantic_identifier="CollabHome",
        content=(
            "# Home\n\nDisplay recent news.\n\n## News\n\nShow recent activities from your site\n\n"
            "## Site activity\n\n## Quick links\n\nLearn about a team site\n\nLearn how to add a page\n\n"
            "Add links to important documents and pages.\n\n## Quick links\n\nDocuments\n\n"
            "Add a document library\n\n## Document library"
        ),
        folder_path=None,
    ),
    ExpectedDocument(
        semantic_identifier="Home",
        content="# Home",
        folder_path=None,
    ),
]


def verify_document_metadata(doc: Document) -> None:
    """Verify common metadata that should be present on all documents."""
    assert isinstance(doc.doc_updated_at, datetime)
    assert doc.doc_updated_at.tzinfo == timezone.utc
    assert doc.source == DocumentSource.SHAREPOINT
    assert doc.primary_owners is not None
    assert len(doc.primary_owners) == 1
    owner = doc.primary_owners[0]
    assert owner.display_name is not None
    assert owner.email is not None


def verify_document_content(doc: Document, expected: ExpectedDocument) -> None:
    """Verify a document matches its expected content."""
    assert doc.semantic_identifier == expected.semantic_identifier
    assert len(doc.sections) == 1
<<<<<<< HEAD
    assert doc.sections[0].text is not None
    assert expected.content == doc.sections[0].text
=======
    assert expected.content in doc.sections[0].text
>>>>>>> 4c5a865d
    verify_document_metadata(doc)


def find_document(documents: list[Document], semantic_identifier: str) -> Document:
    """Find a document by its semantic identifier."""
    matching_docs = [
        d for d in documents if d.semantic_identifier == semantic_identifier
    ]
    assert (
        len(matching_docs) == 1
    ), f"Expected exactly one document with identifier {semantic_identifier}"
    return matching_docs[0]


@pytest.fixture
def mock_store_image() -> MagicMock:
    """Mock store_image_and_create_section to return a predefined ImageSection."""
    mock = MagicMock()
    mock.return_value = (
        ImageSection(image_file_id="mocked-file-id", link="https://example.com/image"),
        "mocked-file-id",
    )
    return mock


@pytest.fixture
def sharepoint_credentials() -> dict[str, str]:
    return {
        "sp_client_id": os.environ["SHAREPOINT_CLIENT_ID"],
        "sp_client_secret": os.environ["SHAREPOINT_CLIENT_SECRET"],
        "sp_directory_id": os.environ["SHAREPOINT_CLIENT_DIRECTORY_ID"],
    }


<<<<<<< HEAD
def test_sharepoint_connector_all_sites__docs_only(
    mock_get_unstructured_api_key: MagicMock,
    mock_store_image: MagicMock,
    sharepoint_credentials: dict[str, str],
) -> None:
    with patch(
        "onyx.connectors.sharepoint.connector.store_image_and_create_section",
        mock_store_image,
    ):
        # Initialize connector with no sites
        connector = SharepointConnector(
            include_site_pages=False, include_site_documents=True
        )

        # Load credentials
        connector.load_credentials(sharepoint_credentials)

        # Not asserting expected sites because that can change in test tenant at any time
        # Finding any docs is good enough to verify that the connector is working
        document_batches = load_all_docs_from_checkpoint_connector(
            connector=connector,
            start=0,
            end=time.time(),
        )
        assert document_batches, "Should find documents from all sites"


def test_sharepoint_connector_all_sites__pages_only(
    mock_get_unstructured_api_key: MagicMock,
    mock_store_image: MagicMock,
    sharepoint_credentials: dict[str, str],
) -> None:
    with patch(
        "onyx.connectors.sharepoint.connector.store_image_and_create_section",
        mock_store_image,
    ):
        # Initialize connector with no docs
        connector = SharepointConnector(
            include_site_pages=True, include_site_documents=False
        )

        # Load credentials
        connector.load_credentials(sharepoint_credentials)

        # Not asserting expected sites because that can change in test tenant at any time
        # Finding any docs is good enough to verify that the connector is working
        document_batches = load_all_docs_from_checkpoint_connector(
            connector=connector,
            start=0,
            end=time.time(),
        )
        assert document_batches, "Should find site pages from all sites"


=======
>>>>>>> 4c5a865d
def test_sharepoint_connector_specific_folder(
    mock_get_unstructured_api_key: MagicMock,
    mock_store_image: MagicMock,
    sharepoint_credentials: dict[str, str],
) -> None:
    with patch(
        "onyx.connectors.sharepoint.connector.store_image_and_create_section",
        mock_store_image,
    ):
        # Initialize connector with the test site URL and specific folder
        connector = SharepointConnector(
            sites=[os.environ["SHAREPOINT_SITE"] + "/Shared Documents/test"],
            include_site_pages=False,
            include_site_documents=True,
        )

        # Load credentials
        connector.load_credentials(sharepoint_credentials)

        # Get all documents
        found_documents: list[Document] = load_all_docs_from_checkpoint_connector(
            connector=connector,
            start=0,
            end=time.time(),
        )

        # Should only find documents in the test folder
        test_folder_docs = [
            doc
            for doc in EXPECTED_DOCUMENTS
            if doc.folder_path and doc.folder_path.startswith("test")
        ]
        assert len(found_documents) == len(
            test_folder_docs
        ), "Should only find documents in test folder"

        # Verify each expected document
        for expected in test_folder_docs:
            doc = find_document(found_documents, expected.semantic_identifier)
            verify_document_content(doc, expected)


def test_sharepoint_connector_root_folder__docs_only(
    mock_get_unstructured_api_key: MagicMock,
    mock_store_image: MagicMock,
    sharepoint_credentials: dict[str, str],
) -> None:
    with patch(
        "onyx.connectors.sharepoint.connector.store_image_and_create_section",
        mock_store_image,
    ):
        # Initialize connector with the base site URL
        connector = SharepointConnector(
            sites=[os.environ["SHAREPOINT_SITE"]],
            include_site_pages=False,
            include_site_documents=True,
        )

        # Load credentials
        connector.load_credentials(sharepoint_credentials)

        # Get all documents
        found_documents: list[Document] = load_all_docs_from_checkpoint_connector(
            connector=connector,
            start=0,
            end=time.time(),
        )

        assert len(found_documents) == len(
            EXPECTED_DOCUMENTS
        ), "Should find all documents in main library"

        # Verify each expected document
        for expected in EXPECTED_DOCUMENTS:
            doc = find_document(found_documents, expected.semantic_identifier)
            verify_document_content(doc, expected)


def test_sharepoint_connector_other_library(
    mock_get_unstructured_api_key: MagicMock,
    mock_store_image: MagicMock,
    sharepoint_credentials: dict[str, str],
) -> None:
    with patch(
        "onyx.connectors.sharepoint.connector.store_image_and_create_section",
        mock_store_image,
    ):
        # Initialize connector with the other library
        connector = SharepointConnector(
            sites=[
                os.environ["SHAREPOINT_SITE"] + "/Other Library",
            ],
            include_site_pages=False,
            include_site_documents=True,
        )

        # Load credentials
        connector.load_credentials(sharepoint_credentials)

        # Get all documents
        found_documents: list[Document] = load_all_docs_from_checkpoint_connector(
            connector=connector,
            start=0,
            end=time.time(),
        )
        expected_documents: list[ExpectedDocument] = [
            doc for doc in EXPECTED_DOCUMENTS if doc.library == "Other Library"
        ]

        # Should find all documents in `Other Library`
        assert len(found_documents) == len(
            expected_documents
        ), "Should find all documents in `Other Library`"

<<<<<<< HEAD
        # Verify each expected document
        for expected in expected_documents:
            doc = find_document(found_documents, expected.semantic_identifier)
            verify_document_content(doc, expected)


def test_sharepoint_connector_poll(
    mock_get_unstructured_api_key: MagicMock,
    mock_store_image: MagicMock,
    sharepoint_credentials: dict[str, str],
) -> None:
    with patch(
        "onyx.connectors.sharepoint.connector.store_image_and_create_section",
        mock_store_image,
    ):
        # Initialize connector with the base site URL
        connector = SharepointConnector(sites=[os.environ["SHAREPOINT_SITE"]])

        # Load credentials
        connector.load_credentials(sharepoint_credentials)

        # Set time window to only capture test1.docx (modified at 2025-01-28 20:51:42+00:00)
        start = datetime(
            2025, 1, 28, 20, 51, 30, tzinfo=timezone.utc
        )  # 12 seconds before
        end = datetime(2025, 1, 28, 20, 51, 50, tzinfo=timezone.utc)  # 8 seconds after

        # Get documents within the time window
        found_documents: list[Document] = load_all_docs_from_checkpoint_connector(
            connector=connector,
            start=start.timestamp(),
            end=end.timestamp(),
        )

        # Should only find test1.docx
        assert (
            len(found_documents) == 1
        ), "Should only find one document in the time window"
        doc = found_documents[0]
        assert doc.semantic_identifier == "test1.docx"
        verify_document_content(
            doc,
            next(
                d for d in EXPECTED_DOCUMENTS if d.semantic_identifier == "test1.docx"
            ),
        )


def test_sharepoint_connector_pages(
    mock_get_unstructured_api_key: MagicMock,
    mock_store_image: MagicMock,
    sharepoint_credentials: dict[str, str],
) -> None:
    with patch(
        "onyx.connectors.sharepoint.connector.store_image_and_create_section",
        mock_store_image,
    ):
        connector = SharepointConnector(
            sites=[os.environ["SHAREPOINT_SITE"]],
            include_site_pages=True,
            include_site_documents=False,
        )

        connector.load_credentials(sharepoint_credentials)

        found_documents = load_all_docs_from_checkpoint_connector(
            connector=connector,
            start=0,
            end=time.time(),
        )

        assert len(found_documents) == len(
            EXPECTED_PAGES
        ), "Should find all pages in test site"

        for expected in EXPECTED_PAGES:
            doc = find_document(found_documents, expected.semantic_identifier)
            verify_document_content(doc, expected)
=======
    # Verify each expected document
    for expected in expected_documents:
        doc = find_document(found_documents, expected.semantic_identifier)
        verify_document_content(doc, expected)
>>>>>>> 4c5a865d
<|MERGE_RESOLUTION|>--- conflicted
+++ resolved
@@ -1,20 +1,14 @@
 import os
-import time
 from dataclasses import dataclass
 from datetime import datetime
 from datetime import timezone
 from unittest.mock import MagicMock
-from unittest.mock import patch
 
 import pytest
 
 from onyx.configs.constants import DocumentSource
 from onyx.connectors.models import Document
-from onyx.connectors.models import ImageSection
 from onyx.connectors.sharepoint.connector import SharepointConnector
-from tests.daily.connectors.utils import load_all_docs_from_checkpoint_connector
-
-# NOTE: Sharepoint site for tests is "sharepoint-tests"
 
 
 @dataclass
@@ -46,24 +40,6 @@
         content="other",
         folder_path=None,
         library="Other Library",
-    ),
-]
-
-EXPECTED_PAGES = [
-    ExpectedDocument(
-        semantic_identifier="CollabHome",
-        content=(
-            "# Home\n\nDisplay recent news.\n\n## News\n\nShow recent activities from your site\n\n"
-            "## Site activity\n\n## Quick links\n\nLearn about a team site\n\nLearn how to add a page\n\n"
-            "Add links to important documents and pages.\n\n## Quick links\n\nDocuments\n\n"
-            "Add a document library\n\n## Document library"
-        ),
-        folder_path=None,
-    ),
-    ExpectedDocument(
-        semantic_identifier="Home",
-        content="# Home",
-        folder_path=None,
     ),
 ]
 
@@ -84,12 +60,211 @@
     """Verify a document matches its expected content."""
     assert doc.semantic_identifier == expected.semantic_identifier
     assert len(doc.sections) == 1
-<<<<<<< HEAD
+    assert expected.content in doc.sections[0].text
+    verify_document_metadata(doc)
+
+
+def find_document(documents: list[Document], semantic_identifier: str) -> Document:
+    """Find a document by its semantic identifier."""
+    matching_docs = [
+        d for d in documents if d.semantic_identifier == semantic_identifier
+    ]
+    assert (
+        len(matching_docs) == 1
+    ), f"Expected exactly one document with identifier {semantic_identifier}"
+    return matching_docs[0]
+
+
+@pytest.fixture
+def sharepoint_credentials() -> dict[str, str]:
+    return {
+        "sp_client_id": os.environ["SHAREPOINT_CLIENT_ID"],
+        "sp_client_secret": os.environ["SHAREPOINT_CLIENT_SECRET"],
+        "sp_directory_id": os.environ["SHAREPOINT_CLIENT_DIRECTORY_ID"],
+    }
+
+
+def test_sharepoint_connector_specific_folder(
+    mock_get_unstructured_api_key: MagicMock,
+    sharepoint_credentials: dict[str, str],
+) -> None:
+    # Initialize connector with the test site URL and specific folder
+    connector = SharepointConnector(
+        sites=[os.environ["SHAREPOINT_SITE"] + "/Shared Documents/test"]
+    )
+
+    # Load credentials
+    connector.load_credentials(sharepoint_credentials)
+
+    # Get all documents
+    document_batches = list(connector.load_from_state())
+    found_documents: list[Document] = [
+        doc for batch in document_batches for doc in batch
+    ]
+
+    # Should only find documents in the test folder
+    test_folder_docs = [
+        doc
+        for doc in EXPECTED_DOCUMENTS
+        if doc.folder_path and doc.folder_path.startswith("test")
+    ]
+    assert len(found_documents) == len(
+        test_folder_docs
+    ), "Should only find documents in test folder"
+
+    # Verify each expected document
+    for expected in test_folder_docs:
+        doc = find_document(found_documents, expected.semantic_identifier)
+        verify_document_content(doc, expected)
+
+
+def test_sharepoint_connector_root_folder(
+    mock_get_unstructured_api_key: MagicMock,
+    sharepoint_credentials: dict[str, str],
+) -> None:
+    # Initialize connector with the base site URL
+    connector = SharepointConnector(sites=[os.environ["SHAREPOINT_SITE"]])
+
+    # Load credentials
+    connector.load_credentials(sharepoint_credentials)
+
+    # Get all documents
+    document_batches = list(connector.load_from_state())
+    found_documents: list[Document] = [
+        doc for batch in document_batches for doc in batch
+    ]
+
+    assert len(found_documents) == len(
+        EXPECTED_DOCUMENTS
+    ), "Should find all documents in main library"
+
+    # Verify each expected document
+    for expected in EXPECTED_DOCUMENTS:
+        doc = find_document(found_documents, expected.semantic_identifier)
+        verify_document_content(doc, expected)
+
+
+def test_sharepoint_connector_other_library(
+    mock_get_unstructured_api_key: MagicMock,
+    sharepoint_credentials: dict[str, str],
+) -> None:
+    # Initialize connector with the other library
+    connector = SharepointConnector(
+        sites=[
+            os.environ["SHAREPOINT_SITE"] + "/Other Library",
+        ]
+    )
+
+    # Load credentials
+    connector.load_credentials(sharepoint_credentials)
+
+    # Get all documents
+    document_batches = list(connector.load_from_state())
+    found_documents: list[Document] = [
+        doc for batch in document_batches for doc in batch
+    ]
+    expected_documents: list[ExpectedDocument] = [
+        doc for doc in EXPECTED_DOCUMENTS if doc.library == "Other Library"
+    ]
+
+    # Should find all documents in `Other Library`
+    assert len(found_documents) == len(
+        expected_documents
+    ), "Should find all documents in `Other Library`"
+
+    # Verify each expected document
+    for expected in expected_documents:
+        doc = find_document(found_documents, expected.semantic_identifier)
+        verify_document_content(doc, expected)
+
+import os
+import time
+from dataclasses import dataclass
+from datetime import datetime
+from datetime import timezone
+from unittest.mock import MagicMock
+from unittest.mock import patch
+
+import pytest
+
+from onyx.configs.constants import DocumentSource
+from onyx.connectors.models import Document
+from onyx.connectors.models import ImageSection
+from onyx.connectors.sharepoint.connector import SharepointConnector
+from tests.daily.connectors.utils import load_all_docs_from_checkpoint_connector
+
+# NOTE: Sharepoint site for tests is "sharepoint-tests"
+
+
+@dataclass
+class ExpectedDocument:
+    semantic_identifier: str
+    content: str
+    folder_path: str | None = None
+    library: str = "Shared Documents"  # Default to main library
+
+
+EXPECTED_DOCUMENTS = [
+    ExpectedDocument(
+        semantic_identifier="test1.docx",
+        content="test1",
+        folder_path="test",
+    ),
+    ExpectedDocument(
+        semantic_identifier="test2.docx",
+        content="test2",
+        folder_path="test/nested with spaces",
+    ),
+    ExpectedDocument(
+        semantic_identifier="should-not-index-on-specific-folder.docx",
+        content="should-not-index-on-specific-folder",
+        folder_path=None,  # root folder
+    ),
+    ExpectedDocument(
+        semantic_identifier="other.docx",
+        content="other",
+        folder_path=None,
+        library="Other Library",
+    ),
+]
+
+EXPECTED_PAGES = [
+    ExpectedDocument(
+        semantic_identifier="CollabHome",
+        content=(
+            "# Home\n\nDisplay recent news.\n\n## News\n\nShow recent activities from your site\n\n"
+            "## Site activity\n\n## Quick links\n\nLearn about a team site\n\nLearn how to add a page\n\n"
+            "Add links to important documents and pages.\n\n## Quick links\n\nDocuments\n\n"
+            "Add a document library\n\n## Document library"
+        ),
+        folder_path=None,
+    ),
+    ExpectedDocument(
+        semantic_identifier="Home",
+        content="# Home",
+        folder_path=None,
+    ),
+]
+
+
+def verify_document_metadata(doc: Document) -> None:
+    """Verify common metadata that should be present on all documents."""
+    assert isinstance(doc.doc_updated_at, datetime)
+    assert doc.doc_updated_at.tzinfo == timezone.utc
+    assert doc.source == DocumentSource.SHAREPOINT
+    assert doc.primary_owners is not None
+    assert len(doc.primary_owners) == 1
+    owner = doc.primary_owners[0]
+    assert owner.display_name is not None
+    assert owner.email is not None
+
+
+def verify_document_content(doc: Document, expected: ExpectedDocument) -> None:
+    """Verify a document matches its expected content."""
+    assert doc.semantic_identifier == expected.semantic_identifier
+    assert len(doc.sections) == 1
     assert doc.sections[0].text is not None
     assert expected.content == doc.sections[0].text
-=======
-    assert expected.content in doc.sections[0].text
->>>>>>> 4c5a865d
     verify_document_metadata(doc)
 
 
@@ -124,7 +299,6 @@
     }
 
 
-<<<<<<< HEAD
 def test_sharepoint_connector_all_sites__docs_only(
     mock_get_unstructured_api_key: MagicMock,
     mock_store_image: MagicMock,
@@ -179,8 +353,6 @@
         assert document_batches, "Should find site pages from all sites"
 
 
-=======
->>>>>>> 4c5a865d
 def test_sharepoint_connector_specific_folder(
     mock_get_unstructured_api_key: MagicMock,
     mock_store_image: MagicMock,
@@ -295,7 +467,6 @@
             expected_documents
         ), "Should find all documents in `Other Library`"
 
-<<<<<<< HEAD
         # Verify each expected document
         for expected in expected_documents:
             doc = find_document(found_documents, expected.semantic_identifier)
@@ -373,10 +544,4 @@
 
         for expected in EXPECTED_PAGES:
             doc = find_document(found_documents, expected.semantic_identifier)
-            verify_document_content(doc, expected)
-=======
-    # Verify each expected document
-    for expected in expected_documents:
-        doc = find_document(found_documents, expected.semantic_identifier)
-        verify_document_content(doc, expected)
->>>>>>> 4c5a865d
+            verify_document_content(doc, expected)