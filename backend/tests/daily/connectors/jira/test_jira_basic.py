import os
import time

import pytest

from onyx.configs.constants import DocumentSource
from onyx.connectors.onyx_jira.connector import JiraConnector


@pytest.fixture
def jira_connector() -> JiraConnector:
    connector = JiraConnector(
        "https://danswerai.atlassian.net/jira/software/c/projects/AS/boards/6",
        comment_email_blacklist=[],
    )
    connector.load_credentials(
        {
            "jira_user_email": os.environ["JIRA_USER_EMAIL"],
            "jira_api_token": os.environ["JIRA_API_TOKEN"],
        }
    )
    return connector


<<<<<<< HEAD
@pytest.fixture
def jira_connector_with_jql() -> JiraConnector:
    connector = JiraConnector(
        jira_base_url="https://danswerai.atlassian.net",
        jql_query="project = 'AS' AND issuetype = Story",
        comment_email_blacklist=[],
    )
    connector.load_credentials(
        {
            "jira_user_email": os.environ["JIRA_USER_EMAIL"],
            "jira_api_token": os.environ["JIRA_API_TOKEN"],
        }
    )
    return connector


@patch(
    "onyx.file_processing.extract_file_text.get_unstructured_api_key",
    return_value=None,
)
def test_jira_connector_basic(reset: None, jira_connector: JiraConnector) -> None:
    docs = load_all_docs_from_checkpoint_connector(
        connector=jira_connector,
        start=0,
        end=time.time(),
    )
    assert len(docs) == 2

    # Find story and epic
    story: Document | None = None
    epic: Document | None = None
    for doc in docs:
        if doc.metadata["issuetype"] == "Story":
            story = doc
        elif doc.metadata["issuetype"] == "Epic":
            epic = doc
=======
def test_jira_connector_basic(jira_connector: JiraConnector) -> None:
    doc_batch_generator = jira_connector.poll_source(0, time.time())
>>>>>>> 4c5a865d

    doc_batch = next(doc_batch_generator)
    with pytest.raises(StopIteration):
        next(doc_batch_generator)

    assert len(doc_batch) == 1

    doc = doc_batch[0]

    assert doc.id == "https://danswerai.atlassian.net/browse/AS-2"
    assert doc.semantic_identifier == "test123small"
    assert doc.source == DocumentSource.JIRA
    assert doc.metadata == {"priority": "Medium", "status": "Backlog"}
    assert doc.secondary_owners is None
    assert doc.title is None
    assert doc.from_ingestion_api is False
    assert doc.additional_info is None

    assert len(doc.sections) == 1
    section = doc.sections[0]
    assert section.text == "example_text\n"
<<<<<<< HEAD
    assert section.link == "https://danswerai.atlassian.net/browse/AS-4"


@patch(
    "onyx.file_processing.extract_file_text.get_unstructured_api_key",
    return_value=None,
)
def test_jira_connector_with_jql(
    reset: None, jira_connector_with_jql: JiraConnector
) -> None:
    """Test that JQL query functionality works correctly.

    This test verifies that when a JQL query is provided, only issues matching the query are returned.
    The JQL query used is "project = \'AS\' AND issuetype = Story", which should only return Story-type issues.
    """
    docs = load_all_docs_from_checkpoint_connector(
        connector=jira_connector_with_jql,
        start=0,
        end=time.time(),
    )

    # Should only return Story-type issues
    assert len(docs) == 1

    # All documents should be Story-type
    for doc in docs:
        assert doc.metadata["issuetype"] == "Story"

    # Verify it's the expected Story
    story = docs[0]
    assert story.id == "https://danswerai.atlassian.net/browse/AS-3"
    assert story.semantic_identifier == "AS-3: Magic Answers"
    assert story.metadata["issuetype"] == "Story"
=======
    assert section.link == "https://danswerai.atlassian.net/browse/AS-2"
>>>>>>> 4c5a865d
<|MERGE_RESOLUTION|>--- conflicted
+++ resolved
@@ -22,7 +22,59 @@
     return connector
 
 
-<<<<<<< HEAD
+def test_jira_connector_basic(jira_connector: JiraConnector) -> None:
+    doc_batch_generator = jira_connector.poll_source(0, time.time())
+
+    doc_batch = next(doc_batch_generator)
+    with pytest.raises(StopIteration):
+        next(doc_batch_generator)
+
+    assert len(doc_batch) == 1
+
+    doc = doc_batch[0]
+
+    assert doc.id == "https://danswerai.atlassian.net/browse/AS-2"
+    assert doc.semantic_identifier == "test123small"
+    assert doc.source == DocumentSource.JIRA
+    assert doc.metadata == {"priority": "Medium", "status": "Backlog"}
+    assert doc.secondary_owners is None
+    assert doc.title is None
+    assert doc.from_ingestion_api is False
+    assert doc.additional_info is None
+
+    assert len(doc.sections) == 1
+    section = doc.sections[0]
+    assert section.text == "example_text\n"
+    assert section.link == "https://danswerai.atlassian.net/browse/AS-2"
+
+import os
+import time
+from unittest.mock import patch
+
+import pytest
+
+from onyx.configs.constants import DocumentSource
+from onyx.connectors.jira.connector import JiraConnector
+from onyx.connectors.models import Document
+from tests.daily.connectors.utils import load_all_docs_from_checkpoint_connector
+
+
+@pytest.fixture
+def jira_connector() -> JiraConnector:
+    connector = JiraConnector(
+        jira_base_url="https://danswerai.atlassian.net",
+        project_key="AS",
+        comment_email_blacklist=[],
+    )
+    connector.load_credentials(
+        {
+            "jira_user_email": os.environ["JIRA_USER_EMAIL"],
+            "jira_api_token": os.environ["JIRA_API_TOKEN"],
+        }
+    )
+    return connector
+
+
 @pytest.fixture
 def jira_connector_with_jql() -> JiraConnector:
     connector = JiraConnector(
@@ -59,32 +111,70 @@
             story = doc
         elif doc.metadata["issuetype"] == "Epic":
             epic = doc
-=======
-def test_jira_connector_basic(jira_connector: JiraConnector) -> None:
-    doc_batch_generator = jira_connector.poll_source(0, time.time())
->>>>>>> 4c5a865d
-
-    doc_batch = next(doc_batch_generator)
-    with pytest.raises(StopIteration):
-        next(doc_batch_generator)
-
-    assert len(doc_batch) == 1
-
-    doc = doc_batch[0]
-
-    assert doc.id == "https://danswerai.atlassian.net/browse/AS-2"
-    assert doc.semantic_identifier == "test123small"
-    assert doc.source == DocumentSource.JIRA
-    assert doc.metadata == {"priority": "Medium", "status": "Backlog"}
-    assert doc.secondary_owners is None
-    assert doc.title is None
-    assert doc.from_ingestion_api is False
-    assert doc.additional_info is None
-
-    assert len(doc.sections) == 1
-    section = doc.sections[0]
+
+    assert story is not None
+    assert epic is not None
+
+    # Check task
+    assert story.id == "https://danswerai.atlassian.net/browse/AS-3"
+    assert story.semantic_identifier == "AS-3: Magic Answers"
+    assert story.source == DocumentSource.JIRA
+    assert story.metadata == {
+        "priority": "Medium",
+        "status": "Done",
+        "resolution": "Done",
+        "resolution_date": "2025-05-29T15:33:31.031-0700",
+        "reporter": "Chris Weaver",
+        "assignee": "Chris Weaver",
+        "issuetype": "Story",
+        "created": "2025-04-16T16:44:06.716-0700",
+        "reporter_email": "chris@onyx.app",
+        "assignee_email": "chris@onyx.app",
+        "project_name": "DailyConnectorTestProject",
+        "project": "AS",
+        "parent": "AS-4",
+        "key": "AS-3",
+        "updated": "2025-06-17T12:13:00.070-0700",
+    }
+    assert story.secondary_owners is None
+    assert story.title == "AS-3 Magic Answers"
+    assert story.from_ingestion_api is False
+    assert story.additional_info is None
+
+    assert len(story.sections) == 1
+    section = story.sections[0]
+    assert (
+        section.text
+        == "This is a critical request for super-human answer quality in Onyx! We need magic!\n"
+    )
+    assert section.link == "https://danswerai.atlassian.net/browse/AS-3"
+
+    # Check epic
+    assert epic.id == "https://danswerai.atlassian.net/browse/AS-4"
+    assert epic.semantic_identifier == "AS-4: EPIC"
+    assert epic.source == DocumentSource.JIRA
+    assert epic.metadata == {
+        "priority": "Medium",
+        "status": "Backlog",
+        "reporter": "Founder Onyx",
+        "assignee": "Chris Weaver",
+        "issuetype": "Epic",
+        "created": "2025-04-16T16:55:53.068-0700",
+        "reporter_email": "founders@onyx.app",
+        "assignee_email": "chris@onyx.app",
+        "project_name": "DailyConnectorTestProject",
+        "project": "AS",
+        "key": "AS-4",
+        "updated": "2025-05-29T14:43:05.312-0700",
+    }
+    assert epic.secondary_owners is None
+    assert epic.title == "AS-4 EPIC"
+    assert epic.from_ingestion_api is False
+    assert epic.additional_info is None
+
+    assert len(epic.sections) == 1
+    section = epic.sections[0]
     assert section.text == "example_text\n"
-<<<<<<< HEAD
     assert section.link == "https://danswerai.atlassian.net/browse/AS-4"
 
 
@@ -117,7 +207,4 @@
     story = docs[0]
     assert story.id == "https://danswerai.atlassian.net/browse/AS-3"
     assert story.semantic_identifier == "AS-3: Magic Answers"
-    assert story.metadata["issuetype"] == "Story"
-=======
-    assert section.link == "https://danswerai.atlassian.net/browse/AS-2"
->>>>>>> 4c5a865d
+    assert story.metadata["issuetype"] == "Story"