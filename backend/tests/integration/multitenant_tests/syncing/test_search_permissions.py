from onyx.db.models import UserRole
from tests.integration.common_utils.managers.api_key import APIKeyManager
from tests.integration.common_utils.managers.cc_pair import CCPairManager
from tests.integration.common_utils.managers.chat import ChatSessionManager
from tests.integration.common_utils.managers.document import DocumentManager
from tests.integration.common_utils.managers.llm_provider import LLMProviderManager
from tests.integration.common_utils.managers.tenant import TenantManager
from tests.integration.common_utils.managers.user import UserManager
from tests.integration.common_utils.test_models import DATestAPIKey
from tests.integration.common_utils.test_models import DATestCCPair
from tests.integration.common_utils.test_models import DATestChatSession
from tests.integration.common_utils.test_models import DATestUser
from tests.integration.common_utils.test_models import ToolName


def test_multi_tenant_access_control(reset_multitenant: None) -> None:
    # Create Tenant 1 and its Admin User
    TenantManager.create("tenant_dev1", "test1@test.com", "Data Plane Registration")
    test_user1: DATestUser = UserManager.create(name="test1", email="test1@test.com")
    assert UserManager.is_role(test_user1, UserRole.ADMIN)

    # Create Tenant 2 and its Admin User
    TenantManager.create("tenant_dev2", "test2@test.com", "Data Plane Registration")
    test_user2: DATestUser = UserManager.create(name="test2", email="test2@test.com")
    assert UserManager.is_role(test_user2, UserRole.ADMIN)

    # Create connectors for Tenant 1
    cc_pair_1: DATestCCPair = CCPairManager.create_from_scratch(
        user_performing_action=test_user1,
    )
    api_key_1: DATestAPIKey = APIKeyManager.create(
        user_performing_action=test_user1,
    )
    api_key_1.headers.update(test_user1.headers)
    LLMProviderManager.create(user_performing_action=test_user1)

    # Seed documents for Tenant 1
    cc_pair_1.documents = []
    doc1_tenant1 = DocumentManager.seed_doc_with_content(
        cc_pair=cc_pair_1,
        content="Tenant 1 Document Content",
        api_key=api_key_1,
    )
    doc2_tenant1 = DocumentManager.seed_doc_with_content(
        cc_pair=cc_pair_1,
        content="Tenant 1 Document Content",
        api_key=api_key_1,
    )
    cc_pair_1.documents.extend([doc1_tenant1, doc2_tenant1])

    # Create connectors for Tenant 2
    cc_pair_2: DATestCCPair = CCPairManager.create_from_scratch(
        user_performing_action=test_user2,
    )
    api_key_2: DATestAPIKey = APIKeyManager.create(
        user_performing_action=test_user2,
    )
    api_key_2.headers.update(test_user2.headers)
    LLMProviderManager.create(user_performing_action=test_user2)

    # Seed documents for Tenant 2
    cc_pair_2.documents = []
    doc1_tenant2 = DocumentManager.seed_doc_with_content(
        cc_pair=cc_pair_2,
        content="Tenant 2 Document Content",
        api_key=api_key_2,
    )
    doc2_tenant2 = DocumentManager.seed_doc_with_content(
        cc_pair=cc_pair_2,
        content="Tenant 2 Document Content",
        api_key=api_key_2,
    )
    cc_pair_2.documents.extend([doc1_tenant2, doc2_tenant2])

    tenant1_doc_ids = {doc1_tenant1.id, doc2_tenant1.id}
    tenant2_doc_ids = {doc1_tenant2.id, doc2_tenant2.id}

    # Create chat sessions for each user
    chat_session1: DATestChatSession = ChatSessionManager.create(
        user_performing_action=test_user1
    )
    chat_session2: DATestChatSession = ChatSessionManager.create(
        user_performing_action=test_user2
    )

    # User 1 sends a message and gets a response
    response1 = ChatSessionManager.send_message(
<<<<<<< HEAD
        chat_session_id=test_data["chat_session1"].id,
        message="What is in Tenant 1's documents? Run an internal search.",
        user_performing_action=test_data["admin_user1"],
    )

    # Assert that only the internal search tool was used
    assert all(
        tool.tool_name == ToolName.INTERNAL_SEARCH for tool in response1.used_tools
    )

    response_doc_ids = {doc.document_id for doc in response1.used_tools[0].documents}
    assert test_data["tenant1_doc_ids"].issubset(
=======
        chat_session_id=chat_session1.id,
        message="What is in Tenant 1's documents?",
        user_performing_action=test_user1,
    )
    # Assert that the search tool was used
    assert response1.tool_name == "run_search"

    response_doc_ids = {doc["document_id"] for doc in response1.tool_result or []}
    assert tenant1_doc_ids.issubset(
>>>>>>> 4c5a865d
        response_doc_ids
    ), "Not all Tenant 1 document IDs are in the response"
    assert not response_doc_ids.intersection(
        tenant2_doc_ids
    ), "Tenant 2 document IDs should not be in the response"

    # Assert that the contents are correct
<<<<<<< HEAD
    assert any(
        doc.blurb == "Tenant 1 Document Content"
        for doc in response1.used_tools[0].documents
    ), "Tenant 1 Document Content not found in any document"


def test_tenant2_can_access_own_documents(reset_multitenant: None) -> None:
    """Test that Tenant 2 can access its own documents but not Tenant 1's."""
    test_data = setup_test_tenants(reset_multitenant)

    # User 2 sends a message and gets a response
    response2 = ChatSessionManager.send_message(
        chat_session_id=test_data["chat_session2"].id,
        message="What is in Tenant 2's documents? Run an internal search.",
        user_performing_action=test_data["admin_user2"],
=======
    for doc in response1.tool_result or []:
        assert doc["content"] == "Tenant 1 Document Content"

    # User 2 sends a message and gets a response
    response2 = ChatSessionManager.send_message(
        chat_session_id=chat_session2.id,
        message="What is in Tenant 2's documents?",
        user_performing_action=test_user2,
>>>>>>> 4c5a865d
    )
    # Assert that the search tool was used
<<<<<<< HEAD
    assert all(
        tool.tool_name == ToolName.INTERNAL_SEARCH for tool in response2.used_tools
    )

    # Assert that the tool_result contains Tenant 2's documents
    response_doc_ids = {doc.document_id for doc in response2.used_tools[0].documents}
    assert test_data["tenant2_doc_ids"].issubset(
=======
    assert response2.tool_name == "run_search"
    # Assert that the tool_result contains Tenant 2's documents
    response_doc_ids = {doc["document_id"] for doc in response2.tool_result or []}
    assert tenant2_doc_ids.issubset(
>>>>>>> 4c5a865d
        response_doc_ids
    ), "Not all Tenant 2 document IDs are in the response"
    assert not response_doc_ids.intersection(
        tenant1_doc_ids
    ), "Tenant 1 document IDs should not be in the response"
    # Assert that the contents are correct
<<<<<<< HEAD
    assert any(
        doc.blurb == "Tenant 2 Document Content"
        for doc in response2.used_tools[0].documents
    ), "Tenant 2 Document Content not found in any document"


def test_tenant1_cannot_access_tenant2_documents(reset_multitenant: None) -> None:
    """Test that Tenant 1 cannot access Tenant 2's documents."""
    test_data = setup_test_tenants(reset_multitenant)

    # User 1 tries to access Tenant 2's documents
    response_cross = ChatSessionManager.send_message(
        chat_session_id=test_data["chat_session1"].id,
        message="What is in Tenant 2's documents? Run an internal search.",
        user_performing_action=test_data["admin_user1"],
=======
    for doc in response2.tool_result or []:
        assert doc["content"] == "Tenant 2 Document Content"

    # User 1 tries to access Tenant 2's documents
    response_cross = ChatSessionManager.send_message(
        chat_session_id=chat_session1.id,
        message="What is in Tenant 2's documents?",
        user_performing_action=test_user1,
>>>>>>> 4c5a865d
    )
    # Assert that the search tool was used
<<<<<<< HEAD
    assert all(
        tool.tool_name == ToolName.INTERNAL_SEARCH for tool in response_cross.used_tools
    )

    # Assert that the tool_result is empty or does not contain Tenant 2's documents
    response_doc_ids = {
        doc.document_id for doc in response_cross.used_tools[0].documents
    }

=======
    assert response_cross.tool_name == "run_search"
    # Assert that the tool_result is empty or does not contain Tenant 2's documents
    response_doc_ids = {doc["document_id"] for doc in response_cross.tool_result or []}
>>>>>>> 4c5a865d
    # Ensure none of Tenant 2's document IDs are in the response
    assert not response_doc_ids.intersection(tenant2_doc_ids)

    # User 2 tries to access Tenant 1's documents
    response_cross2 = ChatSessionManager.send_message(
<<<<<<< HEAD
        chat_session_id=test_data["chat_session2"].id,
        message="What is in Tenant 1's documents? Run an internal search.",
        user_performing_action=test_data["admin_user2"],
=======
        chat_session_id=chat_session2.id,
        message="What is in Tenant 1's documents?",
        user_performing_action=test_user2,
>>>>>>> 4c5a865d
    )
    # Assert that the search tool was used
<<<<<<< HEAD
    assert all(
        tool.tool_name == ToolName.INTERNAL_SEARCH
        for tool in response_cross2.used_tools
    )

    # Assert that the tool_result is empty or does not contain Tenant 1's documents
    response_doc_ids = {
        doc.document_id for doc in response_cross2.used_tools[0].documents
    }

    # Ensure none of Tenant 1's document IDs are in the response
    assert not response_doc_ids.intersection(test_data["tenant1_doc_ids"])


def test_multi_tenant_access_control(reset_multitenant: None) -> None:
    """Legacy test for multi-tenant access control."""
    test_data = setup_test_tenants(reset_multitenant)

    # User 1 sends a message and gets a response with only Tenant 1's documents
    response1 = ChatSessionManager.send_message(
        chat_session_id=test_data["chat_session1"].id,
        message="What is in Tenant 1's documents? Run an internal search.",
        user_performing_action=test_data["admin_user1"],
    )
    assert all(
        tool.tool_name == ToolName.INTERNAL_SEARCH for tool in response1.used_tools
    )
    response_doc_ids = {doc.document_id for doc in response1.used_tools[0].documents}
    assert test_data["tenant1_doc_ids"].issubset(response_doc_ids)
    assert not response_doc_ids.intersection(test_data["tenant2_doc_ids"])

    # User 2 sends a message and gets a response with only Tenant 2's documents
    response2 = ChatSessionManager.send_message(
        chat_session_id=test_data["chat_session2"].id,
        message="What is in Tenant 2's documents? Run an internal search.",
        user_performing_action=test_data["admin_user2"],
    )
    assert all(
        tool.tool_name == ToolName.INTERNAL_SEARCH for tool in response2.used_tools
    )
    response_doc_ids = {doc.document_id for doc in response2.used_tools[0].documents}
    assert test_data["tenant2_doc_ids"].issubset(response_doc_ids)
    assert not response_doc_ids.intersection(test_data["tenant1_doc_ids"])

    # User 1 tries to access Tenant 2's documents and fails
    response_cross = ChatSessionManager.send_message(
        chat_session_id=test_data["chat_session1"].id,
        message="What is in Tenant 2's documents? Run an internal search.",
        user_performing_action=test_data["admin_user1"],
    )
    assert all(
        tool.tool_name == ToolName.INTERNAL_SEARCH for tool in response_cross.used_tools
    )
    response_doc_ids = {
        doc.document_id for doc in response_cross.used_tools[0].documents
    }
    assert not response_doc_ids.intersection(test_data["tenant2_doc_ids"])

    # User 2 tries to access Tenant 1's documents and fails
    response_cross2 = ChatSessionManager.send_message(
        chat_session_id=test_data["chat_session2"].id,
        message="What is in Tenant 1's documents? Run an internal search.",
        user_performing_action=test_data["admin_user2"],
    )
    assert all(
        tool.tool_name == ToolName.INTERNAL_SEARCH
        for tool in response_cross2.used_tools
    )
    response_doc_ids = {
        doc.document_id for doc in response_cross2.used_tools[0].documents
    }
    assert not response_doc_ids.intersection(test_data["tenant1_doc_ids"])
=======
    assert response_cross2.tool_name == "run_search"
    # Assert that the tool_result is empty or does not contain Tenant 1's documents
    response_doc_ids = {doc["document_id"] for doc in response_cross2.tool_result or []}
    # Ensure none of Tenant 1's document IDs are in the response
    assert not response_doc_ids.intersection(tenant1_doc_ids)
>>>>>>> 4c5a865d
<|MERGE_RESOLUTION|>--- conflicted
+++ resolved
@@ -10,7 +10,6 @@
 from tests.integration.common_utils.test_models import DATestCCPair
 from tests.integration.common_utils.test_models import DATestChatSession
 from tests.integration.common_utils.test_models import DATestUser
-from tests.integration.common_utils.test_models import ToolName
 
 
 def test_multi_tenant_access_control(reset_multitenant: None) -> None:
@@ -85,20 +84,6 @@
 
     # User 1 sends a message and gets a response
     response1 = ChatSessionManager.send_message(
-<<<<<<< HEAD
-        chat_session_id=test_data["chat_session1"].id,
-        message="What is in Tenant 1's documents? Run an internal search.",
-        user_performing_action=test_data["admin_user1"],
-    )
-
-    # Assert that only the internal search tool was used
-    assert all(
-        tool.tool_name == ToolName.INTERNAL_SEARCH for tool in response1.used_tools
-    )
-
-    response_doc_ids = {doc.document_id for doc in response1.used_tools[0].documents}
-    assert test_data["tenant1_doc_ids"].issubset(
-=======
         chat_session_id=chat_session1.id,
         message="What is in Tenant 1's documents?",
         user_performing_action=test_user1,
@@ -108,7 +93,6 @@
 
     response_doc_ids = {doc["document_id"] for doc in response1.tool_result or []}
     assert tenant1_doc_ids.issubset(
->>>>>>> 4c5a865d
         response_doc_ids
     ), "Not all Tenant 1 document IDs are in the response"
     assert not response_doc_ids.intersection(
@@ -116,23 +100,6 @@
     ), "Tenant 2 document IDs should not be in the response"
 
     # Assert that the contents are correct
-<<<<<<< HEAD
-    assert any(
-        doc.blurb == "Tenant 1 Document Content"
-        for doc in response1.used_tools[0].documents
-    ), "Tenant 1 Document Content not found in any document"
-
-
-def test_tenant2_can_access_own_documents(reset_multitenant: None) -> None:
-    """Test that Tenant 2 can access its own documents but not Tenant 1's."""
-    test_data = setup_test_tenants(reset_multitenant)
-
-    # User 2 sends a message and gets a response
-    response2 = ChatSessionManager.send_message(
-        chat_session_id=test_data["chat_session2"].id,
-        message="What is in Tenant 2's documents? Run an internal search.",
-        user_performing_action=test_data["admin_user2"],
-=======
     for doc in response1.tool_result or []:
         assert doc["content"] == "Tenant 1 Document Content"
 
@@ -141,30 +108,203 @@
         chat_session_id=chat_session2.id,
         message="What is in Tenant 2's documents?",
         user_performing_action=test_user2,
->>>>>>> 4c5a865d
-    )
-    # Assert that the search tool was used
-<<<<<<< HEAD
-    assert all(
-        tool.tool_name == ToolName.INTERNAL_SEARCH for tool in response2.used_tools
-    )
-
-    # Assert that the tool_result contains Tenant 2's documents
-    response_doc_ids = {doc.document_id for doc in response2.used_tools[0].documents}
-    assert test_data["tenant2_doc_ids"].issubset(
-=======
+    )
+    # Assert that the search tool was used
     assert response2.tool_name == "run_search"
     # Assert that the tool_result contains Tenant 2's documents
     response_doc_ids = {doc["document_id"] for doc in response2.tool_result or []}
     assert tenant2_doc_ids.issubset(
->>>>>>> 4c5a865d
         response_doc_ids
     ), "Not all Tenant 2 document IDs are in the response"
     assert not response_doc_ids.intersection(
         tenant1_doc_ids
     ), "Tenant 1 document IDs should not be in the response"
     # Assert that the contents are correct
-<<<<<<< HEAD
+    for doc in response2.tool_result or []:
+        assert doc["content"] == "Tenant 2 Document Content"
+
+    # User 1 tries to access Tenant 2's documents
+    response_cross = ChatSessionManager.send_message(
+        chat_session_id=chat_session1.id,
+        message="What is in Tenant 2's documents?",
+        user_performing_action=test_user1,
+    )
+    # Assert that the search tool was used
+    assert response_cross.tool_name == "run_search"
+    # Assert that the tool_result is empty or does not contain Tenant 2's documents
+    response_doc_ids = {doc["document_id"] for doc in response_cross.tool_result or []}
+    # Ensure none of Tenant 2's document IDs are in the response
+    assert not response_doc_ids.intersection(tenant2_doc_ids)
+
+    # User 2 tries to access Tenant 1's documents
+    response_cross2 = ChatSessionManager.send_message(
+        chat_session_id=chat_session2.id,
+        message="What is in Tenant 1's documents?",
+        user_performing_action=test_user2,
+    )
+    # Assert that the search tool was used
+    assert response_cross2.tool_name == "run_search"
+    # Assert that the tool_result is empty or does not contain Tenant 1's documents
+    response_doc_ids = {doc["document_id"] for doc in response_cross2.tool_result or []}
+    # Ensure none of Tenant 1's document IDs are in the response
+    assert not response_doc_ids.intersection(tenant1_doc_ids)
+
+from typing import Any
+
+from onyx.db.models import UserRole
+from tests.integration.common_utils.managers.api_key import APIKeyManager
+from tests.integration.common_utils.managers.cc_pair import CCPairManager
+from tests.integration.common_utils.managers.chat import ChatSessionManager
+from tests.integration.common_utils.managers.document import DocumentManager
+from tests.integration.common_utils.managers.llm_provider import LLMProviderManager
+from tests.integration.common_utils.managers.user import UserManager
+from tests.integration.common_utils.test_models import DATestAPIKey
+from tests.integration.common_utils.test_models import DATestCCPair
+from tests.integration.common_utils.test_models import DATestChatSession
+from tests.integration.common_utils.test_models import DATestUser
+from tests.integration.common_utils.test_models import ToolName
+
+
+def setup_test_tenants(reset_multitenant: None) -> dict[str, Any]:
+    """Helper function to set up test tenants with documents and users."""
+    # Creating an admin user for Tenant 1
+    admin_user1: DATestUser = UserManager.create(
+        email="admin@onyx-test.com",
+    )
+    assert UserManager.is_role(admin_user1, UserRole.ADMIN)
+
+    # Create Tenant 2 and its Admin User
+    admin_user2: DATestUser = UserManager.create(
+        email="admin2@onyx-test.com",
+    )
+    assert UserManager.is_role(admin_user2, UserRole.ADMIN)
+
+    # Create connectors for Tenant 1
+    cc_pair_1: DATestCCPair = CCPairManager.create_from_scratch(
+        user_performing_action=admin_user1,
+    )
+    api_key_1: DATestAPIKey = APIKeyManager.create(
+        user_performing_action=admin_user1,
+    )
+    api_key_1.headers.update(admin_user1.headers)
+    LLMProviderManager.create(user_performing_action=admin_user1)
+
+    # Create connectors for Tenant 2
+    cc_pair_2: DATestCCPair = CCPairManager.create_from_scratch(
+        user_performing_action=admin_user2,
+    )
+    api_key_2: DATestAPIKey = APIKeyManager.create(
+        user_performing_action=admin_user2,
+    )
+    api_key_2.headers.update(admin_user2.headers)
+    LLMProviderManager.create(user_performing_action=admin_user2)
+
+    # Seed documents for Tenant 1
+    cc_pair_1.documents = []
+    doc1_tenant1 = DocumentManager.seed_doc_with_content(
+        cc_pair=cc_pair_1,
+        content="Tenant 1 Document Content",
+        api_key=api_key_1,
+    )
+    doc2_tenant1 = DocumentManager.seed_doc_with_content(
+        cc_pair=cc_pair_1,
+        content="Tenant 1 Document Content",
+        api_key=api_key_1,
+    )
+    cc_pair_1.documents.extend([doc1_tenant1, doc2_tenant1])
+
+    # Seed documents for Tenant 2
+    cc_pair_2.documents = []
+    doc1_tenant2 = DocumentManager.seed_doc_with_content(
+        cc_pair=cc_pair_2,
+        content="Tenant 2 Document Content",
+        api_key=api_key_2,
+    )
+    doc2_tenant2 = DocumentManager.seed_doc_with_content(
+        cc_pair=cc_pair_2,
+        content="Tenant 2 Document Content",
+        api_key=api_key_2,
+    )
+    cc_pair_2.documents.extend([doc1_tenant2, doc2_tenant2])
+
+    tenant1_doc_ids = {doc1_tenant1.id, doc2_tenant1.id}
+    tenant2_doc_ids = {doc1_tenant2.id, doc2_tenant2.id}
+
+    # Create chat sessions for each user
+    chat_session1: DATestChatSession = ChatSessionManager.create(
+        user_performing_action=admin_user1
+    )
+    chat_session2: DATestChatSession = ChatSessionManager.create(
+        user_performing_action=admin_user2
+    )
+
+    return {
+        "admin_user1": admin_user1,
+        "admin_user2": admin_user2,
+        "chat_session1": chat_session1,
+        "chat_session2": chat_session2,
+        "tenant1_doc_ids": tenant1_doc_ids,
+        "tenant2_doc_ids": tenant2_doc_ids,
+    }
+
+
+def test_tenant1_can_access_own_documents(reset_multitenant: None) -> None:
+    """Test that Tenant 1 can access its own documents but not Tenant 2's."""
+    test_data = setup_test_tenants(reset_multitenant)
+
+    # User 1 sends a message and gets a response
+    response1 = ChatSessionManager.send_message(
+        chat_session_id=test_data["chat_session1"].id,
+        message="What is in Tenant 1's documents? Run an internal search.",
+        user_performing_action=test_data["admin_user1"],
+    )
+
+    # Assert that only the internal search tool was used
+    assert all(
+        tool.tool_name == ToolName.INTERNAL_SEARCH for tool in response1.used_tools
+    )
+
+    response_doc_ids = {doc.document_id for doc in response1.used_tools[0].documents}
+    assert test_data["tenant1_doc_ids"].issubset(
+        response_doc_ids
+    ), "Not all Tenant 1 document IDs are in the response"
+    assert not response_doc_ids.intersection(
+        test_data["tenant2_doc_ids"]
+    ), "Tenant 2 document IDs should not be in the response"
+
+    # Assert that the contents are correct
+    assert any(
+        doc.blurb == "Tenant 1 Document Content"
+        for doc in response1.used_tools[0].documents
+    ), "Tenant 1 Document Content not found in any document"
+
+
+def test_tenant2_can_access_own_documents(reset_multitenant: None) -> None:
+    """Test that Tenant 2 can access its own documents but not Tenant 1's."""
+    test_data = setup_test_tenants(reset_multitenant)
+
+    # User 2 sends a message and gets a response
+    response2 = ChatSessionManager.send_message(
+        chat_session_id=test_data["chat_session2"].id,
+        message="What is in Tenant 2's documents? Run an internal search.",
+        user_performing_action=test_data["admin_user2"],
+    )
+
+    # Assert that the search tool was used
+    assert all(
+        tool.tool_name == ToolName.INTERNAL_SEARCH for tool in response2.used_tools
+    )
+
+    # Assert that the tool_result contains Tenant 2's documents
+    response_doc_ids = {doc.document_id for doc in response2.used_tools[0].documents}
+    assert test_data["tenant2_doc_ids"].issubset(
+        response_doc_ids
+    ), "Not all Tenant 2 document IDs are in the response"
+    assert not response_doc_ids.intersection(
+        test_data["tenant1_doc_ids"]
+    ), "Tenant 1 document IDs should not be in the response"
+
+    # Assert that the contents are correct
     assert any(
         doc.blurb == "Tenant 2 Document Content"
         for doc in response2.used_tools[0].documents
@@ -180,19 +320,9 @@
         chat_session_id=test_data["chat_session1"].id,
         message="What is in Tenant 2's documents? Run an internal search.",
         user_performing_action=test_data["admin_user1"],
-=======
-    for doc in response2.tool_result or []:
-        assert doc["content"] == "Tenant 2 Document Content"
-
-    # User 1 tries to access Tenant 2's documents
-    response_cross = ChatSessionManager.send_message(
-        chat_session_id=chat_session1.id,
-        message="What is in Tenant 2's documents?",
-        user_performing_action=test_user1,
->>>>>>> 4c5a865d
-    )
-    # Assert that the search tool was used
-<<<<<<< HEAD
+    )
+
+    # Assert that the search tool was used
     assert all(
         tool.tool_name == ToolName.INTERNAL_SEARCH for tool in response_cross.used_tools
     )
@@ -202,28 +332,22 @@
         doc.document_id for doc in response_cross.used_tools[0].documents
     }
 
-=======
-    assert response_cross.tool_name == "run_search"
-    # Assert that the tool_result is empty or does not contain Tenant 2's documents
-    response_doc_ids = {doc["document_id"] for doc in response_cross.tool_result or []}
->>>>>>> 4c5a865d
     # Ensure none of Tenant 2's document IDs are in the response
-    assert not response_doc_ids.intersection(tenant2_doc_ids)
+    assert not response_doc_ids.intersection(test_data["tenant2_doc_ids"])
+
+
+def test_tenant2_cannot_access_tenant1_documents(reset_multitenant: None) -> None:
+    """Test that Tenant 2 cannot access Tenant 1's documents."""
+    test_data = setup_test_tenants(reset_multitenant)
 
     # User 2 tries to access Tenant 1's documents
     response_cross2 = ChatSessionManager.send_message(
-<<<<<<< HEAD
         chat_session_id=test_data["chat_session2"].id,
         message="What is in Tenant 1's documents? Run an internal search.",
         user_performing_action=test_data["admin_user2"],
-=======
-        chat_session_id=chat_session2.id,
-        message="What is in Tenant 1's documents?",
-        user_performing_action=test_user2,
->>>>>>> 4c5a865d
-    )
-    # Assert that the search tool was used
-<<<<<<< HEAD
+    )
+
+    # Assert that the search tool was used
     assert all(
         tool.tool_name == ToolName.INTERNAL_SEARCH
         for tool in response_cross2.used_tools
@@ -295,11 +419,4 @@
     response_doc_ids = {
         doc.document_id for doc in response_cross2.used_tools[0].documents
     }
-    assert not response_doc_ids.intersection(test_data["tenant1_doc_ids"])
-=======
-    assert response_cross2.tool_name == "run_search"
-    # Assert that the tool_result is empty or does not contain Tenant 1's documents
-    response_doc_ids = {doc["document_id"] for doc in response_cross2.tool_result or []}
-    # Ensure none of Tenant 1's document IDs are in the response
-    assert not response_doc_ids.intersection(tenant1_doc_ids)
->>>>>>> 4c5a865d
+    assert not response_doc_ids.intersection(test_data["tenant1_doc_ids"])