--- conflicted
+++ resolved
@@ -17,15 +17,6 @@
 from tests.integration.common_utils.vespa import vespa_fixture
 
 
-@pytest.fixture(scope="session", autouse=True)
-def initialize_db() -> None:
-    # Make sure that the db engine is initialized before any tests are run
-    SqlEngine.init_engine(
-        pool_size=10,
-        max_overflow=5,
-    )
-
-
 def load_env_vars(env_file: str = ".env") -> None:
     current_dir = os.path.dirname(os.path.abspath(__file__))
     env_path = os.path.join(current_dir, env_file)
@@ -45,20 +36,10 @@
 load_env_vars()
 
 
-<<<<<<< HEAD
-"""NOTE: for some reason using this seems to lead to misc
-`sqlalchemy.exc.OperationalError: (psycopg2.OperationalError) server closed the connection unexpectedly`
-errors.
-
-Commenting out till we can get to the bottom of it. For now, just using
-instantiate the session directly within the test.
-"""
-=======
 @pytest.fixture
 def db_session() -> Generator[Session, None, None]:
     with get_session_context_manager() as session:
         yield session
->>>>>>> 4c5a865d
 
 
 @pytest.fixture
@@ -106,4 +87,171 @@
 
 @pytest.fixture
 def reset_multitenant() -> None:
-    reset_all_multitenant()+    reset_all_multitenant()
+
+import os
+
+import pytest
+
+from onyx.auth.schemas import UserRole
+from onyx.db.engine.sql_engine import get_session_with_current_tenant
+from onyx.db.engine.sql_engine import SqlEngine
+from onyx.db.search_settings import get_current_search_settings
+from tests.integration.common_utils.constants import ADMIN_USER_NAME
+from tests.integration.common_utils.constants import GENERAL_HEADERS
+from tests.integration.common_utils.managers.user import build_email
+from tests.integration.common_utils.managers.user import DEFAULT_PASSWORD
+from tests.integration.common_utils.managers.user import UserManager
+from tests.integration.common_utils.reset import reset_all
+from tests.integration.common_utils.reset import reset_all_multitenant
+from tests.integration.common_utils.test_models import DATestUser
+from tests.integration.common_utils.vespa import vespa_fixture
+
+BASIC_USER_NAME = "basic_user"
+
+
+@pytest.fixture(scope="session", autouse=True)
+def initialize_db() -> None:
+    # Make sure that the db engine is initialized before any tests are run
+    SqlEngine.init_engine(
+        pool_size=10,
+        max_overflow=5,
+    )
+
+
+def load_env_vars(env_file: str = ".env") -> None:
+    current_dir = os.path.dirname(os.path.abspath(__file__))
+    env_path = os.path.join(current_dir, env_file)
+    try:
+        with open(env_path, "r") as f:
+            for line in f:
+                line = line.strip()
+                if line and not line.startswith("#"):
+                    key, value = line.split("=", 1)
+                    os.environ[key] = value.strip()
+        print("Successfully loaded environment variables")
+    except FileNotFoundError:
+        print(f"File {env_file} not found")
+
+
+# Load environment variables at the module level
+load_env_vars()
+
+
+"""NOTE: for some reason using this seems to lead to misc
+`sqlalchemy.exc.OperationalError: (psycopg2.OperationalError) server closed the connection unexpectedly`
+errors.
+
+Commenting out till we can get to the bottom of it. For now, just using
+instantiate the session directly within the test.
+"""
+
+
+@pytest.fixture
+def vespa_client() -> vespa_fixture:
+    with get_session_with_current_tenant() as db_session:
+        search_settings = get_current_search_settings(db_session)
+        return vespa_fixture(index_name=search_settings.index_name)
+
+
+@pytest.fixture
+def reset() -> None:
+    reset_all()
+
+
+@pytest.fixture
+def new_admin_user(reset: None) -> DATestUser | None:
+    try:
+        return UserManager.create(name=ADMIN_USER_NAME)
+    except Exception:
+        return None
+
+
+@pytest.fixture
+def admin_user() -> DATestUser:
+    try:
+        user = UserManager.create(name=ADMIN_USER_NAME)
+
+        # if there are other users for some reason, reset and try again
+        if not UserManager.is_role(user, UserRole.ADMIN):
+            print("Trying to reset")
+            reset_all()
+            user = UserManager.create(name=ADMIN_USER_NAME)
+        return user
+    except Exception as e:
+        print(f"Failed to create admin user: {e}")
+
+    try:
+        user = UserManager.login_as_user(
+            DATestUser(
+                id="",
+                email=build_email("admin_user"),
+                password=DEFAULT_PASSWORD,
+                headers=GENERAL_HEADERS,
+                role=UserRole.ADMIN,
+                is_active=True,
+            )
+        )
+        if not UserManager.is_role(user, UserRole.ADMIN):
+            reset_all()
+            user = UserManager.create(name=ADMIN_USER_NAME)
+            return user
+
+        return user
+    except Exception as e:
+        print(f"Failed to create or login as admin user: {e}")
+
+    raise RuntimeError("Failed to create or login as admin user")
+
+
+@pytest.fixture
+def basic_user(
+    # make sure the admin user exists first to ensure this new user
+    # gets the BASIC role
+    admin_user: DATestUser,
+) -> DATestUser:
+    try:
+        user = UserManager.create(name=BASIC_USER_NAME)
+
+        # Validate that the user has the BASIC role
+        if user.role != UserRole.BASIC:
+            raise RuntimeError(
+                f"Created user {BASIC_USER_NAME} does not have BASIC role"
+            )
+
+        return user
+    except Exception as e:
+        print(f"Failed to create basic user, trying to login as existing user: {e}")
+
+        # Try to login as existing basic user
+        user = UserManager.login_as_user(
+            DATestUser(
+                id="",
+                email=build_email(BASIC_USER_NAME),
+                password=DEFAULT_PASSWORD,
+                headers=GENERAL_HEADERS,
+                role=UserRole.BASIC,
+                is_active=True,
+            )
+        )
+
+        # Validate that the logged-in user has the BASIC role
+        if not UserManager.is_role(user, UserRole.BASIC):
+            raise RuntimeError(f"User {BASIC_USER_NAME} does not have BASIC role")
+
+        return user
+
+
+@pytest.fixture
+def reset_multitenant() -> None:
+    reset_all_multitenant()
+
+
+def pytest_runtest_logstart(nodeid: str, location: tuple[str, int | None, str]) -> None:
+    print(f"\nTest start: {nodeid}")
+
+
+def pytest_runtest_logfinish(
+    nodeid: str, location: tuple[str, int | None, str]
+) -> None:
+    print(f"\nTest end: {nodeid}")