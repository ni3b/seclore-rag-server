import json
from typing import Any
from typing import cast
from uuid import UUID

import requests
from requests.models import Response

from onyx.context.search.models import RetrievalDetails
from onyx.file_store.models import FileDescriptor
from onyx.llm.override_models import LLMOverride
from onyx.llm.override_models import PromptOverride
from onyx.server.query_and_chat.models import ChatSessionCreationRequest
from onyx.server.query_and_chat.models import CreateChatMessageRequest
from tests.integration.common_utils.constants import API_SERVER_URL
from tests.integration.common_utils.constants import GENERAL_HEADERS
from tests.integration.common_utils.test_models import DATestChatMessage
from tests.integration.common_utils.test_models import DATestChatSession
from tests.integration.common_utils.test_models import DATestUser
from tests.integration.common_utils.test_models import StreamedResponse
from tests.integration.common_utils.test_models import ToolName
from tests.integration.common_utils.test_models import ToolResult


class ChatSessionManager:
    @staticmethod
    def create(
        persona_id: int = 0,
        description: str = "Test chat session",
        user_performing_action: DATestUser | None = None,
    ) -> DATestChatSession:
        chat_session_creation_req = ChatSessionCreationRequest(
            persona_id=persona_id, description=description
        )
        response = requests.post(
            f"{API_SERVER_URL}/chat/create-chat-session",
            json=chat_session_creation_req.model_dump(),
            headers=user_performing_action.headers
            if user_performing_action
            else GENERAL_HEADERS,
        )
        response.raise_for_status()
        chat_session_id = response.json()["chat_session_id"]
        return DATestChatSession(
            id=chat_session_id, persona_id=persona_id, description=description
        )

    @staticmethod
    def send_message(
        chat_session_id: UUID,
        message: str,
        parent_message_id: int | None = None,
        user_performing_action: DATestUser | None = None,
        file_descriptors: list[FileDescriptor] = [],
        prompt_id: int | None = None,
        search_doc_ids: list[int] | None = None,
        retrieval_options: RetrievalDetails | None = None,
        query_override: str | None = None,
        regenerate: bool | None = None,
        llm_override: LLMOverride | None = None,
        prompt_override: PromptOverride | None = None,
        alternate_assistant_id: int | None = None,
        use_existing_user_message: bool = False,
    ) -> StreamedResponse:
        chat_message_req = CreateChatMessageRequest(
            chat_session_id=chat_session_id,
            parent_message_id=parent_message_id,
            message=message,
            file_descriptors=file_descriptors or [],
            prompt_id=prompt_id,
            search_doc_ids=search_doc_ids or [],
            retrieval_options=retrieval_options,
            rerank_settings=None,  # Can be added if needed
            query_override=query_override,
            regenerate=regenerate,
            llm_override=llm_override,
            prompt_override=prompt_override,
            alternate_assistant_id=alternate_assistant_id,
            use_existing_user_message=use_existing_user_message,
        )

        response = requests.post(
            f"{API_SERVER_URL}/chat/send-message",
            json=chat_message_req.model_dump(),
            headers=user_performing_action.headers
            if user_performing_action
            else GENERAL_HEADERS,
            stream=True,
        )

        return ChatSessionManager.analyze_response(response)

    @staticmethod
    def analyze_response(response: Response) -> StreamedResponse:
        response_data = cast(
            list[dict[str, Any]],
            [
                json.loads(line.decode("utf-8"))
                for line in response.iter_lines()
                if line
            ],
        )

        analyzed = StreamedResponse()

        ind_to_tool_use: dict[int, ToolResult] = {}

        for data in response_data:
<<<<<<< HEAD
            if not (data_obj := data.get("obj")):
                continue

            if not (packet_type := data_obj.get("type")):
                continue

            if packet_type == "message_start":
                analyzed.top_documents = [
                    SavedSearchDoc(**doc) for doc in data_obj["final_documents"]
                ]
                analyzed.full_message = data_obj["content"]
                continue

            if packet_type == "message_delta":
                analyzed.full_message += data_obj["content"]
                continue

            if not (ind := data.get("ind")):
                continue

            if packet_type == "internal_search_tool_start":
                if data_obj.get("is_internet_search", False):
                    ind_to_tool_use[ind] = ToolResult(
                        tool_name=ToolName.INTERNET_SEARCH,
                    )
                else:
                    ind_to_tool_use[ind] = ToolResult(
                        tool_name=ToolName.INTERNAL_SEARCH,
                    )
                continue

            if packet_type == "image_generation_tool_start":
                ind_to_tool_use[ind] = ToolResult(
                    tool_name=ToolName.IMAGE_GENERATION,
                )
                continue

            if packet_type == "internal_search_tool_delta":
                ind_to_tool_use[ind].queries.extend(data_obj.get("queries", []))

                documents = data_obj.get("documents", [])
                ind_to_tool_use[ind].documents.extend(
                    [SavedSearchDoc(**doc) for doc in documents]
                )
                continue

        analyzed.used_tools = list(ind_to_tool_use.values())
=======
            if "rephrased_query" in data:
                analyzed.rephrased_query = data["rephrased_query"]
            elif "tool_name" in data:
                analyzed.tool_name = data["tool_name"]
                analyzed.tool_result = (
                    data.get("tool_result")
                    if analyzed.tool_name == "run_search"
                    else None
                )
            elif "relevance_summaries" in data:
                analyzed.relevance_summaries = data["relevance_summaries"]
            elif "answer_piece" in data and data["answer_piece"]:
                analyzed.full_message += data["answer_piece"]
>>>>>>> 4c5a865d

        return analyzed

    @staticmethod
    def get_chat_history(
        chat_session: DATestChatSession,
        user_performing_action: DATestUser | None = None,
    ) -> list[DATestChatMessage]:
        response = requests.get(
            f"{API_SERVER_URL}/chat/get-chat-session/{chat_session.id}",
            headers=user_performing_action.headers
            if user_performing_action
            else GENERAL_HEADERS,
        )
        response.raise_for_status()

        return [
            DATestChatMessage(
                id=msg["message_id"],
                chat_session_id=chat_session.id,
                parent_message_id=msg.get("parent_message"),
                message=msg["message"],
            )
            for msg in response.json()["messages"]
        ]

    @staticmethod
    def create_chat_message_feedback(
        message_id: int,
        is_positive: bool,
        user_performing_action: DATestUser | None = None,
        feedback_text: str | None = None,
        predefined_feedback: str | None = None,
    ) -> None:
        response = requests.post(
            url=f"{API_SERVER_URL}/chat/create-chat-message-feedback",
            json={
                "chat_message_id": message_id,
                "is_positive": is_positive,
                "feedback_text": feedback_text,
                "predefined_feedback": predefined_feedback,
            },
            headers=user_performing_action.headers
            if user_performing_action
            else GENERAL_HEADERS,
        )
        response.raise_for_status()<|MERGE_RESOLUTION|>--- conflicted
+++ resolved
@@ -1,6 +1,4 @@
 import json
-from typing import Any
-from typing import cast
 from uuid import UUID
 
 import requests
@@ -18,8 +16,6 @@
 from tests.integration.common_utils.test_models import DATestChatSession
 from tests.integration.common_utils.test_models import DATestUser
 from tests.integration.common_utils.test_models import StreamedResponse
-from tests.integration.common_utils.test_models import ToolName
-from tests.integration.common_utils.test_models import ToolResult
 
 
 class ChatSessionManager:
@@ -92,69 +88,13 @@
 
     @staticmethod
     def analyze_response(response: Response) -> StreamedResponse:
-        response_data = cast(
-            list[dict[str, Any]],
-            [
-                json.loads(line.decode("utf-8"))
-                for line in response.iter_lines()
-                if line
-            ],
-        )
+        response_data = [
+            json.loads(line.decode("utf-8")) for line in response.iter_lines() if line
+        ]
 
         analyzed = StreamedResponse()
 
-        ind_to_tool_use: dict[int, ToolResult] = {}
-
         for data in response_data:
-<<<<<<< HEAD
-            if not (data_obj := data.get("obj")):
-                continue
-
-            if not (packet_type := data_obj.get("type")):
-                continue
-
-            if packet_type == "message_start":
-                analyzed.top_documents = [
-                    SavedSearchDoc(**doc) for doc in data_obj["final_documents"]
-                ]
-                analyzed.full_message = data_obj["content"]
-                continue
-
-            if packet_type == "message_delta":
-                analyzed.full_message += data_obj["content"]
-                continue
-
-            if not (ind := data.get("ind")):
-                continue
-
-            if packet_type == "internal_search_tool_start":
-                if data_obj.get("is_internet_search", False):
-                    ind_to_tool_use[ind] = ToolResult(
-                        tool_name=ToolName.INTERNET_SEARCH,
-                    )
-                else:
-                    ind_to_tool_use[ind] = ToolResult(
-                        tool_name=ToolName.INTERNAL_SEARCH,
-                    )
-                continue
-
-            if packet_type == "image_generation_tool_start":
-                ind_to_tool_use[ind] = ToolResult(
-                    tool_name=ToolName.IMAGE_GENERATION,
-                )
-                continue
-
-            if packet_type == "internal_search_tool_delta":
-                ind_to_tool_use[ind].queries.extend(data_obj.get("queries", []))
-
-                documents = data_obj.get("documents", [])
-                ind_to_tool_use[ind].documents.extend(
-                    [SavedSearchDoc(**doc) for doc in documents]
-                )
-                continue
-
-        analyzed.used_tools = list(ind_to_tool_use.values())
-=======
             if "rephrased_query" in data:
                 analyzed.rephrased_query = data["rephrased_query"]
             elif "tool_name" in data:
@@ -168,7 +108,6 @@
                 analyzed.relevance_summaries = data["relevance_summaries"]
             elif "answer_piece" in data and data["answer_piece"]:
                 analyzed.full_message += data["answer_piece"]
->>>>>>> 4c5a865d
 
         return analyzed
 
@@ -215,4 +154,355 @@
             if user_performing_action
             else GENERAL_HEADERS,
         )
-        response.raise_for_status()+        response.raise_for_status()
+
+import json
+from typing import Any
+from typing import cast
+from uuid import UUID
+
+import requests
+from requests.models import Response
+
+from onyx.context.search.models import RetrievalDetails
+from onyx.context.search.models import SavedSearchDoc
+from onyx.file_store.models import FileDescriptor
+from onyx.llm.override_models import LLMOverride
+from onyx.llm.override_models import PromptOverride
+from onyx.server.query_and_chat.models import ChatSessionCreationRequest
+from onyx.server.query_and_chat.models import CreateChatMessageRequest
+from tests.integration.common_utils.constants import API_SERVER_URL
+from tests.integration.common_utils.constants import GENERAL_HEADERS
+from tests.integration.common_utils.test_models import DATestChatMessage
+from tests.integration.common_utils.test_models import DATestChatSession
+from tests.integration.common_utils.test_models import DATestUser
+from tests.integration.common_utils.test_models import StreamedResponse
+from tests.integration.common_utils.test_models import ToolName
+from tests.integration.common_utils.test_models import ToolResult
+
+
+class ChatSessionManager:
+    @staticmethod
+    def create(
+        persona_id: int = 0,
+        description: str = "Test chat session",
+        user_performing_action: DATestUser | None = None,
+    ) -> DATestChatSession:
+        chat_session_creation_req = ChatSessionCreationRequest(
+            persona_id=persona_id, description=description
+        )
+        response = requests.post(
+            f"{API_SERVER_URL}/chat/create-chat-session",
+            json=chat_session_creation_req.model_dump(),
+            headers=(
+                user_performing_action.headers
+                if user_performing_action
+                else GENERAL_HEADERS
+            ),
+        )
+        response.raise_for_status()
+        chat_session_id = response.json()["chat_session_id"]
+        return DATestChatSession(
+            id=chat_session_id, persona_id=persona_id, description=description
+        )
+
+    @staticmethod
+    def send_message(
+        chat_session_id: UUID,
+        message: str,
+        parent_message_id: int | None = None,
+        user_performing_action: DATestUser | None = None,
+        file_descriptors: list[FileDescriptor] = [],
+        prompt_id: int | None = None,
+        search_doc_ids: list[int] | None = None,
+        retrieval_options: RetrievalDetails | None = None,
+        query_override: str | None = None,
+        regenerate: bool | None = None,
+        llm_override: LLMOverride | None = None,
+        prompt_override: PromptOverride | None = None,
+        alternate_assistant_id: int | None = None,
+        use_existing_user_message: bool = False,
+        use_agentic_search: bool = False,
+    ) -> StreamedResponse:
+        chat_message_req = CreateChatMessageRequest(
+            chat_session_id=chat_session_id,
+            parent_message_id=parent_message_id,
+            message=message,
+            file_descriptors=file_descriptors or [],
+            prompt_id=prompt_id,
+            search_doc_ids=search_doc_ids or [],
+            retrieval_options=retrieval_options,
+            rerank_settings=None,  # Can be added if needed
+            query_override=query_override,
+            regenerate=regenerate,
+            llm_override=llm_override,
+            prompt_override=prompt_override,
+            alternate_assistant_id=alternate_assistant_id,
+            use_existing_user_message=use_existing_user_message,
+            use_agentic_search=use_agentic_search,
+        )
+
+        headers = (
+            user_performing_action.headers
+            if user_performing_action
+            else GENERAL_HEADERS
+        )
+        cookies = user_performing_action.cookies if user_performing_action else None
+
+        response = requests.post(
+            f"{API_SERVER_URL}/chat/send-message",
+            json=chat_message_req.model_dump(),
+            headers=headers,
+            stream=True,
+            cookies=cookies,
+        )
+
+        return ChatSessionManager.analyze_response(response)
+
+    @staticmethod
+    def analyze_response(response: Response) -> StreamedResponse:
+        response_data = cast(
+            list[dict[str, Any]],
+            [
+                json.loads(line.decode("utf-8"))
+                for line in response.iter_lines()
+                if line
+            ],
+        )
+
+        analyzed = StreamedResponse()
+
+        ind_to_tool_use: dict[int, ToolResult] = {}
+
+        for data in response_data:
+            if not (data_obj := data.get("obj")):
+                continue
+
+            if not (packet_type := data_obj.get("type")):
+                continue
+
+            if packet_type == "message_start":
+                analyzed.top_documents = [
+                    SavedSearchDoc(**doc) for doc in data_obj["final_documents"]
+                ]
+                analyzed.full_message = data_obj["content"]
+                continue
+
+            if packet_type == "message_delta":
+                analyzed.full_message += data_obj["content"]
+                continue
+
+            if not (ind := data.get("ind")):
+                continue
+
+            if packet_type == "internal_search_tool_start":
+                if data_obj.get("is_internet_search", False):
+                    ind_to_tool_use[ind] = ToolResult(
+                        tool_name=ToolName.INTERNET_SEARCH,
+                    )
+                else:
+                    ind_to_tool_use[ind] = ToolResult(
+                        tool_name=ToolName.INTERNAL_SEARCH,
+                    )
+                continue
+
+            if packet_type == "image_generation_tool_start":
+                ind_to_tool_use[ind] = ToolResult(
+                    tool_name=ToolName.IMAGE_GENERATION,
+                )
+                continue
+
+            if packet_type == "internal_search_tool_delta":
+                ind_to_tool_use[ind].queries.extend(data_obj.get("queries", []))
+
+                documents = data_obj.get("documents", [])
+                ind_to_tool_use[ind].documents.extend(
+                    [SavedSearchDoc(**doc) for doc in documents]
+                )
+                continue
+
+        analyzed.used_tools = list(ind_to_tool_use.values())
+
+        return analyzed
+
+    @staticmethod
+    def get_chat_history(
+        chat_session: DATestChatSession,
+        user_performing_action: DATestUser | None = None,
+    ) -> list[DATestChatMessage]:
+        response = requests.get(
+            f"{API_SERVER_URL}/chat/get-chat-session/{chat_session.id}",
+            headers=(
+                user_performing_action.headers
+                if user_performing_action
+                else GENERAL_HEADERS
+            ),
+        )
+        response.raise_for_status()
+
+        return [
+            DATestChatMessage(
+                id=msg["message_id"],
+                chat_session_id=chat_session.id,
+                parent_message_id=msg.get("parent_message"),
+                message=msg["message"],
+            )
+            for msg in response.json()["messages"]
+        ]
+
+    @staticmethod
+    def create_chat_message_feedback(
+        message_id: int,
+        is_positive: bool,
+        user_performing_action: DATestUser | None = None,
+        feedback_text: str | None = None,
+        predefined_feedback: str | None = None,
+    ) -> None:
+        response = requests.post(
+            url=f"{API_SERVER_URL}/chat/create-chat-message-feedback",
+            json={
+                "chat_message_id": message_id,
+                "is_positive": is_positive,
+                "feedback_text": feedback_text,
+                "predefined_feedback": predefined_feedback,
+            },
+            headers=(
+                user_performing_action.headers
+                if user_performing_action
+                else GENERAL_HEADERS
+            ),
+        )
+        response.raise_for_status()
+
+    @staticmethod
+    def delete(
+        chat_session: DATestChatSession,
+        user_performing_action: DATestUser | None = None,
+    ) -> bool:
+        """
+        Delete a chat session and all its related records (messages, agent data, etc.)
+        Uses the default deletion method configured on the server.
+
+        Returns True if deletion was successful, False otherwise.
+        """
+        response = requests.delete(
+            f"{API_SERVER_URL}/chat/delete-chat-session/{chat_session.id}",
+            headers=(
+                user_performing_action.headers
+                if user_performing_action
+                else GENERAL_HEADERS
+            ),
+        )
+        return response.ok
+
+    @staticmethod
+    def soft_delete(
+        chat_session: DATestChatSession,
+        user_performing_action: DATestUser | None = None,
+    ) -> bool:
+        """
+        Soft delete a chat session (marks as deleted but keeps in database).
+
+        Returns True if deletion was successful, False otherwise.
+        """
+        # Since there's no direct API for soft delete, we'll use a query parameter approach
+        # or make a direct call with hard_delete=False parameter via a new endpoint
+        response = requests.delete(
+            f"{API_SERVER_URL}/chat/delete-chat-session/{chat_session.id}?hard_delete=false",
+            headers=(
+                user_performing_action.headers
+                if user_performing_action
+                else GENERAL_HEADERS
+            ),
+        )
+        return response.ok
+
+    @staticmethod
+    def hard_delete(
+        chat_session: DATestChatSession,
+        user_performing_action: DATestUser | None = None,
+    ) -> bool:
+        """
+        Hard delete a chat session (completely removes from database).
+
+        Returns True if deletion was successful, False otherwise.
+        """
+        response = requests.delete(
+            f"{API_SERVER_URL}/chat/delete-chat-session/{chat_session.id}?hard_delete=true",
+            headers=(
+                user_performing_action.headers
+                if user_performing_action
+                else GENERAL_HEADERS
+            ),
+        )
+        return response.ok
+
+    @staticmethod
+    def verify_deleted(
+        chat_session: DATestChatSession,
+        user_performing_action: DATestUser | None = None,
+    ) -> bool:
+        """
+        Verify that a chat session has been deleted by attempting to retrieve it.
+
+        Returns True if the chat session is confirmed deleted, False if it still exists.
+        """
+        response = requests.get(
+            f"{API_SERVER_URL}/chat/get-chat-session/{chat_session.id}",
+            headers=(
+                user_performing_action.headers
+                if user_performing_action
+                else GENERAL_HEADERS
+            ),
+        )
+        # Chat session should return 400 if it doesn't exist
+        return response.status_code == 400
+
+    @staticmethod
+    def verify_soft_deleted(
+        chat_session: DATestChatSession,
+        user_performing_action: DATestUser | None = None,
+    ) -> bool:
+        """
+        Verify that a chat session has been soft deleted (marked as deleted but still in DB).
+
+        Returns True if the chat session is soft deleted, False otherwise.
+        """
+        # Try to get the chat session with include_deleted=true
+        response = requests.get(
+            f"{API_SERVER_URL}/chat/get-chat-session/{chat_session.id}?include_deleted=true",
+            headers=(
+                user_performing_action.headers
+                if user_performing_action
+                else GENERAL_HEADERS
+            ),
+        )
+
+        if response.status_code == 200:
+            # Chat exists, check if it's marked as deleted
+            chat_data = response.json()
+            return chat_data.get("deleted", False) is True
+        return False
+
+    @staticmethod
+    def verify_hard_deleted(
+        chat_session: DATestChatSession,
+        user_performing_action: DATestUser | None = None,
+    ) -> bool:
+        """
+        Verify that a chat session has been hard deleted (completely removed from DB).
+
+        Returns True if the chat session is hard deleted, False otherwise.
+        """
+        # Try to get the chat session with include_deleted=true
+        response = requests.get(
+            f"{API_SERVER_URL}/chat/get-chat-session/{chat_session.id}?include_deleted=true",
+            headers=(
+                user_performing_action.headers
+                if user_performing_action
+                else GENERAL_HEADERS
+            ),
+        )
+
+        # For hard delete, even with include_deleted=true, the record should not exist
+        return response.status_code != 200