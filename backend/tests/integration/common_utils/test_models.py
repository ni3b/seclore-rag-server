--- conflicted
+++ resolved
@@ -114,7 +114,6 @@
     is_up_to_date: bool
     users: list[str] = Field(default_factory=list)
     groups: list[int] = Field(default_factory=list)
-    federated_connectors: list[dict[str, Any]] = Field(default_factory=list)
 
 
 class DATestPersona(BaseModel):
@@ -153,32 +152,14 @@
     feedback_type: QAFeedbackType | None
 
 
-class ToolName(str, Enum):
-    INTERNET_SEARCH = "internet_search"
-    INTERNAL_SEARCH = "run_search"
-    IMAGE_GENERATION = "generate_image"
-
-
-class ToolResult(BaseModel):
-    tool_name: ToolName
-
-    queries: list[str] = Field(default_factory=list)
-    documents: list[SavedSearchDoc] = Field(default_factory=list)
-
-
 class StreamedResponse(BaseModel):
     full_message: str = ""
-<<<<<<< HEAD
-    top_documents: list[SavedSearchDoc] | None = None
-    used_tools: list[ToolResult] = Field(default_factory=list)
-=======
     rephrased_query: str | None = None
     tool_name: str | None = None
     top_documents: list[dict[str, Any]] | None = None
     relevance_summaries: list[dict[str, Any]] | None = None
     tool_result: Any | None = None
     user: str | None = None
->>>>>>> 4c5a865d
 
 
 class DATestGatingType(str, Enum):
@@ -222,4 +203,229 @@
             if index_attempt.time_started
             else None,
             time_updated=datetime.fromisoformat(index_attempt.time_updated),
+        )
+
+from dataclasses import dataclass
+from datetime import datetime
+from enum import Enum
+from typing import Any
+from uuid import UUID
+
+from pydantic import BaseModel
+from pydantic import Field
+
+from onyx.auth.schemas import UserRole
+from onyx.configs.constants import QAFeedbackType
+from onyx.context.search.enums import RecencyBiasSetting
+from onyx.context.search.models import SavedSearchDoc
+from onyx.db.enums import AccessType
+from onyx.server.documents.models import DocumentSource
+from onyx.server.documents.models import IndexAttemptSnapshot
+from onyx.server.documents.models import IndexingStatus
+from onyx.server.documents.models import InputType
+
+"""
+These data models are used to represent the data on the testing side of things.
+This means the flow is:
+1. Make request that changes data in db
+2. Make a change to the testing model
+3. Retrieve data from db
+4. Compare db data with testing model to verify
+"""
+
+
+class DATestAPIKey(BaseModel):
+    api_key_id: int
+    api_key_display: str
+    api_key: str | None = None  # only present on initial creation
+    api_key_name: str | None = None
+    api_key_role: UserRole
+
+    user_id: UUID
+    headers: dict
+
+
+class DATestUser(BaseModel):
+    id: str
+    email: str
+    password: str
+    headers: dict
+    role: UserRole
+    is_active: bool
+    cookies: dict = {}
+
+
+class DATestPersonaLabel(BaseModel):
+    id: int | None = None
+    name: str
+
+
+class DATestCredential(BaseModel):
+    id: int
+    name: str
+    credential_json: dict[str, Any]
+    admin_public: bool
+    source: DocumentSource
+    curator_public: bool
+    groups: list[int]
+
+
+class DATestConnector(BaseModel):
+    id: int
+    name: str
+    source: DocumentSource
+    input_type: InputType
+    connector_specific_config: dict[str, Any]
+    groups: list[int] | None = None
+    access_type: AccessType | None = None
+
+
+class SimpleTestDocument(BaseModel):
+    id: str
+    content: str
+    image_file_id: str | None = None
+
+
+class DATestCCPair(BaseModel):
+    id: int
+    name: str
+    connector_id: int
+    credential_id: int
+    access_type: AccessType
+    groups: list[int]
+    documents: list[SimpleTestDocument] = Field(default_factory=list)
+
+
+class DATestUserGroup(BaseModel):
+    id: int
+    name: str
+    user_ids: list[str]
+    cc_pair_ids: list[int]
+
+
+class DATestLLMProvider(BaseModel):
+    id: int
+    name: str
+    provider: str
+    api_key: str
+    default_model_name: str
+    is_public: bool
+    groups: list[int]
+    api_base: str | None = None
+    api_version: str | None = None
+
+
+class DATestDocumentSet(BaseModel):
+    id: int
+    name: str
+    description: str
+    cc_pair_ids: list[int] = Field(default_factory=list)
+    is_public: bool
+    is_up_to_date: bool
+    users: list[str] = Field(default_factory=list)
+    groups: list[int] = Field(default_factory=list)
+    federated_connectors: list[dict[str, Any]] = Field(default_factory=list)
+
+
+class DATestPersona(BaseModel):
+    id: int
+    name: str
+    description: str
+    num_chunks: float
+    llm_relevance_filter: bool
+    is_public: bool
+    llm_filter_extraction: bool
+    recency_bias: RecencyBiasSetting
+    prompt_ids: list[int]
+    document_set_ids: list[int]
+    tool_ids: list[int]
+    llm_model_provider_override: str | None
+    llm_model_version_override: str | None
+    users: list[str]
+    groups: list[int]
+    label_ids: list[int]
+
+
+class DATestChatMessage(BaseModel):
+    id: int
+    chat_session_id: UUID
+    parent_message_id: int | None
+    message: str
+
+
+class DATestChatSession(BaseModel):
+    id: UUID
+    persona_id: int
+    description: str
+
+
+class DAQueryHistoryEntry(DATestChatSession):
+    feedback_type: QAFeedbackType | None
+
+
+class ToolName(str, Enum):
+    INTERNET_SEARCH = "internet_search"
+    INTERNAL_SEARCH = "run_search"
+    IMAGE_GENERATION = "generate_image"
+
+
+class ToolResult(BaseModel):
+    tool_name: ToolName
+
+    queries: list[str] = Field(default_factory=list)
+    documents: list[SavedSearchDoc] = Field(default_factory=list)
+
+
+class StreamedResponse(BaseModel):
+    full_message: str = ""
+    top_documents: list[SavedSearchDoc] | None = None
+    used_tools: list[ToolResult] = Field(default_factory=list)
+
+
+class DATestGatingType(str, Enum):
+    FULL = "full"
+    PARTIAL = "partial"
+    NONE = "none"
+
+
+class DATestSettings(BaseModel):
+    """General settings"""
+
+    # is float to allow for fractional days for easier automated testing
+    maximum_chat_retention_days: float | None = None
+    gpu_enabled: bool | None = None
+    product_gating: DATestGatingType = DATestGatingType.NONE
+    anonymous_user_enabled: bool | None = None
+    image_extraction_and_analysis_enabled: bool | None = False
+    search_time_image_analysis_enabled: bool | None = False
+
+
+@dataclass
+class DATestIndexAttempt:
+    id: int
+    status: IndexingStatus | None
+    new_docs_indexed: int | None
+    total_docs_indexed: int | None
+    docs_removed_from_index: int | None
+    error_msg: str | None
+    time_started: datetime | None
+    time_updated: datetime | None
+
+    @classmethod
+    def from_index_attempt_snapshot(
+        cls, index_attempt: IndexAttemptSnapshot
+    ) -> "DATestIndexAttempt":
+        return cls(
+            id=index_attempt.id,
+            status=index_attempt.status,
+            new_docs_indexed=index_attempt.new_docs_indexed,
+            total_docs_indexed=index_attempt.total_docs_indexed,
+            docs_removed_from_index=index_attempt.docs_removed_from_index,
+            error_msg=index_attempt.error_msg,
+            time_started=(
+                datetime.fromisoformat(index_attempt.time_started)
+                if index_attempt.time_started
+                else None
+            ),
+            time_updated=datetime.fromisoformat(index_attempt.time_updated),
         )