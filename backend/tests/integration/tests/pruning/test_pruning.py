import http.server
import os
import shutil
import tempfile
import threading
from collections.abc import Generator
from contextlib import contextmanager
from datetime import datetime
from datetime import timezone
from time import sleep
from typing import Any

import uvicorn
from fastapi import FastAPI
from fastapi.staticfiles import StaticFiles

from onyx.server.documents.models import DocumentSource
from onyx.utils.logger import setup_logger
from tests.integration.common_utils.managers.api_key import APIKeyManager
from tests.integration.common_utils.managers.cc_pair import CCPairManager
from tests.integration.common_utils.managers.user import UserManager
from tests.integration.common_utils.test_models import DATestUser
from tests.integration.common_utils.vespa import vespa_fixture

logger = setup_logger()


# FastAPI server for serving files
def create_fastapi_app(directory: str) -> FastAPI:
    app = FastAPI()

    # Mount the directory to serve static files
    app.mount("/", StaticFiles(directory=directory, html=True), name="static")

    return app


# as far as we know, this doesn't hang when crawled. This is good.
@contextmanager
def fastapi_server_context(
    directory: str, port: int = 8000
) -> Generator[None, None, None]:
    app = create_fastapi_app(directory)

    config = uvicorn.Config(app=app, host="0.0.0.0", port=port, log_level="info")
    server = uvicorn.Server(config)

    # Create a thread to run the FastAPI server
    server_thread = threading.Thread(target=server.run)
    server_thread.daemon = (
        True  # Ensures the thread will exit when the main program exits
    )

    try:
        # Start the server in the background
        server_thread.start()
        sleep(5)  # Give it a few seconds to start
        yield  # Yield control back to the calling function (context manager in use)
    finally:
        # Shutdown the server
        server.should_exit = True
        server_thread.join()


# Leaving this here for posterity and experimentation, but the reason we're
# not using this is python's web servers hang frequently when crawled
# this is obviously not good for a unit test
@contextmanager
def http_server_context(
    directory: str, port: int = 8000
) -> Generator[http.server.ThreadingHTTPServer, None, None]:
    # Create a handler that serves files from the specified directory
    def handler_class(
        *args: Any, **kwargs: Any
    ) -> http.server.SimpleHTTPRequestHandler:
        return http.server.SimpleHTTPRequestHandler(
            *args, directory=directory, **kwargs
        )

    # Create an HTTPServer instance
    httpd = http.server.ThreadingHTTPServer(("0.0.0.0", port), handler_class)

    # Define a thread that runs the server in the background
    server_thread = threading.Thread(target=httpd.serve_forever)
    server_thread.daemon = (
        True  # Ensures the thread will exit when the main program exits
    )

    try:
        # Start the server in the background
        server_thread.start()
        sleep(5)  # give it a few seconds to start
        yield httpd
    finally:
        # Shutdown the server and wait for the thread to finish
        httpd.shutdown()
        httpd.server_close()
        server_thread.join()


def test_web_pruning(reset: None, vespa_client: vespa_fixture) -> None:
    # Creating an admin user (first user created is automatically an admin)
    admin_user: DATestUser = UserManager.create(name="admin_user")

    # add api key to user
    APIKeyManager.create(
        user_performing_action=admin_user,
    )

    test_filename = os.path.realpath(__file__)
    test_directory = os.path.dirname(test_filename)
    with tempfile.TemporaryDirectory() as temp_dir:
        port = 8889

        website_src = os.path.join(test_directory, "website")
        website_tgt = os.path.join(temp_dir, "website")
        shutil.copytree(website_src, website_tgt)
        with fastapi_server_context(os.path.join(temp_dir, "website"), port):
            sleep(1)  # sleep a tiny bit before starting everything

            hostname = os.getenv("TEST_WEB_HOSTNAME", "localhost")
            config = {
                "base_url": f"http://{hostname}:{port}/",
                "web_connector_type": "recursive",
            }

            # store the time before we create the connector so that we know after
            # when the indexing should have started
            now = datetime.now(timezone.utc)

            # create connector
            cc_pair_1 = CCPairManager.create_from_scratch(
                source=DocumentSource.WEB,
                connector_specific_config=config,
                user_performing_action=admin_user,
            )

            CCPairManager.wait_for_indexing_completion(
<<<<<<< HEAD
                cc_pair_1, now, timeout=300, user_performing_action=admin_user
=======
                cc_pair_1, now, timeout=60, user_performing_action=admin_user
>>>>>>> 4c5a865d
            )

            selected_cc_pair = CCPairManager.get_indexing_status_by_id(
                cc_pair_1.id, user_performing_action=admin_user
            )
            assert selected_cc_pair is not None, "cc_pair not found after indexing!"
            assert selected_cc_pair.docs_indexed == 15

            logger.info("Removing about.html.")
            os.remove(os.path.join(website_tgt, "about.html"))
            logger.info("Removing courses.html.")
            os.remove(os.path.join(website_tgt, "courses.html"))

            now = datetime.now(timezone.utc)
            CCPairManager.prune(cc_pair_1, user_performing_action=admin_user)
            CCPairManager.wait_for_prune(
                cc_pair_1, now, timeout=60, user_performing_action=admin_user
            )

            selected_cc_pair = CCPairManager.get_indexing_status_by_id(
                cc_pair_1.id, user_performing_action=admin_user
            )
            assert selected_cc_pair is not None, "cc_pair not found after pruning!"
            assert selected_cc_pair.docs_indexed == 13

            # check vespa
            index_id = f"http://{hostname}:{port}/index.html"
            about_id = f"http://{hostname}:{port}/about.html"
            courses_id = f"http://{hostname}:{port}/courses.html"

            doc_ids = [index_id, about_id, courses_id]
            retrieved_docs_dict = vespa_client.get_documents_by_id(doc_ids)["documents"]
            retrieved_docs = {
                doc["fields"]["document_id"]: doc["fields"]
                for doc in retrieved_docs_dict
            }

            # verify index.html exists in Vespa
            retrieved_doc = retrieved_docs.get(index_id)
            assert retrieved_doc

            # verify about and courses do not exist
            retrieved_doc = retrieved_docs.get(about_id)
            assert not retrieved_doc

            retrieved_doc = retrieved_docs.get(courses_id)
            assert not retrieved_doc<|MERGE_RESOLUTION|>--- conflicted
+++ resolved
@@ -136,11 +136,7 @@
             )
 
             CCPairManager.wait_for_indexing_completion(
-<<<<<<< HEAD
-                cc_pair_1, now, timeout=300, user_performing_action=admin_user
-=======
                 cc_pair_1, now, timeout=60, user_performing_action=admin_user
->>>>>>> 4c5a865d
             )
 
             selected_cc_pair = CCPairManager.get_indexing_status_by_id(
@@ -187,4 +183,200 @@
             assert not retrieved_doc
 
             retrieved_doc = retrieved_docs.get(courses_id)
+            assert not retrieved_doc
+
+import http.server
+import os
+import shutil
+import tempfile
+import threading
+from collections.abc import Generator
+from contextlib import contextmanager
+from datetime import datetime
+from datetime import timezone
+from time import sleep
+from typing import Any
+
+import uvicorn
+from fastapi import FastAPI
+from fastapi.staticfiles import StaticFiles
+
+from onyx.server.documents.models import DocumentSource
+from onyx.utils.logger import setup_logger
+from tests.integration.common_utils.managers.api_key import APIKeyManager
+from tests.integration.common_utils.managers.cc_pair import CCPairManager
+from tests.integration.common_utils.managers.user import UserManager
+from tests.integration.common_utils.test_models import DATestUser
+from tests.integration.common_utils.vespa import vespa_fixture
+
+logger = setup_logger()
+
+
+# FastAPI server for serving files
+def create_fastapi_app(directory: str) -> FastAPI:
+    app = FastAPI()
+
+    # Mount the directory to serve static files
+    app.mount("/", StaticFiles(directory=directory, html=True), name="static")
+
+    return app
+
+
+# as far as we know, this doesn't hang when crawled. This is good.
+@contextmanager
+def fastapi_server_context(
+    directory: str, port: int = 8000
+) -> Generator[None, None, None]:
+    app = create_fastapi_app(directory)
+
+    config = uvicorn.Config(app=app, host="0.0.0.0", port=port, log_level="info")
+    server = uvicorn.Server(config)
+
+    # Create a thread to run the FastAPI server
+    server_thread = threading.Thread(target=server.run)
+    server_thread.daemon = (
+        True  # Ensures the thread will exit when the main program exits
+    )
+
+    try:
+        # Start the server in the background
+        server_thread.start()
+        sleep(5)  # Give it a few seconds to start
+        yield  # Yield control back to the calling function (context manager in use)
+    finally:
+        # Shutdown the server
+        server.should_exit = True
+        server_thread.join()
+
+
+# Leaving this here for posterity and experimentation, but the reason we're
+# not using this is python's web servers hang frequently when crawled
+# this is obviously not good for a unit test
+@contextmanager
+def http_server_context(
+    directory: str, port: int = 8000
+) -> Generator[http.server.ThreadingHTTPServer, None, None]:
+    # Create a handler that serves files from the specified directory
+    def handler_class(
+        *args: Any, **kwargs: Any
+    ) -> http.server.SimpleHTTPRequestHandler:
+        return http.server.SimpleHTTPRequestHandler(
+            *args, directory=directory, **kwargs
+        )
+
+    # Create an HTTPServer instance
+    httpd = http.server.ThreadingHTTPServer(("0.0.0.0", port), handler_class)
+
+    # Define a thread that runs the server in the background
+    server_thread = threading.Thread(target=httpd.serve_forever)
+    server_thread.daemon = (
+        True  # Ensures the thread will exit when the main program exits
+    )
+
+    try:
+        # Start the server in the background
+        server_thread.start()
+        sleep(5)  # give it a few seconds to start
+        yield httpd
+    finally:
+        # Shutdown the server and wait for the thread to finish
+        httpd.shutdown()
+        httpd.server_close()
+        server_thread.join()
+
+
+def test_web_pruning(reset: None, vespa_client: vespa_fixture) -> None:
+    # Creating an admin user (first user created is automatically an admin)
+    admin_user: DATestUser = UserManager.create(name="admin_user")
+
+    # add api key to user
+    APIKeyManager.create(
+        user_performing_action=admin_user,
+    )
+
+    test_filename = os.path.realpath(__file__)
+    test_directory = os.path.dirname(test_filename)
+    with tempfile.TemporaryDirectory() as temp_dir:
+        port = 8889
+
+        website_src = os.path.join(test_directory, "website")
+        website_tgt = os.path.join(temp_dir, "website")
+        shutil.copytree(website_src, website_tgt)
+        with fastapi_server_context(os.path.join(temp_dir, "website"), port):
+            sleep(1)  # sleep a tiny bit before starting everything
+
+            hostname = os.getenv("TEST_WEB_HOSTNAME", "localhost")
+            config = {
+                "base_url": f"http://{hostname}:{port}/",
+                "web_connector_type": "recursive",
+            }
+
+            # store the time before we create the connector so that we know after
+            # when the indexing should have started
+            now = datetime.now(timezone.utc)
+
+            # create connector
+            cc_pair_1 = CCPairManager.create_from_scratch(
+                source=DocumentSource.WEB,
+                connector_specific_config=config,
+                user_performing_action=admin_user,
+            )
+
+            CCPairManager.wait_for_indexing_completion(
+                cc_pair_1, now, timeout=300, user_performing_action=admin_user
+            )
+
+            selected_cc_pair = CCPairManager.get_indexing_status_by_id(
+                cc_pair_1.id, user_performing_action=admin_user
+            )
+
+            assert selected_cc_pair is not None, "cc_pair not found after indexing!"
+
+            # used to be 15, but now
+            # localhost:8889/ and localhost:8889/index.html are deduped
+            assert selected_cc_pair.docs_indexed == 14
+
+            logger.info("Removing about.html.")
+            os.remove(os.path.join(website_tgt, "about.html"))
+            logger.info("Removing courses.html.")
+            os.remove(os.path.join(website_tgt, "courses.html"))
+
+            now = datetime.now(timezone.utc)
+            CCPairManager.prune(cc_pair_1, user_performing_action=admin_user)
+            CCPairManager.wait_for_prune(
+                cc_pair_1, now, timeout=60, user_performing_action=admin_user
+            )
+
+            selected_cc_pair = CCPairManager.get_indexing_status_by_id(
+                cc_pair_1.id, user_performing_action=admin_user
+            )
+            assert selected_cc_pair is not None, "cc_pair not found after pruning!"
+            assert selected_cc_pair.docs_indexed == 12
+
+            # check vespa
+            root_id = f"http://{hostname}:{port}/"
+            index_id = f"http://{hostname}:{port}/index.html"
+            about_id = f"http://{hostname}:{port}/about.html"
+            courses_id = f"http://{hostname}:{port}/courses.html"
+
+            doc_ids = [root_id, index_id, about_id, courses_id]
+            retrieved_docs_dict = vespa_client.get_documents_by_id(doc_ids)["documents"]
+            retrieved_docs = {
+                doc["fields"]["document_id"]: doc["fields"]
+                for doc in retrieved_docs_dict
+            }
+
+            # verify root exists in Vespa
+            retrieved_doc = retrieved_docs.get(root_id)
+            assert retrieved_doc
+
+            # verify index.html does not exist in Vespa since it is a duplicate of root
+            retrieved_doc = retrieved_docs.get(index_id)
+            assert not retrieved_doc
+
+            # verify about and courses do not exist
+            retrieved_doc = retrieved_docs.get(about_id)
+            assert not retrieved_doc
+
+            retrieved_doc = retrieved_docs.get(courses_id)
             assert not retrieved_doc