from tests.integration.common_utils.managers.chat import ChatSessionManager
from tests.integration.common_utils.managers.llm_provider import LLMProviderManager
from tests.integration.common_utils.managers.user import UserManager
from tests.integration.common_utils.test_models import DATestUser


def test_send_message_simple_with_history(reset: None) -> None:
    admin_user: DATestUser = UserManager.create(name="admin_user")
    LLMProviderManager.create(user_performing_action=admin_user)

    test_chat_session = ChatSessionManager.create(user_performing_action=admin_user)

    response = ChatSessionManager.send_message(
        chat_session_id=test_chat_session.id,
        message="this is a test message",
        user_performing_action=admin_user,
    )

<<<<<<< HEAD
    assert len(response.full_message) > 0


def test_send_message__basic_searches(
    reset: None, admin_user: DATestUser, document_builder: DocumentBuilderType
) -> None:
    MESSAGE = "run a search for 'test'. Use the internal search tool."
    SHORT_DOC_CONTENT = "test"
    LONG_DOC_CONTENT = "blah blah blah blah" * 100

    LLMProviderManager.create(user_performing_action=admin_user)

    short_doc = document_builder([SHORT_DOC_CONTENT])[0]

    test_chat_session = ChatSessionManager.create(user_performing_action=admin_user)
    response = ChatSessionManager.send_message(
        chat_session_id=test_chat_session.id,
        message=MESSAGE,
        user_performing_action=admin_user,
    )
    assert response.top_documents is not None
    assert len(response.top_documents) == 1
    assert response.top_documents[0].document_id == short_doc.id

    # make sure this doc is really long so that it will be split into multiple chunks
    long_doc = document_builder([LONG_DOC_CONTENT])[0]

    # new chat session for simplicity
    test_chat_session = ChatSessionManager.create(user_performing_action=admin_user)
    response = ChatSessionManager.send_message(
        chat_session_id=test_chat_session.id,
        message=MESSAGE,
        user_performing_action=admin_user,
    )
    assert response.top_documents is not None
    assert len(response.top_documents) == 2
    # short doc should be more relevant and thus first
    assert response.top_documents[0].document_id == short_doc.id
    assert response.top_documents[1].document_id == long_doc.id
=======
    assert len(response.full_message) > 0
>>>>>>> 4c5a865d
<|MERGE_RESOLUTION|>--- conflicted
+++ resolved
@@ -16,7 +16,25 @@
         user_performing_action=admin_user,
     )
 
-<<<<<<< HEAD
+    assert len(response.full_message) > 0
+
+from tests.integration.common_utils.managers.chat import ChatSessionManager
+from tests.integration.common_utils.managers.llm_provider import LLMProviderManager
+from tests.integration.common_utils.test_models import DATestUser
+from tests.integration.tests.streaming_endpoints.conftest import DocumentBuilderType
+
+
+def test_send_message_simple_with_history(reset: None, admin_user: DATestUser) -> None:
+    LLMProviderManager.create(user_performing_action=admin_user)
+
+    test_chat_session = ChatSessionManager.create(user_performing_action=admin_user)
+
+    response = ChatSessionManager.send_message(
+        chat_session_id=test_chat_session.id,
+        message="this is a test message",
+        user_performing_action=admin_user,
+    )
+
     assert len(response.full_message) > 0
 
 
@@ -55,7 +73,4 @@
     assert len(response.top_documents) == 2
     # short doc should be more relevant and thus first
     assert response.top_documents[0].document_id == short_doc.id
-    assert response.top_documents[1].document_id == long_doc.id
-=======
-    assert len(response.full_message) > 0
->>>>>>> 4c5a865d
+    assert response.top_documents[1].document_id == long_doc.id