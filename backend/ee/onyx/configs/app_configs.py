--- conflicted
+++ resolved
@@ -35,7 +35,6 @@
 CONFLUENCE_ANONYMOUS_ACCESS_IS_PUBLIC = (
     os.environ.get("CONFLUENCE_ANONYMOUS_ACCESS_IS_PUBLIC", "").lower() == "true"
 )
-<<<<<<< HEAD
 
 
 #####
@@ -75,20 +74,16 @@
 SLACK_PERMISSION_DOC_SYNC_FREQUENCY = int(
     os.environ.get("SLACK_PERMISSION_DOC_SYNC_FREQUENCY") or 5 * 60
 )
-
 NUM_PERMISSION_WORKERS = int(os.environ.get("NUM_PERMISSION_WORKERS") or 2)
 
 
 #####
 # Teams
 #####
-=======
->>>>>>> 4c5a865d
 # In seconds, default is 5 minutes
-CONFLUENCE_PERMISSION_DOC_SYNC_FREQUENCY = int(
-    os.environ.get("CONFLUENCE_PERMISSION_DOC_SYNC_FREQUENCY") or 5 * 60
+TEAMS_PERMISSION_DOC_SYNC_FREQUENCY = int(
+    os.environ.get("TEAMS_PERMISSION_DOC_SYNC_FREQUENCY") or 5 * 60
 )
-<<<<<<< HEAD
 
 #####
 # SharePoint
@@ -110,9 +105,6 @@
 CHECK_TTL_MANAGEMENT_TASK_FREQUENCY_IN_HOURS = float(
     os.environ.get("CHECK_TTL_MANAGEMENT_TASK_FREQUENCY_IN_HOURS") or 1
 )  # float for easier testing
-=======
-NUM_PERMISSION_WORKERS = int(os.environ.get("NUM_PERMISSION_WORKERS") or 2)
->>>>>>> 4c5a865d
 
 
 STRIPE_SECRET_KEY = os.environ.get("STRIPE_SECRET_KEY")
