--- conflicted
+++ resolved
@@ -1,8 +1,5 @@
-<<<<<<< HEAD
-=======
 import re
 
->>>>>>> 4c5a865d
 from fastapi import APIRouter
 from fastapi import Depends
 from fastapi import HTTPException
@@ -12,13 +9,6 @@
 from ee.onyx.server.query_and_chat.models import (
     BasicCreateChatMessageWithHistoryRequest,
 )
-<<<<<<< HEAD
-from onyx.auth.users import current_user
-from onyx.chat.chat_utils import combine_message_thread
-from onyx.chat.chat_utils import create_chat_chain
-from onyx.chat.models import ChatBasicResponse
-from onyx.chat.process_message import gather_stream
-=======
 from ee.onyx.server.query_and_chat.models import ChatBasicResponse
 from ee.onyx.server.query_and_chat.models import SimpleDoc
 from onyx.auth.users import current_user
@@ -32,12 +22,12 @@
 from onyx.chat.models import QADocsResponse
 from onyx.chat.models import StreamingError
 from onyx.chat.process_message import ChatPacketStream
->>>>>>> 4c5a865d
 from onyx.chat.process_message import stream_chat_message_objects
 from onyx.configs.chat_configs import CHAT_TARGET_CHUNK_PERCENTAGE
 from onyx.configs.constants import MessageType
 from onyx.context.search.models import OptionalSearchSetting
 from onyx.context.search.models import RetrievalDetails
+from onyx.context.search.models import SavedSearchDoc
 from onyx.db.chat import create_chat_session
 from onyx.db.chat import create_new_chat_message
 from onyx.db.chat import get_or_create_root_message
@@ -47,6 +37,7 @@
 from onyx.llm.utils import get_max_input_tokens
 from onyx.natural_language_processing.utils import get_tokenizer
 from onyx.secondary_llm_flows.query_expansion import thread_based_query_rephrase
+from onyx.server.query_and_chat.models import ChatMessageDetail
 from onyx.server.query_and_chat.models import CreateChatMessageRequest
 from onyx.utils.logger import setup_logger
 
@@ -55,8 +46,6 @@
 router = APIRouter(prefix="/chat")
 
 
-<<<<<<< HEAD
-=======
 def _translate_doc_response_to_simple_doc(
     doc_response: QADocsResponse,
 ) -> list[SimpleDoc]:
@@ -142,7 +131,222 @@
     return re.sub(pattern, "", answer)
 
 
->>>>>>> 4c5a865d
+@router.post("/send-message-simple-api")
+def handle_simplified_chat_message(
+    chat_message_req: BasicCreateChatMessageRequest,
+    user: User | None = Depends(current_user),
+    db_session: Session = Depends(get_session),
+) -> ChatBasicResponse:
+    """This is a Non-Streaming version that only gives back a minimal set of information"""
+    logger.notice(f"Received new simple api chat message: {chat_message_req.message}")
+
+    if not chat_message_req.message:
+        raise HTTPException(status_code=400, detail="Empty chat message is invalid")
+
+    try:
+        parent_message, _ = create_chat_chain(
+            chat_session_id=chat_message_req.chat_session_id, db_session=db_session
+        )
+    except Exception:
+        parent_message = get_or_create_root_message(
+            chat_session_id=chat_message_req.chat_session_id, db_session=db_session
+        )
+
+    if (
+        chat_message_req.retrieval_options is None
+        and chat_message_req.search_doc_ids is None
+    ):
+        retrieval_options: RetrievalDetails | None = RetrievalDetails(
+            run_search=OptionalSearchSetting.AUTO,
+            real_time=False,
+        )
+    else:
+        retrieval_options = chat_message_req.retrieval_options
+
+    full_chat_msg_info = CreateChatMessageRequest(
+        chat_session_id=chat_message_req.chat_session_id,
+        parent_message_id=parent_message.id,
+        message=chat_message_req.message,
+        file_descriptors=[],
+        prompt_id=None,
+        search_doc_ids=chat_message_req.search_doc_ids,
+        retrieval_options=retrieval_options,
+        # Simple API does not support reranking, hide complexity from user
+        rerank_settings=None,
+        query_override=chat_message_req.query_override,
+        # Currently only applies to search flow not chat
+        chunks_above=0,
+        chunks_below=0,
+        full_doc=chat_message_req.full_doc,
+        structured_response_format=chat_message_req.structured_response_format,
+    )
+
+    packets = stream_chat_message_objects(
+        new_msg_req=full_chat_msg_info,
+        user=user,
+        db_session=db_session,
+        enforce_chat_session_id_for_search_docs=False,
+    )
+
+    return _convert_packet_stream_to_response(packets)
+
+
+@router.post("/send-message-simple-with-history")
+def handle_send_message_simple_with_history(
+    req: BasicCreateChatMessageWithHistoryRequest,
+    user: User | None = Depends(current_user),
+    db_session: Session = Depends(get_session),
+) -> ChatBasicResponse:
+    """This is a Non-Streaming version that only gives back a minimal set of information.
+    takes in chat history maintained by the caller
+    and does query rephrasing similar to answer-with-quote"""
+
+    if len(req.messages) == 0:
+        raise HTTPException(status_code=400, detail="Messages cannot be zero length")
+
+    # This is a sanity check to make sure the chat history is valid
+    # It must start with a user message and alternate beteen user and assistant
+    expected_role = MessageType.USER
+    for msg in req.messages:
+        if not msg.message:
+            raise HTTPException(
+                status_code=400, detail="One or more chat messages were empty"
+            )
+
+        if msg.role != expected_role:
+            raise HTTPException(
+                status_code=400,
+                detail="Message roles must start and end with MessageType.USER and alternate in-between.",
+            )
+        if expected_role == MessageType.USER:
+            expected_role = MessageType.ASSISTANT
+        else:
+            expected_role = MessageType.USER
+
+    query = req.messages[-1].message
+    msg_history = req.messages[:-1]
+
+    logger.notice(f"Received new simple with history chat message: {query}")
+
+    user_id = user.id if user is not None else None
+    chat_session = create_chat_session(
+        db_session=db_session,
+        description="handle_send_message_simple_with_history",
+        user_id=user_id,
+        persona_id=req.persona_id,
+    )
+
+    llm, _ = get_llms_for_persona(persona=chat_session.persona)
+
+    llm_tokenizer = get_tokenizer(
+        model_name=llm.config.model_name,
+        provider_type=llm.config.model_provider,
+    )
+
+    input_tokens = get_max_input_tokens(
+        model_name=llm.config.model_name, model_provider=llm.config.model_provider
+    )
+    max_history_tokens = int(input_tokens * CHAT_TARGET_CHUNK_PERCENTAGE)
+
+    # Every chat Session begins with an empty root message
+    root_message = get_or_create_root_message(
+        chat_session_id=chat_session.id, db_session=db_session
+    )
+
+    chat_message = root_message
+    for msg in msg_history:
+        chat_message = create_new_chat_message(
+            chat_session_id=chat_session.id,
+            parent_message=chat_message,
+            prompt_id=req.prompt_id,
+            message=msg.message,
+            token_count=len(llm_tokenizer.encode(msg.message)),
+            message_type=msg.role,
+            db_session=db_session,
+            commit=False,
+        )
+    db_session.commit()
+
+    history_str = combine_message_thread(
+        messages=msg_history,
+        max_tokens=max_history_tokens,
+        llm_tokenizer=llm_tokenizer,
+    )
+
+    rephrased_query = req.query_override or thread_based_query_rephrase(
+        user_query=query,
+        history_str=history_str,
+    )
+
+    if req.retrieval_options is None and req.search_doc_ids is None:
+        retrieval_options: RetrievalDetails | None = RetrievalDetails(
+            run_search=OptionalSearchSetting.AUTO,
+            real_time=False,
+        )
+    else:
+        retrieval_options = req.retrieval_options
+
+    full_chat_msg_info = CreateChatMessageRequest(
+        chat_session_id=chat_session.id,
+        parent_message_id=chat_message.id,
+        message=query,
+        file_descriptors=[],
+        prompt_id=req.prompt_id,
+        search_doc_ids=req.search_doc_ids,
+        retrieval_options=retrieval_options,
+        # Simple API does not support reranking, hide complexity from user
+        rerank_settings=None,
+        query_override=rephrased_query,
+        chunks_above=0,
+        chunks_below=0,
+        full_doc=req.full_doc,
+        structured_response_format=req.structured_response_format,
+    )
+
+    packets = stream_chat_message_objects(
+        new_msg_req=full_chat_msg_info,
+        user=user,
+        db_session=db_session,
+        enforce_chat_session_id_for_search_docs=False,
+    )
+
+    return _convert_packet_stream_to_response(packets)
+
+from fastapi import APIRouter
+from fastapi import Depends
+from fastapi import HTTPException
+from sqlalchemy.orm import Session
+
+from ee.onyx.server.query_and_chat.models import BasicCreateChatMessageRequest
+from ee.onyx.server.query_and_chat.models import (
+    BasicCreateChatMessageWithHistoryRequest,
+)
+from onyx.auth.users import current_user
+from onyx.chat.chat_utils import combine_message_thread
+from onyx.chat.chat_utils import create_chat_chain
+from onyx.chat.models import ChatBasicResponse
+from onyx.chat.process_message import gather_stream
+from onyx.chat.process_message import stream_chat_message_objects
+from onyx.configs.chat_configs import CHAT_TARGET_CHUNK_PERCENTAGE
+from onyx.configs.constants import MessageType
+from onyx.context.search.models import OptionalSearchSetting
+from onyx.context.search.models import RetrievalDetails
+from onyx.db.chat import create_chat_session
+from onyx.db.chat import create_new_chat_message
+from onyx.db.chat import get_or_create_root_message
+from onyx.db.engine.sql_engine import get_session
+from onyx.db.models import User
+from onyx.llm.factory import get_llms_for_persona
+from onyx.natural_language_processing.utils import get_tokenizer
+from onyx.secondary_llm_flows.query_expansion import thread_based_query_rephrase
+from onyx.server.query_and_chat.models import CreateChatMessageRequest
+from onyx.utils.logger import setup_logger
+
+logger = setup_logger()
+
+router = APIRouter(prefix="/chat")
+
+
 @router.post("/send-message-simple-api")
 def handle_simplified_chat_message(
     chat_message_req: BasicCreateChatMessageRequest,
@@ -192,7 +396,7 @@
         and chat_message_req.search_doc_ids is None
     ):
         retrieval_options: RetrievalDetails | None = RetrievalDetails(
-            run_search=OptionalSearchSetting.AUTO,
+            run_search=OptionalSearchSetting.ALWAYS,
             real_time=False,
         )
     else:
@@ -214,6 +418,7 @@
         chunks_below=0,
         full_doc=chat_message_req.full_doc,
         structured_response_format=chat_message_req.structured_response_format,
+        use_agentic_search=chat_message_req.use_agentic_search,
     )
 
     packets = stream_chat_message_objects(
@@ -278,10 +483,7 @@
         provider_type=llm.config.model_provider,
     )
 
-    input_tokens = get_max_input_tokens(
-        model_name=llm.config.model_name, model_provider=llm.config.model_provider
-    )
-    max_history_tokens = int(input_tokens * CHAT_TARGET_CHUNK_PERCENTAGE)
+    max_history_tokens = int(llm.config.max_input_tokens * CHAT_TARGET_CHUNK_PERCENTAGE)
 
     # Every chat Session begins with an empty root message
     root_message = get_or_create_root_message(
@@ -315,7 +517,7 @@
 
     if req.retrieval_options is None and req.search_doc_ids is None:
         retrieval_options: RetrievalDetails | None = RetrievalDetails(
-            run_search=OptionalSearchSetting.AUTO,
+            run_search=OptionalSearchSetting.ALWAYS,
             real_time=False,
         )
     else:
@@ -336,6 +538,7 @@
         chunks_below=0,
         full_doc=req.full_doc,
         structured_response_format=req.structured_response_format,
+        use_agentic_search=req.use_agentic_search,
     )
 
     packets = stream_chat_message_objects(
