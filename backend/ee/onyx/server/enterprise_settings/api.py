--- conflicted
+++ resolved
@@ -125,12 +125,194 @@
 def put_logo(
     file: UploadFile,
     is_logotype: bool = False,
+    db_session: Session = Depends(get_session),
     _: User | None = Depends(current_admin_user),
 ) -> None:
+    upload_logo(file=file, db_session=db_session, is_logotype=is_logotype)
+
+
+def fetch_logo_or_logotype(is_logotype: bool, db_session: Session) -> Response:
+    try:
+        file_store = get_default_file_store(db_session)
+        filename = _LOGOTYPE_FILENAME if is_logotype else _LOGO_FILENAME
+        file_io = file_store.read_file(filename, mode="b")
+        # NOTE: specifying "image/jpeg" here, but it still works for pngs
+        # TODO: do this properly
+        return Response(content=file_io.read(), media_type="image/jpeg")
+    except Exception:
+        raise HTTPException(
+            status_code=404,
+            detail=f"No {'logotype' if is_logotype else 'logo'} file found",
+        )
+
+
+@basic_router.get("/logotype")
+def fetch_logotype(db_session: Session = Depends(get_session)) -> Response:
+    return fetch_logo_or_logotype(is_logotype=True, db_session=db_session)
+
+
+@basic_router.get("/logo")
+def fetch_logo(
+    is_logotype: bool = False, db_session: Session = Depends(get_session)
+) -> Response:
+    return fetch_logo_or_logotype(is_logotype=is_logotype, db_session=db_session)
+
+
+@admin_router.put("/custom-analytics-script")
+def upload_custom_analytics_script(
+    script_upload: AnalyticsScriptUpload, _: User | None = Depends(current_admin_user)
+) -> None:
+    try:
+        store_analytics_script(script_upload)
+    except ValueError as e:
+        raise HTTPException(status_code=400, detail=str(e))
+
+
+@basic_router.get("/custom-analytics-script")
+def fetch_custom_analytics_script() -> str | None:
+    return load_analytics_script()
+
+from datetime import datetime
+from datetime import timezone
+from typing import Any
+
+import httpx
+from fastapi import APIRouter
+from fastapi import Depends
+from fastapi import HTTPException
+from fastapi import Response
+from fastapi import status
+from fastapi import UploadFile
+from pydantic import BaseModel
+from pydantic import Field
+from sqlalchemy.orm import Session
+
+from ee.onyx.server.enterprise_settings.models import AnalyticsScriptUpload
+from ee.onyx.server.enterprise_settings.models import EnterpriseSettings
+from ee.onyx.server.enterprise_settings.store import get_logo_filename
+from ee.onyx.server.enterprise_settings.store import get_logotype_filename
+from ee.onyx.server.enterprise_settings.store import load_analytics_script
+from ee.onyx.server.enterprise_settings.store import load_settings
+from ee.onyx.server.enterprise_settings.store import store_analytics_script
+from ee.onyx.server.enterprise_settings.store import store_settings
+from ee.onyx.server.enterprise_settings.store import upload_logo
+from onyx.auth.users import current_admin_user
+from onyx.auth.users import current_user_with_expired_token
+from onyx.auth.users import get_user_manager
+from onyx.auth.users import UserManager
+from onyx.db.engine.sql_engine import get_session
+from onyx.db.models import User
+from onyx.file_store.file_store import get_default_file_store
+from onyx.server.utils import BasicAuthenticationError
+from onyx.utils.logger import setup_logger
+from shared_configs.configs import MULTI_TENANT
+from shared_configs.configs import POSTGRES_DEFAULT_SCHEMA
+from shared_configs.contextvars import get_current_tenant_id
+
+admin_router = APIRouter(prefix="/admin/enterprise-settings")
+basic_router = APIRouter(prefix="/enterprise-settings")
+
+logger = setup_logger()
+
+
+class RefreshTokenData(BaseModel):
+    access_token: str
+    refresh_token: str
+    session: dict = Field(..., description="Contains session information")
+    userinfo: dict = Field(..., description="Contains user information")
+
+    def __init__(self, **data: Any) -> None:
+        super().__init__(**data)
+        if "exp" not in self.session:
+            raise ValueError("'exp' must be set in the session dictionary")
+        if "userId" not in self.userinfo or "email" not in self.userinfo:
+            raise ValueError(
+                "'userId' and 'email' must be set in the userinfo dictionary"
+            )
+
+
+@basic_router.post("/refresh-token")
+async def refresh_access_token(
+    refresh_token: RefreshTokenData,
+    user: User = Depends(current_user_with_expired_token),
+    user_manager: UserManager = Depends(get_user_manager),
+) -> None:
+    try:
+        logger.debug(f"Received response from Meechum auth URL for user {user.id}")
+
+        # Extract new tokens
+        new_access_token = refresh_token.access_token
+        new_refresh_token = refresh_token.refresh_token
+
+        new_expiry = datetime.fromtimestamp(
+            refresh_token.session["exp"] / 1000, tz=timezone.utc
+        )
+        expires_at_timestamp = int(new_expiry.timestamp())
+
+        logger.debug(f"Access token has been refreshed for user {user.id}")
+
+        await user_manager.oauth_callback(
+            oauth_name="custom",
+            access_token=new_access_token,
+            account_id=refresh_token.userinfo["userId"],
+            account_email=refresh_token.userinfo["email"],
+            expires_at=expires_at_timestamp,
+            refresh_token=new_refresh_token,
+            associate_by_email=True,
+        )
+
+        logger.info(f"Successfully refreshed tokens for user {user.id}")
+
+    except httpx.HTTPStatusError as e:
+        if e.response.status_code == 401:
+            logger.warning(f"Full authentication required for user {user.id}")
+            raise HTTPException(
+                status_code=status.HTTP_401_UNAUTHORIZED,
+                detail="Full authentication required",
+            )
+        logger.error(
+            f"HTTP error occurred while refreshing token for user {user.id}: {str(e)}"
+        )
+        raise HTTPException(
+            status_code=status.HTTP_500_INTERNAL_SERVER_ERROR,
+            detail="Failed to refresh token",
+        )
+    except Exception as e:
+        logger.error(
+            f"Unexpected error occurred while refreshing token for user {user.id}: {str(e)}"
+        )
+        raise HTTPException(
+            status_code=status.HTTP_500_INTERNAL_SERVER_ERROR,
+            detail="An unexpected error occurred",
+        )
+
+
+@admin_router.put("")
+def admin_ee_put_settings(
+    settings: EnterpriseSettings, _: User | None = Depends(current_admin_user)
+) -> None:
+    store_settings(settings)
+
+
+@basic_router.get("")
+def ee_fetch_settings() -> EnterpriseSettings:
+    if MULTI_TENANT:
+        tenant_id = get_current_tenant_id()
+        if not tenant_id or tenant_id == POSTGRES_DEFAULT_SCHEMA:
+            raise BasicAuthenticationError(detail="User must authenticate")
+
+    return load_settings()
+
+
+@admin_router.put("/logo")
+def put_logo(
+    file: UploadFile,
+    is_logotype: bool = False,
+    _: User | None = Depends(current_admin_user),
+) -> None:
     upload_logo(file=file, is_logotype=is_logotype)
 
 
-<<<<<<< HEAD
 def fetch_logo_helper(db_session: Session) -> Response:
     try:
         file_store = get_default_file_store()
@@ -153,33 +335,28 @@
         onyx_file = file_store.get_file_with_mime_type(get_logotype_filename())
         if not onyx_file:
             raise ValueError("get_onyx_file returned None!")
-=======
-def fetch_logo_or_logotype(is_logotype: bool, db_session: Session) -> Response:
-    try:
-        file_store = get_default_file_store(db_session)
-        filename = _LOGOTYPE_FILENAME if is_logotype else _LOGO_FILENAME
-        file_io = file_store.read_file(filename, mode="b")
-        # NOTE: specifying "image/jpeg" here, but it still works for pngs
-        # TODO: do this properly
-        return Response(content=file_io.read(), media_type="image/jpeg")
->>>>>>> 4c5a865d
     except Exception:
         raise HTTPException(
             status_code=404,
-            detail=f"No {'logotype' if is_logotype else 'logo'} file found",
-        )
+            detail="No logotype file found",
+        )
+    else:
+        return Response(content=onyx_file.data, media_type=onyx_file.mime_type)
 
 
 @basic_router.get("/logotype")
 def fetch_logotype(db_session: Session = Depends(get_session)) -> Response:
-    return fetch_logo_or_logotype(is_logotype=True, db_session=db_session)
+    return fetch_logotype_helper(db_session)
 
 
 @basic_router.get("/logo")
 def fetch_logo(
     is_logotype: bool = False, db_session: Session = Depends(get_session)
 ) -> Response:
-    return fetch_logo_or_logotype(is_logotype=is_logotype, db_session=db_session)
+    if is_logotype:
+        return fetch_logotype_helper(db_session)
+
+    return fetch_logo_helper(db_session)
 
 
 @admin_router.put("/custom-analytics-script")
