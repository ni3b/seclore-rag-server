from datetime import datetime
from datetime import timezone
from typing import Any

<<<<<<< HEAD
from ee.onyx.external_permissions.google_drive.models import GoogleDrivePermission
from ee.onyx.external_permissions.google_drive.models import PermissionType
from ee.onyx.external_permissions.google_drive.permission_retrieval import (
    get_permissions_by_ids,
)
from ee.onyx.external_permissions.perm_sync_types import FetchAllDocumentsFunction
from ee.onyx.external_permissions.perm_sync_types import FetchAllDocumentsIdsFunction
=======
>>>>>>> 4c5a865d
from onyx.access.models import DocExternalAccess
from onyx.access.models import ExternalAccess
from onyx.connectors.google_drive.connector import GoogleDriveConnector
from onyx.connectors.google_utils.google_utils import execute_paginated_retrieval
from onyx.connectors.google_utils.resources import get_drive_service
from onyx.connectors.interfaces import GenerateSlimDocumentOutput
from onyx.connectors.models import SlimDocument
from onyx.db.models import ConnectorCredentialPair
from onyx.utils.logger import setup_logger

logger = setup_logger()

_PERMISSION_ID_PERMISSION_MAP: dict[str, dict[str, Any]] = {}


def _get_slim_doc_generator(
    cc_pair: ConnectorCredentialPair,
    google_drive_connector: GoogleDriveConnector,
) -> GenerateSlimDocumentOutput:
    current_time = datetime.now(timezone.utc)
    start_time = (
        cc_pair.last_time_perm_sync.replace(tzinfo=timezone.utc).timestamp()
        if cc_pair.last_time_perm_sync
        else 0.0
    )

    return google_drive_connector.retrieve_all_slim_documents(
        start=start_time, end=current_time.timestamp()
    )


def _fetch_permissions_for_permission_ids(
    google_drive_connector: GoogleDriveConnector,
    permission_ids: list[str],
    permission_info: dict[str, Any],
) -> list[dict[str, Any]]:
    doc_id = permission_info.get("doc_id")
    if not permission_info or not doc_id:
        return []

    permissions = [
        _PERMISSION_ID_PERMISSION_MAP[pid]
        for pid in permission_ids
        if pid in _PERMISSION_ID_PERMISSION_MAP
    ]

    if len(permissions) == len(permission_ids):
        return permissions

    owner_email = permission_info.get("owner_email")

    drive_service = get_drive_service(
        creds=google_drive_connector.creds,
        user_email=(owner_email or google_drive_connector.primary_admin_email),
    )

    fetched_permissions = execute_paginated_retrieval(
        retrieval_function=drive_service.permissions().list,
        list_key="permissions",
        fileId=doc_id,
        fields="permissions(id, emailAddress, type, domain)",
        supportsAllDrives=True,
    )

    permissions_for_doc_id = []
    for permission in fetched_permissions:
        permissions_for_doc_id.append(permission)
        _PERMISSION_ID_PERMISSION_MAP[permission["id"]] = permission

    return permissions_for_doc_id


def _get_permissions_from_slim_doc(
    google_drive_connector: GoogleDriveConnector,
    slim_doc: SlimDocument,
) -> ExternalAccess:
    permission_info = slim_doc.perm_sync_data or {}

    permissions_list = permission_info.get("permissions", [])
    if not permissions_list:
        if permission_ids := permission_info.get("permission_ids"):
            permissions_list = _fetch_permissions_for_permission_ids(
                google_drive_connector=google_drive_connector,
                permission_ids=permission_ids,
                permission_info=permission_info,
            )
        if not permissions_list:
            logger.warning(f"No permissions found for document {slim_doc.id}")
            return ExternalAccess(
                external_user_emails=set(),
                external_user_group_ids=set(),
                is_public=False,
            )

    company_domain = google_drive_connector.google_domain
    user_emails: set[str] = set()
    group_emails: set[str] = set()
    public = False
    for permission in permissions_list:
        permission_type = permission["type"]
        if permission_type == "user":
            user_emails.add(permission["emailAddress"])
        elif permission_type == "group":
            group_emails.add(permission["emailAddress"])
        elif permission_type == "domain" and company_domain:
            if permission.get("domain") == company_domain:
                public = True
            else:
                logger.warning(
                    "Permission is type domain but does not match company domain:"
                    f"\n {permission}"
                )
        elif permission_type == "anyone":
            public = True

    drive_id = permission_info.get("drive_id")
    group_ids = group_emails | ({drive_id} if drive_id is not None else set())

    return ExternalAccess(
        external_user_emails=user_emails,
        external_user_group_ids=group_ids,
        is_public=public,
    )


def gdrive_doc_sync(
    cc_pair: ConnectorCredentialPair,
<<<<<<< HEAD
    fetch_all_existing_docs_fn: FetchAllDocumentsFunction,
    fetch_all_existing_docs_ids_fn: FetchAllDocumentsIdsFunction,
    callback: IndexingHeartbeatInterface | None,
) -> Generator[DocExternalAccess, None, None]:
=======
) -> list[DocExternalAccess]:
>>>>>>> 4c5a865d
    """
    Adds the external permissions to the documents in postgres
    if the document doesn't already exists in postgres, we create
    it in postgres so that when it gets created later, the permissions are
    already populated
    """
    google_drive_connector = GoogleDriveConnector(
        **cc_pair.connector.connector_specific_config
    )
    google_drive_connector.load_credentials(cc_pair.credential.credential_json)

    slim_doc_generator = _get_slim_doc_generator(cc_pair, google_drive_connector)

    document_external_accesses = []
    for slim_doc_batch in slim_doc_generator:
        for slim_doc in slim_doc_batch:
            ext_access = _get_permissions_from_slim_doc(
                google_drive_connector=google_drive_connector,
                slim_doc=slim_doc,
            )
            document_external_accesses.append(
                DocExternalAccess(
                    external_access=ext_access,
                    doc_id=slim_doc.id,
                )
            )
    return document_external_accesses<|MERGE_RESOLUTION|>--- conflicted
+++ resolved
@@ -2,16 +2,6 @@
 from datetime import timezone
 from typing import Any
 
-<<<<<<< HEAD
-from ee.onyx.external_permissions.google_drive.models import GoogleDrivePermission
-from ee.onyx.external_permissions.google_drive.models import PermissionType
-from ee.onyx.external_permissions.google_drive.permission_retrieval import (
-    get_permissions_by_ids,
-)
-from ee.onyx.external_permissions.perm_sync_types import FetchAllDocumentsFunction
-from ee.onyx.external_permissions.perm_sync_types import FetchAllDocumentsIdsFunction
-=======
->>>>>>> 4c5a865d
 from onyx.access.models import DocExternalAccess
 from onyx.access.models import ExternalAccess
 from onyx.connectors.google_drive.connector import GoogleDriveConnector
@@ -139,14 +129,7 @@
 
 def gdrive_doc_sync(
     cc_pair: ConnectorCredentialPair,
-<<<<<<< HEAD
-    fetch_all_existing_docs_fn: FetchAllDocumentsFunction,
-    fetch_all_existing_docs_ids_fn: FetchAllDocumentsIdsFunction,
-    callback: IndexingHeartbeatInterface | None,
-) -> Generator[DocExternalAccess, None, None]:
-=======
 ) -> list[DocExternalAccess]:
->>>>>>> 4c5a865d
     """
     Adds the external permissions to the documents in postgres
     if the document doesn't already exists in postgres, we create
@@ -173,4 +156,214 @@
                     doc_id=slim_doc.id,
                 )
             )
-    return document_external_accesses+    return document_external_accesses
+
+from collections.abc import Generator
+from datetime import datetime
+from datetime import timezone
+
+from ee.onyx.external_permissions.google_drive.models import GoogleDrivePermission
+from ee.onyx.external_permissions.google_drive.models import PermissionType
+from ee.onyx.external_permissions.google_drive.permission_retrieval import (
+    get_permissions_by_ids,
+)
+from ee.onyx.external_permissions.perm_sync_types import FetchAllDocumentsFunction
+from ee.onyx.external_permissions.perm_sync_types import FetchAllDocumentsIdsFunction
+from onyx.access.models import DocExternalAccess
+from onyx.access.models import ExternalAccess
+from onyx.connectors.google_drive.connector import GoogleDriveConnector
+from onyx.connectors.google_drive.models import GoogleDriveFileType
+from onyx.connectors.google_utils.resources import GoogleDriveService
+from onyx.connectors.interfaces import GenerateSlimDocumentOutput
+from onyx.db.models import ConnectorCredentialPair
+from onyx.indexing.indexing_heartbeat import IndexingHeartbeatInterface
+from onyx.utils.logger import setup_logger
+
+logger = setup_logger()
+
+
+def _get_slim_doc_generator(
+    cc_pair: ConnectorCredentialPair,
+    google_drive_connector: GoogleDriveConnector,
+    callback: IndexingHeartbeatInterface | None = None,
+) -> GenerateSlimDocumentOutput:
+    current_time = datetime.now(timezone.utc)
+    start_time = (
+        cc_pair.last_time_perm_sync.replace(tzinfo=timezone.utc).timestamp()
+        if cc_pair.last_time_perm_sync
+        else 0.0
+    )
+
+    return google_drive_connector.retrieve_all_slim_documents(
+        start=start_time,
+        end=current_time.timestamp(),
+        callback=callback,
+    )
+
+
+def _merge_permissions_lists(
+    permission_lists: list[list[GoogleDrivePermission]],
+) -> list[GoogleDrivePermission]:
+    """
+    Merge a list of permission lists into a single list of permissions.
+    """
+    seen_permission_ids: set[str] = set()
+    merged_permissions: list[GoogleDrivePermission] = []
+    for permission_list in permission_lists:
+        for permission in permission_list:
+            if permission.id not in seen_permission_ids:
+                merged_permissions.append(permission)
+                seen_permission_ids.add(permission.id)
+
+    return merged_permissions
+
+
+def get_external_access_for_raw_gdrive_file(
+    file: GoogleDriveFileType,
+    company_domain: str,
+    retriever_drive_service: GoogleDriveService | None,
+    admin_drive_service: GoogleDriveService,
+) -> ExternalAccess:
+    """
+    Get the external access for a raw Google Drive file.
+
+    Assumes the file we retrieved has EITHER `permissions` or `permission_ids`
+    """
+    doc_id = file.get("id")
+    if not doc_id:
+        raise ValueError("No doc_id found in file")
+
+    permissions = file.get("permissions")
+    permission_ids = file.get("permissionIds")
+    drive_id = file.get("driveId")
+
+    permissions_list: list[GoogleDrivePermission] = []
+    if permissions:
+        permissions_list = [
+            GoogleDrivePermission.from_drive_permission(p) for p in permissions
+        ]
+    elif permission_ids:
+
+        def _get_permissions(
+            drive_service: GoogleDriveService,
+        ) -> list[GoogleDrivePermission]:
+            return get_permissions_by_ids(
+                drive_service=drive_service,
+                doc_id=doc_id,
+                permission_ids=permission_ids,
+            )
+
+        permissions_list = _get_permissions(
+            retriever_drive_service or admin_drive_service
+        )
+        if len(permissions_list) != len(permission_ids) and retriever_drive_service:
+            logger.warning(
+                f"Failed to get all permissions for file {doc_id} with retriever service, "
+                "trying admin service"
+            )
+            backup_permissions_list = _get_permissions(admin_drive_service)
+            permissions_list = _merge_permissions_lists(
+                [permissions_list, backup_permissions_list]
+            )
+
+    folder_ids_to_inherit_permissions_from: set[str] = set()
+    user_emails: set[str] = set()
+    group_emails: set[str] = set()
+    public = False
+
+    for permission in permissions_list:
+        # if the permission is inherited, do not add it directly to the file
+        # instead, add the folder ID as a group that has access to the file
+        # we will then handle mapping that folder to the list of Onyx users
+        # in the group sync job
+        # NOTE: this doesn't handle the case where a folder initially has no
+        # permissioning, but then later that folder is shared with a user or group.
+        # We could fetch all ancestors of the file to get the list of folders that
+        # might affect the permissions of the file, but this will get replaced with
+        # an audit-log based approach in the future so not doing it now.
+        if permission.inherited_from:
+            folder_ids_to_inherit_permissions_from.add(permission.inherited_from)
+
+        if permission.type == PermissionType.USER:
+            if permission.email_address:
+                user_emails.add(permission.email_address)
+            else:
+                logger.error(
+                    "Permission is type `user` but no email address is "
+                    f"provided for document {doc_id}"
+                    f"\n {permission}"
+                )
+        elif permission.type == PermissionType.GROUP:
+            # groups are represented as email addresses within Drive
+            if permission.email_address:
+                group_emails.add(permission.email_address)
+            else:
+                logger.error(
+                    "Permission is type `group` but no email address is "
+                    f"provided for document {doc_id}"
+                    f"\n {permission}"
+                )
+        elif permission.type == PermissionType.DOMAIN and company_domain:
+            if permission.domain == company_domain:
+                public = True
+            else:
+                logger.warning(
+                    "Permission is type domain but does not match company domain:"
+                    f"\n {permission}"
+                )
+        elif permission.type == PermissionType.ANYONE:
+            public = True
+
+    group_ids = (
+        group_emails
+        | folder_ids_to_inherit_permissions_from
+        | ({drive_id} if drive_id is not None else set())
+    )
+
+    return ExternalAccess(
+        external_user_emails=user_emails,
+        external_user_group_ids=group_ids,
+        is_public=public,
+    )
+
+
+def gdrive_doc_sync(
+    cc_pair: ConnectorCredentialPair,
+    fetch_all_existing_docs_fn: FetchAllDocumentsFunction,
+    fetch_all_existing_docs_ids_fn: FetchAllDocumentsIdsFunction,
+    callback: IndexingHeartbeatInterface | None,
+) -> Generator[DocExternalAccess, None, None]:
+    """
+    Adds the external permissions to the documents in postgres
+    if the document doesn't already exists in postgres, we create
+    it in postgres so that when it gets created later, the permissions are
+    already populated
+    """
+    google_drive_connector = GoogleDriveConnector(
+        **cc_pair.connector.connector_specific_config
+    )
+    google_drive_connector.load_credentials(cc_pair.credential.credential_json)
+
+    slim_doc_generator = _get_slim_doc_generator(cc_pair, google_drive_connector)
+
+    total_processed = 0
+    for slim_doc_batch in slim_doc_generator:
+        logger.info(f"Drive perm sync: Processing {len(slim_doc_batch)} documents")
+        for slim_doc in slim_doc_batch:
+            if callback:
+                if callback.should_stop():
+                    raise RuntimeError("gdrive_doc_sync: Stop signal detected")
+
+                callback.progress("gdrive_doc_sync", 1)
+
+            if slim_doc.external_access is None:
+                raise ValueError(
+                    f"Drive perm sync: No external access for document {slim_doc.id}"
+                )
+
+            yield DocExternalAccess(
+                external_access=slim_doc.external_access,
+                doc_id=slim_doc.id,
+            )
+        total_processed += len(slim_doc_batch)
+        logger.info(f"Drive perm sync: Processed {total_processed} total documents")