--- conflicted
+++ resolved
@@ -10,148 +10,6 @@
 logger = setup_logger()
 
 
-<<<<<<< HEAD
-"""
-Folder Permission Sync.
-
-Each folder is treated as a group. Each file has all ancestor folders
-as groups.
-"""
-
-
-class FolderInfo(BaseModel):
-    id: str
-    permissions: list[GoogleDrivePermission]
-
-
-def _get_all_folders(
-    google_drive_connector: GoogleDriveConnector, skip_folders_without_permissions: bool
-) -> list[FolderInfo]:
-    """Have to get all folders since the group syncing system assumes all groups
-    are returned every time.
-
-    TODO: tweak things so we can fetch deltas.
-    """
-    MAX_FAILED_PERCENTAGE = 0.5
-
-    all_folders: list[FolderInfo] = []
-    seen_folder_ids: set[str] = set()
-
-    def _get_all_folders_for_user(
-        google_drive_connector: GoogleDriveConnector,
-        skip_folders_without_permissions: bool,
-        user_email: str,
-    ) -> None:
-        """Helper to get folders for a specific user + update shared seen_folder_ids"""
-        drive_service = get_drive_service(
-            google_drive_connector.creds,
-            user_email,
-        )
-
-        for folder in get_modified_folders(
-            service=drive_service,
-        ):
-            folder_id = folder["id"]
-            if folder_id in seen_folder_ids:
-                logger.debug(f"Folder {folder_id} has already been seen. Skipping.")
-                continue
-
-            seen_folder_ids.add(folder_id)
-
-            # Check if the folder has permission IDs but no permissions
-            permission_ids = folder.get("permissionIds", [])
-            raw_permissions = folder.get("permissions", [])
-
-            if not raw_permissions and permission_ids:
-                # Fetch permissions using the IDs
-                permissions = get_folder_permissions_by_ids(
-                    drive_service, folder_id, permission_ids
-                )
-            else:
-                permissions = [
-                    GoogleDrivePermission.from_drive_permission(permission)
-                    for permission in raw_permissions
-                ]
-
-            # Don't include inherited permissions, those will be captured
-            # by the folder/shared drive itself
-            permissions = [
-                permission
-                for permission in permissions
-                if permission.inherited_from is None
-            ]
-
-            if not permissions and skip_folders_without_permissions:
-                logger.debug(f"Folder {folder_id} has no permissions. Skipping.")
-                continue
-
-            all_folders.append(
-                FolderInfo(
-                    id=folder_id,
-                    permissions=permissions,
-                )
-            )
-
-    failed_count = 0
-    user_emails = google_drive_connector._get_all_user_emails()
-    for user_email in user_emails:
-        try:
-            _get_all_folders_for_user(
-                google_drive_connector, skip_folders_without_permissions, user_email
-            )
-        except Exception:
-            logger.exception(f"Error getting folders for user {user_email}")
-            failed_count += 1
-
-            if failed_count > MAX_FAILED_PERCENTAGE * len(user_emails):
-                raise RuntimeError("Too many failed folder fetches during group sync")
-
-    return all_folders
-
-
-def _drive_folder_to_onyx_group(
-    folder: FolderInfo,
-    group_email_to_member_emails_map: dict[str, list[str]],
-) -> ExternalUserGroup:
-    """
-    Converts a folder into an Onyx group.
-    """
-    anyone_can_access = False
-    folder_member_emails: set[str] = set()
-
-    for permission in folder.permissions:
-        if permission.type == PermissionType.USER:
-            if permission.email_address is None:
-                logger.warning(
-                    f"User email is None for folder {folder.id} permission {permission}"
-                )
-                continue
-            folder_member_emails.add(permission.email_address)
-        elif permission.type == PermissionType.GROUP:
-            if permission.email_address not in group_email_to_member_emails_map:
-                logger.warning(
-                    f"Group email {permission.email_address} for folder {folder.id} "
-                    "not found in group_email_to_member_emails_map"
-                )
-                continue
-            folder_member_emails.update(
-                group_email_to_member_emails_map[permission.email_address]
-            )
-        elif permission.type == PermissionType.ANYONE:
-            anyone_can_access = True
-
-    return ExternalUserGroup(
-        id=folder.id,
-        user_emails=list(folder_member_emails),
-        gives_anyone_access=anyone_can_access,
-    )
-
-
-"""Individual Shared Drive / My Drive Permission Sync"""
-
-
-=======
->>>>>>> 4c5a865d
 def _get_drive_members(
     google_drive_connector: GoogleDriveConnector,
 ) -> dict[str, tuple[set[str], set[str]]]:
@@ -291,4 +149,431 @@
         group_email_to_member_emails_map=group_email_to_member_emails_map,
     )
 
-    return onyx_groups+    return onyx_groups
+
+from collections.abc import Generator
+
+from googleapiclient.errors import HttpError  # type: ignore
+from pydantic import BaseModel
+
+from ee.onyx.db.external_perm import ExternalUserGroup
+from ee.onyx.external_permissions.google_drive.folder_retrieval import (
+    get_folder_permissions_by_ids,
+)
+from ee.onyx.external_permissions.google_drive.folder_retrieval import (
+    get_modified_folders,
+)
+from ee.onyx.external_permissions.google_drive.models import GoogleDrivePermission
+from ee.onyx.external_permissions.google_drive.models import PermissionType
+from onyx.connectors.google_drive.connector import GoogleDriveConnector
+from onyx.connectors.google_utils.google_utils import execute_paginated_retrieval
+from onyx.connectors.google_utils.resources import AdminService
+from onyx.connectors.google_utils.resources import get_admin_service
+from onyx.connectors.google_utils.resources import get_drive_service
+from onyx.db.models import ConnectorCredentialPair
+from onyx.utils.logger import setup_logger
+
+logger = setup_logger()
+
+
+"""
+Folder Permission Sync.
+
+Each folder is treated as a group. Each file has all ancestor folders
+as groups.
+"""
+
+
+class FolderInfo(BaseModel):
+    id: str
+    permissions: list[GoogleDrivePermission]
+
+
+def _get_all_folders(
+    google_drive_connector: GoogleDriveConnector, skip_folders_without_permissions: bool
+) -> list[FolderInfo]:
+    """Have to get all folders since the group syncing system assumes all groups
+    are returned every time.
+
+    TODO: tweak things so we can fetch deltas.
+    """
+    MAX_FAILED_PERCENTAGE = 0.5
+
+    all_folders: list[FolderInfo] = []
+    seen_folder_ids: set[str] = set()
+
+    def _get_all_folders_for_user(
+        google_drive_connector: GoogleDriveConnector,
+        skip_folders_without_permissions: bool,
+        user_email: str,
+    ) -> None:
+        """Helper to get folders for a specific user + update shared seen_folder_ids"""
+        drive_service = get_drive_service(
+            google_drive_connector.creds,
+            user_email,
+        )
+
+        for folder in get_modified_folders(
+            service=drive_service,
+        ):
+            folder_id = folder["id"]
+            if folder_id in seen_folder_ids:
+                logger.debug(f"Folder {folder_id} has already been seen. Skipping.")
+                continue
+
+            seen_folder_ids.add(folder_id)
+
+            # Check if the folder has permission IDs but no permissions
+            permission_ids = folder.get("permissionIds", [])
+            raw_permissions = folder.get("permissions", [])
+
+            if not raw_permissions and permission_ids:
+                # Fetch permissions using the IDs
+                permissions = get_folder_permissions_by_ids(
+                    drive_service, folder_id, permission_ids
+                )
+            else:
+                permissions = [
+                    GoogleDrivePermission.from_drive_permission(permission)
+                    for permission in raw_permissions
+                ]
+
+            # Don't include inherited permissions, those will be captured
+            # by the folder/shared drive itself
+            permissions = [
+                permission
+                for permission in permissions
+                if permission.inherited_from is None
+            ]
+
+            if not permissions and skip_folders_without_permissions:
+                logger.debug(f"Folder {folder_id} has no permissions. Skipping.")
+                continue
+
+            all_folders.append(
+                FolderInfo(
+                    id=folder_id,
+                    permissions=permissions,
+                )
+            )
+
+    failed_count = 0
+    user_emails = google_drive_connector._get_all_user_emails()
+    for user_email in user_emails:
+        try:
+            _get_all_folders_for_user(
+                google_drive_connector, skip_folders_without_permissions, user_email
+            )
+        except Exception:
+            logger.exception(f"Error getting folders for user {user_email}")
+            failed_count += 1
+
+            if failed_count > MAX_FAILED_PERCENTAGE * len(user_emails):
+                raise RuntimeError("Too many failed folder fetches during group sync")
+
+    return all_folders
+
+
+def _drive_folder_to_onyx_group(
+    folder: FolderInfo,
+    group_email_to_member_emails_map: dict[str, list[str]],
+) -> ExternalUserGroup:
+    """
+    Converts a folder into an Onyx group.
+    """
+    anyone_can_access = False
+    folder_member_emails: set[str] = set()
+
+    for permission in folder.permissions:
+        if permission.type == PermissionType.USER:
+            if permission.email_address is None:
+                logger.warning(
+                    f"User email is None for folder {folder.id} permission {permission}"
+                )
+                continue
+            folder_member_emails.add(permission.email_address)
+        elif permission.type == PermissionType.GROUP:
+            if permission.email_address not in group_email_to_member_emails_map:
+                logger.warning(
+                    f"Group email {permission.email_address} for folder {folder.id} "
+                    "not found in group_email_to_member_emails_map"
+                )
+                continue
+            folder_member_emails.update(
+                group_email_to_member_emails_map[permission.email_address]
+            )
+        elif permission.type == PermissionType.ANYONE:
+            anyone_can_access = True
+
+    return ExternalUserGroup(
+        id=folder.id,
+        user_emails=list(folder_member_emails),
+        gives_anyone_access=anyone_can_access,
+    )
+
+
+"""Individual Shared Drive / My Drive Permission Sync"""
+
+
+def _get_drive_members(
+    google_drive_connector: GoogleDriveConnector,
+    admin_service: AdminService,
+) -> dict[str, tuple[set[str], set[str]]]:
+    """
+    This builds a map of drive ids to their members (group and user emails).
+    E.g. {
+        "drive_id_1": ({"group_email_1"}, {"user_email_1", "user_email_2"}),
+        "drive_id_2": ({"group_email_3"}, {"user_email_3"}),
+    }
+    """
+
+    # fetches shared drives only
+    drive_ids = google_drive_connector.get_all_drive_ids()
+
+    drive_id_to_members_map: dict[str, tuple[set[str], set[str]]] = {}
+    drive_service = get_drive_service(
+        google_drive_connector.creds,
+        google_drive_connector.primary_admin_email,
+    )
+
+    admin_user_info = (
+        admin_service.users()
+        .get(userKey=google_drive_connector.primary_admin_email)
+        .execute()
+    )
+    is_admin = admin_user_info.get("isAdmin", False) or admin_user_info.get(
+        "isDelegatedAdmin", False
+    )
+
+    for drive_id in drive_ids:
+        group_emails: set[str] = set()
+        user_emails: set[str] = set()
+
+        try:
+            for permission in execute_paginated_retrieval(
+                drive_service.permissions().list,
+                list_key="permissions",
+                fileId=drive_id,
+                fields="permissions(emailAddress, type),nextPageToken",
+                supportsAllDrives=True,
+                # can only set `useDomainAdminAccess` to true if the user
+                # is an admin
+                useDomainAdminAccess=is_admin,
+            ):
+                # NOTE: don't need to check for PermissionType.ANYONE since
+                # you can't share a drive with the internet
+                if permission["type"] == PermissionType.GROUP:
+                    group_emails.add(permission["emailAddress"])
+                elif permission["type"] == PermissionType.USER:
+                    user_emails.add(permission["emailAddress"])
+        except HttpError as e:
+            if e.status_code == 404:
+                logger.warning(
+                    f"Error getting permissions for drive id {drive_id}. "
+                    f"User '{google_drive_connector.primary_admin_email}' likely "
+                    f"does not have access to this drive. Exception: {e}"
+                )
+            else:
+                raise e
+
+        drive_id_to_members_map[drive_id] = (group_emails, user_emails)
+    return drive_id_to_members_map
+
+
+def _drive_member_map_to_onyx_groups(
+    drive_id_to_members_map: dict[str, tuple[set[str], set[str]]],
+    group_email_to_member_emails_map: dict[str, list[str]],
+) -> Generator[ExternalUserGroup, None, None]:
+    """The `user_emails` for the Shared Drive should be all individuals in the
+    Shared Drive + the union of all flattened group emails."""
+    for drive_id, (group_emails, user_emails) in drive_id_to_members_map.items():
+        drive_member_emails: set[str] = user_emails
+        for group_email in group_emails:
+            if group_email not in group_email_to_member_emails_map:
+                logger.warning(
+                    f"Group email {group_email} for drive {drive_id} not found in "
+                    "group_email_to_member_emails_map"
+                )
+                continue
+            drive_member_emails.update(group_email_to_member_emails_map[group_email])
+        yield ExternalUserGroup(
+            id=drive_id,
+            user_emails=list(drive_member_emails),
+        )
+
+
+def _get_all_google_groups(
+    admin_service: AdminService,
+    google_domain: str,
+) -> set[str]:
+    """
+    This gets all the group emails.
+    """
+    group_emails: set[str] = set()
+    for group in execute_paginated_retrieval(
+        admin_service.groups().list,
+        list_key="groups",
+        domain=google_domain,
+        fields="groups(email),nextPageToken",
+    ):
+        group_emails.add(group["email"])
+    return group_emails
+
+
+def _google_group_to_onyx_group(
+    admin_service: AdminService,
+    group_email: str,
+) -> ExternalUserGroup:
+    """
+    This maps google group emails to their member emails.
+    """
+    group_member_emails: set[str] = set()
+    for member in execute_paginated_retrieval(
+        admin_service.members().list,
+        list_key="members",
+        groupKey=group_email,
+        fields="members(email),nextPageToken",
+    ):
+        group_member_emails.add(member["email"])
+
+    return ExternalUserGroup(
+        id=group_email,
+        user_emails=list(group_member_emails),
+    )
+
+
+def _map_group_email_to_member_emails(
+    admin_service: AdminService,
+    group_emails: set[str],
+) -> dict[str, set[str]]:
+    """
+    This maps group emails to their member emails.
+    """
+    group_to_member_map: dict[str, set[str]] = {}
+    for group_email in group_emails:
+        group_member_emails: set[str] = set()
+        for member in execute_paginated_retrieval(
+            admin_service.members().list,
+            list_key="members",
+            groupKey=group_email,
+            fields="members(email),nextPageToken",
+        ):
+            group_member_emails.add(member["email"])
+
+        group_to_member_map[group_email] = group_member_emails
+    return group_to_member_map
+
+
+def _build_onyx_groups(
+    drive_id_to_members_map: dict[str, tuple[set[str], set[str]]],
+    group_email_to_member_emails_map: dict[str, set[str]],
+    folder_info: list[FolderInfo],
+) -> list[ExternalUserGroup]:
+    onyx_groups: list[ExternalUserGroup] = []
+
+    # Convert all drive member definitions to onyx groups
+    # This is because having drive level access means you have
+    # irrevocable access to all the files in the drive.
+    for drive_id, (group_emails, user_emails) in drive_id_to_members_map.items():
+        drive_member_emails: set[str] = user_emails
+        for group_email in group_emails:
+            if group_email not in group_email_to_member_emails_map:
+                logger.warning(
+                    f"Group email {group_email} for drive {drive_id} not found in "
+                    "group_email_to_member_emails_map"
+                )
+                continue
+            drive_member_emails.update(group_email_to_member_emails_map[group_email])
+        onyx_groups.append(
+            ExternalUserGroup(
+                id=drive_id,
+                user_emails=list(drive_member_emails),
+            )
+        )
+
+    # Convert all folder permissions to onyx groups
+    for folder in folder_info:
+        anyone_can_access = False
+        folder_member_emails: set[str] = set()
+        for permission in folder.permissions:
+            if permission.type == PermissionType.USER:
+                if permission.email_address is None:
+                    logger.warning(
+                        f"User email is None for folder {folder.id} permission {permission}"
+                    )
+                    continue
+                folder_member_emails.add(permission.email_address)
+            elif permission.type == PermissionType.GROUP:
+                if permission.email_address not in group_email_to_member_emails_map:
+                    logger.warning(
+                        f"Group email {permission.email_address} for folder {folder.id} "
+                        "not found in group_email_to_member_emails_map"
+                    )
+                    continue
+                folder_member_emails.update(
+                    group_email_to_member_emails_map[permission.email_address]
+                )
+            elif permission.type == PermissionType.ANYONE:
+                anyone_can_access = True
+
+        onyx_groups.append(
+            ExternalUserGroup(
+                id=folder.id,
+                user_emails=list(folder_member_emails),
+                gives_anyone_access=anyone_can_access,
+            )
+        )
+
+    # Convert all group member definitions to onyx groups
+    for group_email, member_emails in group_email_to_member_emails_map.items():
+        onyx_groups.append(
+            ExternalUserGroup(
+                id=group_email,
+                user_emails=list(member_emails),
+            )
+        )
+
+    return onyx_groups
+
+
+def gdrive_group_sync(
+    tenant_id: str,
+    cc_pair: ConnectorCredentialPair,
+) -> Generator[ExternalUserGroup, None, None]:
+    # Initialize connector and build credential/service objects
+    google_drive_connector = GoogleDriveConnector(
+        **cc_pair.connector.connector_specific_config
+    )
+    google_drive_connector.load_credentials(cc_pair.credential.credential_json)
+    admin_service = get_admin_service(
+        google_drive_connector.creds, google_drive_connector.primary_admin_email
+    )
+
+    # Get all drive members
+    drive_id_to_members_map = _get_drive_members(google_drive_connector, admin_service)
+
+    # Get all group emails
+    all_group_emails = _get_all_google_groups(
+        admin_service, google_drive_connector.google_domain
+    )
+
+    # Each google group is an Onyx group, yield those
+    group_email_to_member_emails_map: dict[str, list[str]] = {}
+    for group_email in all_group_emails:
+        onyx_group = _google_group_to_onyx_group(admin_service, group_email)
+        group_email_to_member_emails_map[group_email] = onyx_group.user_emails
+        yield onyx_group
+
+    # Each drive is a group, yield those
+    for onyx_group in _drive_member_map_to_onyx_groups(
+        drive_id_to_members_map, group_email_to_member_emails_map
+    ):
+        yield onyx_group
+
+    # Get all folder permissions
+    folder_info = _get_all_folders(
+        google_drive_connector=google_drive_connector,
+        skip_folders_without_permissions=True,
+    )
+    for folder in folder_info:
+        yield _drive_folder_to_onyx_group(folder, group_email_to_member_emails_map)