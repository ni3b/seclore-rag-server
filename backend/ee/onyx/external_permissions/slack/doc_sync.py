from slack_sdk import WebClient

<<<<<<< HEAD
from ee.onyx.external_permissions.perm_sync_types import FetchAllDocumentsFunction
from ee.onyx.external_permissions.perm_sync_types import FetchAllDocumentsIdsFunction
=======
>>>>>>> 4c5a865d
from ee.onyx.external_permissions.slack.utils import fetch_user_id_to_email_map
from onyx.access.models import DocExternalAccess
from onyx.access.models import ExternalAccess
from onyx.connectors.slack.connector import get_channels
from onyx.connectors.slack.connector import make_paginated_slack_api_call_w_retries
from onyx.connectors.slack.connector import SlackPollConnector
from onyx.db.models import ConnectorCredentialPair
from onyx.utils.logger import setup_logger


logger = setup_logger()


def _get_slack_document_ids_and_channels(
    cc_pair: ConnectorCredentialPair,
) -> dict[str, list[str]]:
    slack_connector = SlackPollConnector(**cc_pair.connector.connector_specific_config)
    slack_connector.load_credentials(cc_pair.credential.credential_json)

    slim_doc_generator = slack_connector.retrieve_all_slim_documents()

    channel_doc_map: dict[str, list[str]] = {}
    for doc_metadata_batch in slim_doc_generator:
        for doc_metadata in doc_metadata_batch:
            if doc_metadata.perm_sync_data is None:
                continue
            channel_id = doc_metadata.perm_sync_data["channel_id"]
            if channel_id not in channel_doc_map:
                channel_doc_map[channel_id] = []
            channel_doc_map[channel_id].append(doc_metadata.id)

    return channel_doc_map


def _fetch_workspace_permissions(
    user_id_to_email_map: dict[str, str],
) -> ExternalAccess:
    user_emails = set()
    for email in user_id_to_email_map.values():
        user_emails.add(email)
    return ExternalAccess(
        external_user_emails=user_emails,
        # No group<->document mapping for slack
        external_user_group_ids=set(),
        # No way to determine if slack is invite only without enterprise liscense
        is_public=False,
    )


def _fetch_channel_permissions(
    slack_client: WebClient,
    workspace_permissions: ExternalAccess,
    user_id_to_email_map: dict[str, str],
) -> dict[str, ExternalAccess]:
    channel_permissions = {}
    public_channels = get_channels(
        client=slack_client,
        get_public=True,
        get_private=False,
    )
    public_channel_ids = [
        channel["id"] for channel in public_channels if "id" in channel
    ]
    for channel_id in public_channel_ids:
        channel_permissions[channel_id] = workspace_permissions

    private_channels = get_channels(
        client=slack_client,
        get_public=False,
        get_private=True,
    )
    private_channel_ids = [
        channel["id"] for channel in private_channels if "id" in channel
    ]

    for channel_id in private_channel_ids:
        # Collect all member ids for the channel pagination calls
        member_ids = []
        for result in make_paginated_slack_api_call_w_retries(
            slack_client.conversations_members,
            channel=channel_id,
        ):
            member_ids.extend(result.get("members", []))

        # Collect all member emails for the channel
        member_emails = set()
        for member_id in member_ids:
            member_email = user_id_to_email_map.get(member_id)

            if not member_email:
                # If the user is an external user, they wont get returned from the
                # conversations_members call so we need to make a separate call to users_info
                # and add them to the user_id_to_email_map
                member_info = slack_client.users_info(user=member_id)
                member_email = member_info["user"]["profile"].get("email")
                if not member_email:
                    # If no email is found, we skip the user
                    continue
                user_id_to_email_map[member_id] = member_email

            member_emails.add(member_email)

        channel_permissions[channel_id] = ExternalAccess(
            external_user_emails=member_emails,
            # No group<->document mapping for slack
            external_user_group_ids=set(),
            # No way to determine if slack is invite only without enterprise liscense
            is_public=False,
        )

    return channel_permissions


def slack_doc_sync(
    cc_pair: ConnectorCredentialPair,
<<<<<<< HEAD
    fetch_all_existing_docs_fn: FetchAllDocumentsFunction,
    fetch_all_existing_docs_ids_fn: FetchAllDocumentsIdsFunction,
    callback: IndexingHeartbeatInterface | None,
) -> Generator[DocExternalAccess, None, None]:
=======
) -> list[DocExternalAccess]:
>>>>>>> 4c5a865d
    """
    Adds the external permissions to the documents in postgres
    if the document doesn't already exists in postgres, we create
    it in postgres so that when it gets created later, the permissions are
    already populated
    """
    slack_client = WebClient(
        token=cc_pair.credential.credential_json["slack_bot_token"]
    )
    user_id_to_email_map = fetch_user_id_to_email_map(slack_client)
    channel_doc_map = _get_slack_document_ids_and_channels(
        cc_pair=cc_pair,
    )
    workspace_permissions = _fetch_workspace_permissions(
        user_id_to_email_map=user_id_to_email_map,
    )
    channel_permissions = _fetch_channel_permissions(
        slack_client=slack_client,
        workspace_permissions=workspace_permissions,
        user_id_to_email_map=user_id_to_email_map,
    )

    document_external_accesses = []
    for channel_id, ext_access in channel_permissions.items():
        doc_ids = channel_doc_map.get(channel_id)
        if not doc_ids:
            # No documents found for channel the channel_id
            continue

        for doc_id in doc_ids:
            document_external_accesses.append(
                DocExternalAccess(
                    external_access=ext_access,
                    doc_id=doc_id,
                )
            )
    return document_external_accesses<|MERGE_RESOLUTION|>--- conflicted
+++ resolved
@@ -1,10 +1,5 @@
 from slack_sdk import WebClient
 
-<<<<<<< HEAD
-from ee.onyx.external_permissions.perm_sync_types import FetchAllDocumentsFunction
-from ee.onyx.external_permissions.perm_sync_types import FetchAllDocumentsIdsFunction
-=======
->>>>>>> 4c5a865d
 from ee.onyx.external_permissions.slack.utils import fetch_user_id_to_email_map
 from onyx.access.models import DocExternalAccess
 from onyx.access.models import ExternalAccess
@@ -120,14 +115,7 @@
 
 def slack_doc_sync(
     cc_pair: ConnectorCredentialPair,
-<<<<<<< HEAD
-    fetch_all_existing_docs_fn: FetchAllDocumentsFunction,
-    fetch_all_existing_docs_ids_fn: FetchAllDocumentsIdsFunction,
-    callback: IndexingHeartbeatInterface | None,
-) -> Generator[DocExternalAccess, None, None]:
-=======
 ) -> list[DocExternalAccess]:
->>>>>>> 4c5a865d
     """
     Adds the external permissions to the documents in postgres
     if the document doesn't already exists in postgres, we create
@@ -164,4 +152,183 @@
                     doc_id=doc_id,
                 )
             )
-    return document_external_accesses+    return document_external_accesses
+
+from collections.abc import Generator
+
+from slack_sdk import WebClient
+
+from ee.onyx.external_permissions.perm_sync_types import FetchAllDocumentsFunction
+from ee.onyx.external_permissions.perm_sync_types import FetchAllDocumentsIdsFunction
+from ee.onyx.external_permissions.slack.utils import fetch_user_id_to_email_map
+from onyx.access.models import DocExternalAccess
+from onyx.access.models import ExternalAccess
+from onyx.connectors.credentials_provider import OnyxDBCredentialsProvider
+from onyx.connectors.slack.connector import get_channels
+from onyx.connectors.slack.connector import make_paginated_slack_api_call
+from onyx.connectors.slack.connector import SlackConnector
+from onyx.db.models import ConnectorCredentialPair
+from onyx.indexing.indexing_heartbeat import IndexingHeartbeatInterface
+from onyx.redis.redis_pool import get_redis_client
+from onyx.utils.logger import setup_logger
+from shared_configs.contextvars import get_current_tenant_id
+
+
+logger = setup_logger()
+
+
+def _fetch_workspace_permissions(
+    user_id_to_email_map: dict[str, str],
+) -> ExternalAccess:
+    user_emails = set()
+    for email in user_id_to_email_map.values():
+        user_emails.add(email)
+    return ExternalAccess(
+        external_user_emails=user_emails,
+        # No group<->document mapping for slack
+        external_user_group_ids=set(),
+        # No way to determine if slack is invite only without enterprise license
+        is_public=False,
+    )
+
+
+def _fetch_channel_permissions(
+    slack_client: WebClient,
+    workspace_permissions: ExternalAccess,
+    user_id_to_email_map: dict[str, str],
+) -> dict[str, ExternalAccess]:
+    channel_permissions = {}
+    public_channels = get_channels(
+        client=slack_client,
+        get_public=True,
+        get_private=False,
+    )
+    public_channel_ids = [
+        channel["id"] for channel in public_channels if "id" in channel
+    ]
+    for channel_id in public_channel_ids:
+        channel_permissions[channel_id] = workspace_permissions
+
+    private_channels = get_channels(
+        client=slack_client,
+        get_public=False,
+        get_private=True,
+    )
+    private_channel_ids = [
+        channel["id"] for channel in private_channels if "id" in channel
+    ]
+
+    for channel_id in private_channel_ids:
+        # Collect all member ids for the channel pagination calls
+        member_ids = []
+        for result in make_paginated_slack_api_call(
+            slack_client.conversations_members,
+            channel=channel_id,
+        ):
+            member_ids.extend(result.get("members", []))
+
+        # Collect all member emails for the channel
+        member_emails = set()
+        for member_id in member_ids:
+            member_email = user_id_to_email_map.get(member_id)
+
+            if not member_email:
+                # If the user is an external user, they wont get returned from the
+                # conversations_members call so we need to make a separate call to users_info
+                # and add them to the user_id_to_email_map
+                member_info = slack_client.users_info(user=member_id)
+                member_email = member_info["user"]["profile"].get("email")
+                if not member_email:
+                    # If no email is found, we skip the user
+                    continue
+                user_id_to_email_map[member_id] = member_email
+
+            member_emails.add(member_email)
+
+        channel_permissions[channel_id] = ExternalAccess(
+            external_user_emails=member_emails,
+            # No group<->document mapping for slack
+            external_user_group_ids=set(),
+            # No way to determine if slack is invite only without enterprise license
+            is_public=False,
+        )
+
+    return channel_permissions
+
+
+def _get_slack_document_access(
+    slack_connector: SlackConnector,
+    channel_permissions: dict[str, ExternalAccess],
+    callback: IndexingHeartbeatInterface | None,
+) -> Generator[DocExternalAccess, None, None]:
+    slim_doc_generator = slack_connector.retrieve_all_slim_documents(callback=callback)
+
+    for doc_metadata_batch in slim_doc_generator:
+        for doc_metadata in doc_metadata_batch:
+            if doc_metadata.external_access is None:
+                raise ValueError(
+                    f"No external access for document {doc_metadata.id}. "
+                    "Please check to make sure that your Slack bot token has the "
+                    "`channels:read` scope"
+                )
+
+            yield DocExternalAccess(
+                external_access=doc_metadata.external_access,
+                doc_id=doc_metadata.id,
+            )
+
+        if callback:
+            if callback.should_stop():
+                raise RuntimeError("_get_slack_document_access: Stop signal detected")
+
+            callback.progress("_get_slack_document_access", 1)
+
+
+def slack_doc_sync(
+    cc_pair: ConnectorCredentialPair,
+    fetch_all_existing_docs_fn: FetchAllDocumentsFunction,
+    fetch_all_existing_docs_ids_fn: FetchAllDocumentsIdsFunction,
+    callback: IndexingHeartbeatInterface | None,
+) -> Generator[DocExternalAccess, None, None]:
+    """
+    Adds the external permissions to the documents in postgres
+    if the document doesn't already exists in postgres, we create
+    it in postgres so that when it gets created later, the permissions are
+    already populated
+    """
+    # Use credentials provider instead of directly loading credentials
+
+    tenant_id = get_current_tenant_id()
+    provider = OnyxDBCredentialsProvider(tenant_id, "slack", cc_pair.credential.id)
+    r = get_redis_client(tenant_id=tenant_id)
+    slack_client = SlackConnector.make_slack_web_client(
+        provider.get_provider_key(),
+        cc_pair.credential.credential_json["slack_bot_token"],
+        SlackConnector.MAX_RETRIES,
+        r,
+    )
+
+    user_id_to_email_map = fetch_user_id_to_email_map(slack_client)
+    if not user_id_to_email_map:
+        raise ValueError(
+            "No user id to email map found. Please check to make sure that "
+            "your Slack bot token has the `users:read.email` scope"
+        )
+
+    workspace_permissions = _fetch_workspace_permissions(
+        user_id_to_email_map=user_id_to_email_map,
+    )
+    channel_permissions = _fetch_channel_permissions(
+        slack_client=slack_client,
+        workspace_permissions=workspace_permissions,
+        user_id_to_email_map=user_id_to_email_map,
+    )
+
+    slack_connector = SlackConnector(**cc_pair.connector.connector_specific_config)
+    slack_connector.set_credentials_provider(provider)
+
+    yield from _get_slack_document_access(
+        slack_connector,
+        channel_permissions=channel_permissions,
+        callback=callback,
+    )