from datetime import datetime
from datetime import timezone

<<<<<<< HEAD
from ee.onyx.external_permissions.perm_sync_types import FetchAllDocumentsFunction
from ee.onyx.external_permissions.perm_sync_types import FetchAllDocumentsIdsFunction
=======
>>>>>>> 4c5a865d
from onyx.access.models import DocExternalAccess
from onyx.access.models import ExternalAccess
from onyx.connectors.gmail.connector import GmailConnector
from onyx.connectors.interfaces import GenerateSlimDocumentOutput
from onyx.db.models import ConnectorCredentialPair
from onyx.utils.logger import setup_logger

logger = setup_logger()


def _get_slim_doc_generator(
    cc_pair: ConnectorCredentialPair,
    gmail_connector: GmailConnector,
) -> GenerateSlimDocumentOutput:
    current_time = datetime.now(timezone.utc)
    start_time = (
        cc_pair.last_time_perm_sync.replace(tzinfo=timezone.utc).timestamp()
        if cc_pair.last_time_perm_sync
        else 0.0
    )

    return gmail_connector.retrieve_all_slim_documents(
        start=start_time, end=current_time.timestamp()
    )


def gmail_doc_sync(
    cc_pair: ConnectorCredentialPair,
<<<<<<< HEAD
    fetch_all_existing_docs_fn: FetchAllDocumentsFunction,
    fetch_all_existing_docs_ids_fn: FetchAllDocumentsIdsFunction,
    callback: IndexingHeartbeatInterface | None,
) -> Generator[DocExternalAccess, None, None]:
=======
) -> list[DocExternalAccess]:
>>>>>>> 4c5a865d
    """
    Adds the external permissions to the documents in postgres
    if the document doesn't already exists in postgres, we create
    it in postgres so that when it gets created later, the permissions are
    already populated
    """
    gmail_connector = GmailConnector(**cc_pair.connector.connector_specific_config)
    gmail_connector.load_credentials(cc_pair.credential.credential_json)

    slim_doc_generator = _get_slim_doc_generator(cc_pair, gmail_connector)

    document_external_access: list[DocExternalAccess] = []
    for slim_doc_batch in slim_doc_generator:
        for slim_doc in slim_doc_batch:
            if slim_doc.perm_sync_data is None:
                logger.warning(f"No permissions found for document {slim_doc.id}")
                continue
            if user_email := slim_doc.perm_sync_data.get("user_email"):
                ext_access = ExternalAccess(
                    external_user_emails=set([user_email]),
                    external_user_group_ids=set(),
                    is_public=False,
                )
                document_external_access.append(
                    DocExternalAccess(
                        doc_id=slim_doc.id,
                        external_access=ext_access,
                    )
                )

    return document_external_access<|MERGE_RESOLUTION|>--- conflicted
+++ resolved
@@ -1,11 +1,6 @@
 from datetime import datetime
 from datetime import timezone
 
-<<<<<<< HEAD
-from ee.onyx.external_permissions.perm_sync_types import FetchAllDocumentsFunction
-from ee.onyx.external_permissions.perm_sync_types import FetchAllDocumentsIdsFunction
-=======
->>>>>>> 4c5a865d
 from onyx.access.models import DocExternalAccess
 from onyx.access.models import ExternalAccess
 from onyx.connectors.gmail.connector import GmailConnector
@@ -34,14 +29,7 @@
 
 def gmail_doc_sync(
     cc_pair: ConnectorCredentialPair,
-<<<<<<< HEAD
-    fetch_all_existing_docs_fn: FetchAllDocumentsFunction,
-    fetch_all_existing_docs_ids_fn: FetchAllDocumentsIdsFunction,
-    callback: IndexingHeartbeatInterface | None,
-) -> Generator[DocExternalAccess, None, None]:
-=======
 ) -> list[DocExternalAccess]:
->>>>>>> 4c5a865d
     """
     Adds the external permissions to the documents in postgres
     if the document doesn't already exists in postgres, we create
@@ -72,4 +60,75 @@
                     )
                 )
 
-    return document_external_access+    return document_external_access
+
+from collections.abc import Generator
+from datetime import datetime
+from datetime import timezone
+
+from ee.onyx.external_permissions.perm_sync_types import FetchAllDocumentsFunction
+from ee.onyx.external_permissions.perm_sync_types import FetchAllDocumentsIdsFunction
+from onyx.access.models import DocExternalAccess
+from onyx.connectors.gmail.connector import GmailConnector
+from onyx.connectors.interfaces import GenerateSlimDocumentOutput
+from onyx.db.models import ConnectorCredentialPair
+from onyx.indexing.indexing_heartbeat import IndexingHeartbeatInterface
+from onyx.utils.logger import setup_logger
+
+logger = setup_logger()
+
+
+def _get_slim_doc_generator(
+    cc_pair: ConnectorCredentialPair,
+    gmail_connector: GmailConnector,
+    callback: IndexingHeartbeatInterface | None = None,
+) -> GenerateSlimDocumentOutput:
+    current_time = datetime.now(timezone.utc)
+    start_time = (
+        cc_pair.last_time_perm_sync.replace(tzinfo=timezone.utc).timestamp()
+        if cc_pair.last_time_perm_sync
+        else 0.0
+    )
+
+    return gmail_connector.retrieve_all_slim_documents(
+        start=start_time,
+        end=current_time.timestamp(),
+        callback=callback,
+    )
+
+
+def gmail_doc_sync(
+    cc_pair: ConnectorCredentialPair,
+    fetch_all_existing_docs_fn: FetchAllDocumentsFunction,
+    fetch_all_existing_docs_ids_fn: FetchAllDocumentsIdsFunction,
+    callback: IndexingHeartbeatInterface | None,
+) -> Generator[DocExternalAccess, None, None]:
+    """
+    Adds the external permissions to the documents in postgres
+    if the document doesn't already exists in postgres, we create
+    it in postgres so that when it gets created later, the permissions are
+    already populated
+    """
+    gmail_connector = GmailConnector(**cc_pair.connector.connector_specific_config)
+    gmail_connector.load_credentials(cc_pair.credential.credential_json)
+
+    slim_doc_generator = _get_slim_doc_generator(
+        cc_pair, gmail_connector, callback=callback
+    )
+
+    for slim_doc_batch in slim_doc_generator:
+        for slim_doc in slim_doc_batch:
+            if callback:
+                if callback.should_stop():
+                    raise RuntimeError("gmail_doc_sync: Stop signal detected")
+
+                callback.progress("gmail_doc_sync", 1)
+
+            if slim_doc.external_access is None:
+                logger.warning(f"No permissions found for document {slim_doc.id}")
+                continue
+
+            yield DocExternalAccess(
+                doc_id=slim_doc.id,
+                external_access=slim_doc.external_access,
+            )