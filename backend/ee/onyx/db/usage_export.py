--- conflicted
+++ resolved
@@ -93,27 +93,11 @@
 
 
 def get_usage_report_data(
-<<<<<<< HEAD
     report_display_name: str,
-) -> IO:
-    """
-    Get the usage report data from the file store.
-
-    Args:
-        db_session: The database session.
-        report_display_name: The display name of the usage report. Also assumes
-                             that the file is stored with this as the ID in the file store.
-
-    Returns:
-        The usage report data.
-    """
-    file_store = get_default_file_store()
-=======
     db_session: Session,
     report_name: str,
 ) -> IO:
-    file_store = get_default_file_store(db_session)
->>>>>>> 4c5a865d
+    file_store = get_default_file_store()
     # usage report may be very large, so don't load it all into memory
     return file_store.read_file(file_name=report_name, mode="b", use_tempfile=True)
 
