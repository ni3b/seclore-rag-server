--- conflicted
+++ resolved
@@ -57,7 +57,6 @@
 
             return cast(F, wrapped_sync_func)
 
-<<<<<<< HEAD
     return decorator
 
 
@@ -67,7 +66,4 @@
     if torch.backends.mps.is_available():
         return GPUStatus.MAC_MPS
 
-    return GPUStatus.NONE
-=======
-    return decorator
->>>>>>> 4c5a865d
+    return GPUStatus.NONE