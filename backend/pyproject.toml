--- conflicted
+++ resolved
@@ -13,15 +13,9 @@
 disable_error_code = ["var-annotated"]
 
 [tool.ruff]
-<<<<<<< HEAD
+ignore = []
 line-length = 130
 target-version = "py311"
-
-[tool.ruff.lint]
-=======
->>>>>>> 4c5a865d
-ignore = []
-line-length = 130
 select = [
     "E",
     "F",
