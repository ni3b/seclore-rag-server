--- conflicted
+++ resolved
@@ -13,11 +13,6 @@
 from shared_configs.configs import SLACK_CHANNEL_ID
 from shared_configs.configs import TENANT_ID_PREFIX
 from shared_configs.contextvars import CURRENT_TENANT_ID_CONTEXTVAR
-<<<<<<< HEAD
-from shared_configs.contextvars import INDEX_ATTEMPT_INFO_CONTEXTVAR
-from shared_configs.contextvars import ONYX_REQUEST_ID_CONTEXTVAR
-=======
->>>>>>> 4c5a865d
 
 
 logging.addLevelName(logging.INFO + 5, "NOTICE")
@@ -29,6 +24,30 @@
 doc_permission_sync_ctx: contextvars.ContextVar[
     dict[str, Any]
 ] = contextvars.ContextVar("doc_permission_sync_ctx", default=dict())
+
+
+class TaskAttemptSingleton:
+    """Used to tell if this process is an indexing job, and if so what is the
+    unique identifier for this indexing attempt. For things like the API server,
+    main background job (scheduler), etc. this will not be used."""
+
+    _INDEX_ATTEMPT_ID: None | int = None
+    _CONNECTOR_CREDENTIAL_PAIR_ID: None | int = None
+
+    @classmethod
+    def get_index_attempt_id(cls) -> None | int:
+        return cls._INDEX_ATTEMPT_ID
+
+    @classmethod
+    def get_connector_credential_pair_id(cls) -> None | int:
+        return cls._CONNECTOR_CREDENTIAL_PAIR_ID
+
+    @classmethod
+    def set_cc_and_index_id(
+        cls, index_attempt_id: int, connector_credential_pair_id: int
+    ) -> None:
+        cls._INDEX_ATTEMPT_ID = index_attempt_id
+        cls._CONNECTOR_CREDENTIAL_PAIR_ID = connector_credential_pair_id
 
 
 def get_log_level_from_str(log_level_str: str = LOG_LEVEL) -> int:
@@ -51,30 +70,6 @@
     ) -> tuple[str, MutableMapping[str, Any]]:
         # If this is an indexing job, add the attempt ID to the log message
         # This helps filter the logs for this specific indexing
-<<<<<<< HEAD
-        while True:
-            pruning_ctx_dict = pruning_ctx.get()
-            if len(pruning_ctx_dict) > 0:
-                if "request_id" in pruning_ctx_dict:
-                    msg = f"[Prune: {pruning_ctx_dict['request_id']}] {msg}"
-
-                if "cc_pair_id" in pruning_ctx_dict:
-                    msg = f"[CC Pair: {pruning_ctx_dict['cc_pair_id']}] {msg}"
-                break
-
-            doc_permission_sync_ctx_dict = doc_permission_sync_ctx.get()
-            if len(doc_permission_sync_ctx_dict) > 0:
-                if "request_id" in doc_permission_sync_ctx_dict:
-                    msg = f"[Doc Permissions Sync: {doc_permission_sync_ctx_dict['request_id']}] {msg}"
-                break
-
-            index_attempt_info = INDEX_ATTEMPT_INFO_CONTEXTVAR.get()
-            if index_attempt_info:
-                cc_pair_id, index_attempt_id = index_attempt_info
-                msg = (
-                    f"[Index Attempt: {index_attempt_id}] [CC Pair: {cc_pair_id}] {msg}"
-                )
-=======
         index_attempt_id = TaskAttemptSingleton.get_index_attempt_id()
         cc_pair_id = TaskAttemptSingleton.get_connector_credential_pair_id()
 
@@ -95,7 +90,6 @@
 
             if cc_pair_id is not None:
                 msg = f"[CC Pair: {cc_pair_id}] {msg}"
->>>>>>> 4c5a865d
 
         # Add tenant information if it differs from default
         # This will always be the case for authenticated API requests
@@ -178,7 +172,6 @@
     name: str = __name__,
     log_level: int = get_log_level_from_str(),
     extra: MutableMapping[str, Any] | None = None,
-    propagate: bool = True,
 ) -> OnyxLoggingAdapter:
     logger = logging.getLogger(name)
 
@@ -201,6 +194,255 @@
         uvicorn_logger.handlers = []
         uvicorn_logger.addHandler(handler)
         uvicorn_logger.setLevel(log_level)
+
+    is_containerized = is_running_in_container()
+    if LOG_FILE_NAME and (is_containerized or DEV_LOGGING_ENABLED):
+        log_levels = ["debug", "info", "notice"]
+        for level in log_levels:
+            file_name = (
+                f"/var/log/{LOG_FILE_NAME}_{level}.log"
+                if is_containerized
+                else f"./log/{LOG_FILE_NAME}_{level}.log"
+            )
+            file_handler = RotatingFileHandler(
+                file_name,
+                maxBytes=25 * 1024 * 1024,  # 25 MB
+                backupCount=5,  # Keep 5 backup files
+            )
+            file_handler.setLevel(get_log_level_from_str(level))
+            file_handler.setFormatter(formatter)
+            logger.addHandler(file_handler)
+
+            if uvicorn_logger:
+                uvicorn_logger.addHandler(file_handler)
+
+    logger.notice = lambda msg, *args, **kwargs: logger.log(logging.getLevelName("NOTICE"), msg, *args, **kwargs)  # type: ignore
+
+    return OnyxLoggingAdapter(logger, extra=extra)
+
+
+def print_loggers() -> None:
+    """Print information about all loggers. Use to debug logging issues."""
+    root_logger = logging.getLogger()
+    loggers: list[logging.Logger | logging.PlaceHolder] = [root_logger]
+    loggers.extend(logging.Logger.manager.loggerDict.values())
+
+    for logger in loggers:
+        if isinstance(logger, logging.PlaceHolder):
+            # Skip placeholders that aren't actual loggers
+            continue
+
+        print(f"Logger: '{logger.name}' (Level: {logging.getLevelName(logger.level)})")
+        if logger.handlers:
+            for handler in logger.handlers:
+                print(f"  Handler: {handler}")
+        else:
+            print("  No handlers")
+
+        print(f"  Propagate: {logger.propagate}")
+        print()
+
+import contextvars
+import logging
+import os
+from collections.abc import MutableMapping
+from logging.handlers import RotatingFileHandler
+from typing import Any
+
+from shared_configs.configs import DEV_LOGGING_ENABLED
+from shared_configs.configs import LOG_FILE_NAME
+from shared_configs.configs import LOG_LEVEL
+from shared_configs.configs import MULTI_TENANT
+from shared_configs.configs import POSTGRES_DEFAULT_SCHEMA
+from shared_configs.configs import SLACK_CHANNEL_ID
+from shared_configs.configs import TENANT_ID_PREFIX
+from shared_configs.contextvars import CURRENT_TENANT_ID_CONTEXTVAR
+from shared_configs.contextvars import INDEX_ATTEMPT_INFO_CONTEXTVAR
+from shared_configs.contextvars import ONYX_REQUEST_ID_CONTEXTVAR
+
+
+logging.addLevelName(logging.INFO + 5, "NOTICE")
+
+pruning_ctx: contextvars.ContextVar[dict[str, Any]] = contextvars.ContextVar(
+    "pruning_ctx", default=dict()
+)
+
+doc_permission_sync_ctx: contextvars.ContextVar[dict[str, Any]] = (
+    contextvars.ContextVar("doc_permission_sync_ctx", default=dict())
+)
+
+
+class LoggerContextVars:
+    @staticmethod
+    def reset() -> None:
+        pruning_ctx.set(dict())
+        doc_permission_sync_ctx.set(dict())
+
+
+def get_log_level_from_str(log_level_str: str = LOG_LEVEL) -> int:
+    log_level_dict = {
+        "CRITICAL": logging.CRITICAL,
+        "ERROR": logging.ERROR,
+        "WARNING": logging.WARNING,
+        "NOTICE": logging.getLevelName("NOTICE"),
+        "INFO": logging.INFO,
+        "DEBUG": logging.DEBUG,
+        "NOTSET": logging.NOTSET,
+    }
+
+    return log_level_dict.get(log_level_str.upper(), logging.INFO)
+
+
+class OnyxRequestIDFilter(logging.Filter):
+    def filter(self, record: logging.LogRecord) -> bool:
+        from shared_configs.contextvars import ONYX_REQUEST_ID_CONTEXTVAR
+
+        record.request_id = ONYX_REQUEST_ID_CONTEXTVAR.get() or "-"
+        return True
+
+
+class OnyxLoggingAdapter(logging.LoggerAdapter):
+    def process(
+        self, msg: str, kwargs: MutableMapping[str, Any]
+    ) -> tuple[str, MutableMapping[str, Any]]:
+        # If this is an indexing job, add the attempt ID to the log message
+        # This helps filter the logs for this specific indexing
+        while True:
+            pruning_ctx_dict = pruning_ctx.get()
+            if len(pruning_ctx_dict) > 0:
+                if "request_id" in pruning_ctx_dict:
+                    msg = f"[Prune: {pruning_ctx_dict['request_id']}] {msg}"
+
+                if "cc_pair_id" in pruning_ctx_dict:
+                    msg = f"[CC Pair: {pruning_ctx_dict['cc_pair_id']}] {msg}"
+                break
+
+            doc_permission_sync_ctx_dict = doc_permission_sync_ctx.get()
+            if len(doc_permission_sync_ctx_dict) > 0:
+                if "request_id" in doc_permission_sync_ctx_dict:
+                    msg = f"[Doc Permissions Sync: {doc_permission_sync_ctx_dict['request_id']}] {msg}"
+                break
+
+            index_attempt_info = INDEX_ATTEMPT_INFO_CONTEXTVAR.get()
+            if index_attempt_info:
+                cc_pair_id, index_attempt_id = index_attempt_info
+                msg = (
+                    f"[Index Attempt: {index_attempt_id}] [CC Pair: {cc_pair_id}] {msg}"
+                )
+
+            break
+
+        # Add tenant information if it differs from default
+        # This will always be the case for authenticated API requests
+        if MULTI_TENANT:
+            tenant_id = CURRENT_TENANT_ID_CONTEXTVAR.get()
+            if tenant_id != POSTGRES_DEFAULT_SCHEMA and tenant_id is not None:
+                # Strip tenant_ prefix and take first 8 chars for cleaner logs
+                tenant_display = tenant_id.removeprefix(TENANT_ID_PREFIX)
+                short_tenant = (
+                    tenant_display[:8] if len(tenant_display) > 8 else tenant_display
+                )
+                msg = f"[t:{short_tenant}] {msg}"
+
+        # request id within a fastapi route
+        fastapi_request_id = ONYX_REQUEST_ID_CONTEXTVAR.get()
+        if fastapi_request_id:
+            msg = f"[{fastapi_request_id}] {msg}"
+
+        # For Slack Bot, logs the channel relevant to the request
+        channel_id = self.extra.get(SLACK_CHANNEL_ID) if self.extra else None
+        if channel_id:
+            msg = f"[Channel ID: {channel_id}] {msg}"
+
+        return msg, kwargs
+
+    def notice(self, msg: Any, *args: Any, **kwargs: Any) -> None:
+        # Stacklevel is set to 2 to point to the actual caller of notice instead of here
+        self.log(
+            logging.getLevelName("NOTICE"), str(msg), *args, **kwargs, stacklevel=2
+        )
+
+
+class PlainFormatter(logging.Formatter):
+    """Adds log levels."""
+
+    def format(self, record: logging.LogRecord) -> str:
+        levelname = record.levelname
+        level_display = f"{levelname}:"
+        formatted_message = super().format(record)
+        return f"{level_display.ljust(9)} {formatted_message}"
+
+
+class ColoredFormatter(logging.Formatter):
+    """Custom formatter to add colors to log levels."""
+
+    COLORS = {
+        "CRITICAL": "\033[91m",  # Red
+        "ERROR": "\033[91m",  # Red
+        "WARNING": "\033[93m",  # Yellow
+        "NOTICE": "\033[94m",  # Blue
+        "INFO": "\033[92m",  # Green
+        "DEBUG": "\033[96m",  # Light Green
+        "NOTSET": "\033[91m",  # Reset
+    }
+
+    def format(self, record: logging.LogRecord) -> str:
+        levelname = record.levelname
+        if levelname in self.COLORS:
+            prefix = self.COLORS[levelname]
+            suffix = "\033[0m"
+            formatted_message = super().format(record)
+            # Ensure the levelname with colon is 9 characters long
+            # accounts for the extra characters for coloring
+            level_display = f"{prefix}{levelname}{suffix}:"
+            return f"{level_display.ljust(18)} {formatted_message}"
+        return super().format(record)
+
+
+def get_uvicorn_standard_formatter() -> ColoredFormatter:
+    """Returns a standard colored logging formatter."""
+    return ColoredFormatter(
+        "%(asctime)s %(filename)30s %(lineno)4s: [%(request_id)s] %(message)s",
+        datefmt="%m/%d/%Y %I:%M:%S %p",
+    )
+
+
+def get_standard_formatter() -> ColoredFormatter:
+    """Returns a standard colored logging formatter."""
+    return ColoredFormatter(
+        "%(asctime)s %(filename)30s %(lineno)4s: %(message)s",
+        datefmt="%m/%d/%Y %I:%M:%S %p",
+    )
+
+
+DANSWER_DOCKER_ENV_STR = "DANSWER_RUNNING_IN_DOCKER"
+
+
+def is_running_in_container() -> bool:
+    return os.getenv(DANSWER_DOCKER_ENV_STR) == "true"
+
+
+def setup_logger(
+    name: str = __name__,
+    log_level: int = get_log_level_from_str(),
+    extra: MutableMapping[str, Any] | None = None,
+    propagate: bool = True,
+) -> OnyxLoggingAdapter:
+    logger = logging.getLogger(name)
+
+    # If the logger already has handlers, assume it was already configured and return it.
+    if logger.handlers:
+        return OnyxLoggingAdapter(logger, extra=extra)
+
+    logger.setLevel(log_level)
+
+    formatter = get_standard_formatter()
+
+    handler = logging.StreamHandler()
+    handler.setLevel(log_level)
+    handler.setFormatter(formatter)
+
+    logger.addHandler(handler)
 
     is_containerized = is_running_in_container()
     if LOG_FILE_NAME and (is_containerized or DEV_LOGGING_ENABLED):
@@ -225,9 +467,6 @@
             file_handler.setFormatter(formatter)
             logger.addHandler(file_handler)
 
-            if uvicorn_logger:
-                uvicorn_logger.addHandler(file_handler)
-
     logger.notice = lambda msg, *args, **kwargs: logger.log(logging.getLevelName("NOTICE"), msg, *args, **kwargs)  # type: ignore
 
     # After handler configuration, disable propagation to avoid duplicate logs
@@ -237,6 +476,32 @@
     logger.propagate = propagate
 
     return OnyxLoggingAdapter(logger, extra=extra)
+
+
+def setup_uvicorn_logger(
+    log_level: int = get_log_level_from_str(),
+    shared_file_handlers: list[logging.FileHandler] | None = None,
+) -> None:
+    uvicorn_logger = logging.getLogger("uvicorn.access")
+    if not uvicorn_logger:
+        return
+
+    formatter = get_uvicorn_standard_formatter()
+
+    handler = logging.StreamHandler()
+    handler.setLevel(log_level)
+    handler.setFormatter(formatter)
+
+    uvicorn_logger.handlers = []
+    uvicorn_logger.addHandler(handler)
+    uvicorn_logger.setLevel(log_level)
+    uvicorn_logger.addFilter(OnyxRequestIDFilter())
+
+    if shared_file_handlers:
+        for fh in shared_file_handlers:
+            uvicorn_logger.addHandler(fh)
+
+    return
 
 
 def print_loggers() -> None:
@@ -258,4 +523,9 @@
             print("  No handlers")
 
         print(f"  Propagate: {logger.propagate}")
-        print()+        print()
+
+
+def format_error_for_logging(e: Exception) -> str:
+    """Clean error message by removing newlines for better logging."""
+    return str(e).replace("\n", " ")