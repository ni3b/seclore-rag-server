--- conflicted
+++ resolved
@@ -5,7 +5,170 @@
 from sqlalchemy.orm import Session
 
 from onyx.configs.constants import FileOrigin
-<<<<<<< HEAD
+from onyx.db.models import PGFileStore
+from onyx.db.pg_file_store import create_populate_lobj
+from onyx.db.pg_file_store import delete_lobj_by_id
+from onyx.db.pg_file_store import delete_pgfilestore_by_file_name
+from onyx.db.pg_file_store import get_pgfilestore_by_file_name
+from onyx.db.pg_file_store import read_lobj
+from onyx.db.pg_file_store import upsert_pgfilestore
+
+
+class FileStore(ABC):
+    """
+    An abstraction for storing files and large binary objects.
+    """
+
+    @abstractmethod
+    def save_file(
+        self,
+        file_name: str,
+        content: IO,
+        display_name: str | None,
+        file_origin: FileOrigin,
+        file_type: str,
+        file_metadata: dict | None = None,
+    ) -> None:
+        """
+        Save a file to the blob store
+
+        Parameters:
+        - connector_name: Name of the CC-Pair (as specified by the user in the UI)
+        - file_name: Name of the file to save
+        - content: Contents of the file
+        - display_name: Display name of the file
+        - file_origin: Origin of the file
+        - file_type: Type of the file
+        """
+        raise NotImplementedError
+
+    @abstractmethod
+    def read_file(
+        self, file_name: str, mode: str | None, use_tempfile: bool = False
+    ) -> IO:
+        """
+        Read the content of a given file by the name
+
+        Parameters:
+        - file_name: Name of file to read
+        - mode: Mode to open the file (e.g. 'b' for binary)
+        - use_tempfile: Whether to use a temporary file to store the contents
+                        in order to avoid loading the entire file into memory
+
+        Returns:
+            Contents of the file and metadata dict
+        """
+
+    @abstractmethod
+    def read_file_record(self, file_name: str) -> PGFileStore:
+        """
+        Read the file record by the name
+        """
+
+    @abstractmethod
+    def delete_file(self, file_name: str) -> None:
+        """
+        Delete a file by its name.
+
+        Parameters:
+        - file_name: Name of file to delete
+        """
+
+
+class PostgresBackedFileStore(FileStore):
+    def __init__(self, db_session: Session):
+        self.db_session = db_session
+
+    def save_file(
+        self,
+        file_name: str,
+        content: IO,
+        display_name: str | None,
+        file_origin: FileOrigin,
+        file_type: str,
+        file_metadata: dict | None = None,
+    ) -> None:
+        try:
+            # The large objects in postgres are saved as special objects can be listed with
+            # SELECT * FROM pg_largeobject_metadata;
+            obj_id = create_populate_lobj(content=content, db_session=self.db_session)
+            upsert_pgfilestore(
+                file_name=file_name,
+                display_name=display_name or file_name,
+                file_origin=file_origin,
+                file_type=file_type,
+                lobj_oid=obj_id,
+                db_session=self.db_session,
+                file_metadata=file_metadata,
+            )
+            self.db_session.commit()
+        except Exception:
+            self.db_session.rollback()
+            raise
+
+    def read_file(
+        self, file_name: str, mode: str | None = None, use_tempfile: bool = False
+    ) -> IO:
+        file_record = get_pgfilestore_by_file_name(
+            file_name=file_name, db_session=self.db_session
+        )
+        return read_lobj(
+            lobj_oid=file_record.lobj_oid,
+            db_session=self.db_session,
+            mode=mode,
+            use_tempfile=use_tempfile,
+        )
+
+    def read_file_record(self, file_name: str) -> PGFileStore:
+        file_record = get_pgfilestore_by_file_name(
+            file_name=file_name, db_session=self.db_session
+        )
+
+        return file_record
+
+    def delete_file(self, file_name: str) -> None:
+        try:
+            file_record = get_pgfilestore_by_file_name(
+                file_name=file_name, db_session=self.db_session
+            )
+            delete_lobj_by_id(file_record.lobj_oid, db_session=self.db_session)
+            delete_pgfilestore_by_file_name(
+                file_name=file_name, db_session=self.db_session
+            )
+            self.db_session.commit()
+        except Exception:
+            self.db_session.rollback()
+            raise
+
+
+def get_default_file_store(db_session: Session) -> FileStore:
+    # The only supported file store now is the Postgres File Store
+    return PostgresBackedFileStore(db_session=db_session)
+
+import tempfile
+import uuid
+from abc import ABC
+from abc import abstractmethod
+from io import BytesIO
+from typing import Any
+from typing import cast
+from typing import IO
+
+import boto3
+import puremagic
+from botocore.config import Config
+from botocore.exceptions import ClientError
+from mypy_boto3_s3 import S3Client
+from sqlalchemy.orm import Session
+
+from onyx.configs.app_configs import AWS_REGION_NAME
+from onyx.configs.app_configs import S3_AWS_ACCESS_KEY_ID
+from onyx.configs.app_configs import S3_AWS_SECRET_ACCESS_KEY
+from onyx.configs.app_configs import S3_ENDPOINT_URL
+from onyx.configs.app_configs import S3_FILE_STORE_BUCKET_NAME
+from onyx.configs.app_configs import S3_FILE_STORE_PREFIX
+from onyx.configs.app_configs import S3_VERIFY_SSL
+from onyx.configs.constants import FileOrigin
 from onyx.db.engine.sql_engine import get_session_with_current_tenant
 from onyx.db.engine.sql_engine import get_session_with_current_tenant_if_none
 from onyx.db.file_record import delete_filerecord_by_file_id
@@ -21,15 +184,6 @@
 from shared_configs.contextvars import get_current_tenant_id
 
 logger = setup_logger()
-=======
-from onyx.db.models import PGFileStore
-from onyx.db.pg_file_store import create_populate_lobj
-from onyx.db.pg_file_store import delete_lobj_by_id
-from onyx.db.pg_file_store import delete_pgfilestore_by_file_name
-from onyx.db.pg_file_store import get_pgfilestore_by_file_name
-from onyx.db.pg_file_store import read_lobj
-from onyx.db.pg_file_store import upsert_pgfilestore
->>>>>>> 4c5a865d
 
 
 class FileStore(ABC):
@@ -38,37 +192,65 @@
     """
 
     @abstractmethod
+    def initialize(self) -> None:
+        """
+        Should generally be called once before any other methods are called.
+        """
+        raise NotImplementedError
+
+    @abstractmethod
+    def has_file(
+        self,
+        file_id: str,
+        file_origin: FileOrigin,
+        file_type: str,
+    ) -> bool:
+        """
+        Check if a file exists in the blob store
+
+        Parameters:
+        - file_id: Unique ID of the file to check for
+        - file_origin: Origin of the file
+        - file_type: Type of the file
+        """
+        raise NotImplementedError
+
+    @abstractmethod
     def save_file(
         self,
-        file_name: str,
         content: IO,
         display_name: str | None,
         file_origin: FileOrigin,
         file_type: str,
-        file_metadata: dict | None = None,
-    ) -> None:
+        file_metadata: dict[str, Any] | None = None,
+        file_id: str | None = None,
+    ) -> str:
         """
         Save a file to the blob store
 
         Parameters:
-        - connector_name: Name of the CC-Pair (as specified by the user in the UI)
-        - file_name: Name of the file to save
         - content: Contents of the file
-        - display_name: Display name of the file
+        - display_name: Display name of the file to save
         - file_origin: Origin of the file
         - file_type: Type of the file
+        - file_metadata: Additional metadata for the file
+        - file_id: Unique ID of the file to save. If not provided, a random UUID will be generated.
+                   It is generally NOT recommended to provide this.
+
+        Returns:
+            The unique ID of the file that was saved.
         """
         raise NotImplementedError
 
     @abstractmethod
     def read_file(
-        self, file_name: str, mode: str | None, use_tempfile: bool = False
-    ) -> IO:
-        """
-        Read the content of a given file by the name
+        self, file_id: str, mode: str | None = None, use_tempfile: bool = False
+    ) -> IO[bytes]:
+        """
+        Read the content of a given file by the ID
 
         Parameters:
-        - file_name: Name of file to read
+        - file_id: Unique ID of file to read
         - mode: Mode to open the file (e.g. 'b' for binary)
         - use_tempfile: Whether to use a temporary file to store the contents
                         in order to avoid loading the entire file into memory
@@ -78,22 +260,26 @@
         """
 
     @abstractmethod
-    def read_file_record(self, file_name: str) -> PGFileStore:
-        """
-        Read the file record by the name
-        """
-
-    @abstractmethod
-    def delete_file(self, file_name: str) -> None:
-        """
-        Delete a file by its name.
+    def read_file_record(self, file_id: str) -> FileStoreModel:
+        """
+        Read the file record by the ID
+        """
+
+    @abstractmethod
+    def delete_file(self, file_id: str) -> None:
+        """
+        Delete a file by its ID.
 
         Parameters:
         - file_name: Name of file to delete
         """
 
-
-<<<<<<< HEAD
+    @abstractmethod
+    def get_file_with_mime_type(self, filename: str) -> FileWithMimeType | None:
+        """
+        Get the file + parse out the mime type.
+        """
+
     @abstractmethod
     def change_file_id(self, old_file_id: str, new_file_id: str) -> None:
         """
@@ -263,20 +449,13 @@
             and file_record.file_origin == file_origin
             and file_record.file_type == file_type
         )
-=======
-class PostgresBackedFileStore(FileStore):
-    def __init__(self, db_session: Session):
-        self.db_session = db_session
->>>>>>> 4c5a865d
 
     def save_file(
         self,
-        file_name: str,
         content: IO,
         display_name: str | None,
         file_origin: FileOrigin,
         file_type: str,
-<<<<<<< HEAD
         file_metadata: dict[str, Any] | None = None,
         file_id: str | None = None,
         db_session: Session | None = None,
@@ -295,35 +474,14 @@
                 content.seek(0)  # Reset position for potential re-reads
         else:
             file_content = content
-=======
-        file_metadata: dict | None = None,
-    ) -> None:
-        try:
-            # The large objects in postgres are saved as special objects can be listed with
-            # SELECT * FROM pg_largeobject_metadata;
-            obj_id = create_populate_lobj(content=content, db_session=self.db_session)
-            upsert_pgfilestore(
-                file_name=file_name,
-                display_name=display_name or file_name,
-                file_origin=file_origin,
-                file_type=file_type,
-                lobj_oid=obj_id,
-                db_session=self.db_session,
-                file_metadata=file_metadata,
-            )
-            self.db_session.commit()
-        except Exception:
-            self.db_session.rollback()
-            raise
->>>>>>> 4c5a865d
-
-    def read_file(
-        self, file_name: str, mode: str | None = None, use_tempfile: bool = False
-    ) -> IO:
-        file_record = get_pgfilestore_by_file_name(
-            file_name=file_name, db_session=self.db_session
+
+        # Upload to S3
+        s3_client.put_object(
+            Bucket=bucket_name,
+            Key=s3_key,
+            Body=file_content,
+            ContentType=file_type,
         )
-<<<<<<< HEAD
 
         with get_session_with_current_tenant_if_none(db_session) as db_session:
             # Save metadata to database
@@ -546,38 +704,4 @@
     Other S3-compatible storage (Digital Ocean, Linode, etc.):
     - Same as MinIO, but set appropriate S3_ENDPOINT_URL
     """
-    return get_s3_file_store()
-=======
-        return read_lobj(
-            lobj_oid=file_record.lobj_oid,
-            db_session=self.db_session,
-            mode=mode,
-            use_tempfile=use_tempfile,
-        )
-
-    def read_file_record(self, file_name: str) -> PGFileStore:
-        file_record = get_pgfilestore_by_file_name(
-            file_name=file_name, db_session=self.db_session
-        )
-
-        return file_record
-
-    def delete_file(self, file_name: str) -> None:
-        try:
-            file_record = get_pgfilestore_by_file_name(
-                file_name=file_name, db_session=self.db_session
-            )
-            delete_lobj_by_id(file_record.lobj_oid, db_session=self.db_session)
-            delete_pgfilestore_by_file_name(
-                file_name=file_name, db_session=self.db_session
-            )
-            self.db_session.commit()
-        except Exception:
-            self.db_session.rollback()
-            raise
-
-
-def get_default_file_store(db_session: Session) -> FileStore:
-    # The only supported file store now is the Postgres File Store
-    return PostgresBackedFileStore(db_session=db_session)
->>>>>>> 4c5a865d
+    return get_s3_file_store()