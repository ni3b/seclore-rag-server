import base64
from enum import Enum
from typing import NotRequired
from typing_extensions import TypedDict  # noreorder

from pydantic import BaseModel


class ChatFileType(str, Enum):
    # Image types only contain the binary data
    IMAGE = "image"
    # Doc types are saved as both the binary, and the parsed text
    DOC = "document"
    # Plain text only contain the text
    PLAIN_TEXT = "plain_text"
    CSV = "csv"

<<<<<<< HEAD
    # NOTE(rkuo): don't understand the motivation for this
    # "user knowledge" is not a file type, it's a source or intent
    USER_KNOWLEDGE = "user_knowledge"

    def is_text_file(self) -> bool:
        return self in (
            ChatFileType.PLAIN_TEXT,
            ChatFileType.DOC,
            ChatFileType.CSV,
            ChatFileType.USER_KNOWLEDGE,
        )

=======
>>>>>>> 4c5a865d

class FileDescriptor(TypedDict):
    """NOTE: is a `TypedDict` so it can be used as a type hint for a JSONB column
    in Postgres"""

    id: str
    type: ChatFileType
    name: NotRequired[str | None]


class InMemoryChatFile(BaseModel):
    file_id: str
    content: bytes
    file_type: ChatFileType
    filename: str | None = None

    def to_base64(self) -> str:
        if self.file_type == ChatFileType.IMAGE:
            return base64.b64encode(self.content).decode()
        else:
            raise RuntimeError(
                "Should not be trying to convert a non-image file to base64"
            )

    def to_file_descriptor(self) -> FileDescriptor:
        return {
            "id": str(self.file_id),
            "type": self.file_type,
            "name": self.filename,
        }<|MERGE_RESOLUTION|>--- conflicted
+++ resolved
@@ -15,7 +15,54 @@
     PLAIN_TEXT = "plain_text"
     CSV = "csv"
 
-<<<<<<< HEAD
+
+class FileDescriptor(TypedDict):
+    """NOTE: is a `TypedDict` so it can be used as a type hint for a JSONB column
+    in Postgres"""
+
+    id: str
+    type: ChatFileType
+    name: NotRequired[str | None]
+
+
+class InMemoryChatFile(BaseModel):
+    file_id: str
+    content: bytes
+    file_type: ChatFileType
+    filename: str | None = None
+
+    def to_base64(self) -> str:
+        if self.file_type == ChatFileType.IMAGE:
+            return base64.b64encode(self.content).decode()
+        else:
+            raise RuntimeError(
+                "Should not be trying to convert a non-image file to base64"
+            )
+
+    def to_file_descriptor(self) -> FileDescriptor:
+        return {
+            "id": str(self.file_id),
+            "type": self.file_type,
+            "name": self.filename,
+        }
+
+import base64
+from enum import Enum
+from typing import NotRequired
+from typing_extensions import TypedDict  # noreorder
+
+from pydantic import BaseModel
+
+
+class ChatFileType(str, Enum):
+    # Image types only contain the binary data
+    IMAGE = "image"
+    # Doc types are saved as both the binary, and the parsed text
+    DOC = "document"
+    # Plain text only contain the text
+    PLAIN_TEXT = "plain_text"
+    CSV = "csv"
+
     # NOTE(rkuo): don't understand the motivation for this
     # "user knowledge" is not a file type, it's a source or intent
     USER_KNOWLEDGE = "user_knowledge"
@@ -28,8 +75,6 @@
             ChatFileType.USER_KNOWLEDGE,
         )
 
-=======
->>>>>>> 4c5a865d
 
 class FileDescriptor(TypedDict):
     """NOTE: is a `TypedDict` so it can be used as a type hint for a JSONB column
