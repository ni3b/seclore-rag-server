from collections.abc import Sequence
from datetime import datetime
from datetime import timedelta
from datetime import timezone

from sqlalchemy import and_
from sqlalchemy import delete
from sqlalchemy import desc
from sqlalchemy import func
from sqlalchemy import select
from sqlalchemy import update
<<<<<<< HEAD
from sqlalchemy.orm import joinedload
=======
>>>>>>> 4c5a865d
from sqlalchemy.orm import Session

from onyx.connectors.models import Document
from onyx.connectors.models import DocumentErrorSummary
from onyx.db.models import IndexAttempt
from onyx.db.models import IndexAttemptError
from onyx.db.models import IndexingStatus
from onyx.db.models import IndexModelStatus
from onyx.db.models import SearchSettings
from onyx.server.documents.models import ConnectorCredentialPair
from onyx.server.documents.models import ConnectorCredentialPairIdentifier
from onyx.utils.logger import setup_logger
<<<<<<< HEAD
from onyx.utils.telemetry import optional_telemetry
from onyx.utils.telemetry import RecordType

# from sqlalchemy.sql.selectable import Select

# Comment out unused imports that cause mypy errors
# from onyx.auth.models import UserRole
# from onyx.configs.constants import MAX_LAST_VALID_CHECKPOINT_AGE_SECONDS
# from onyx.db.connector_credential_pair import ConnectorCredentialPairIdentifier
# from onyx.db.engine import async_query_for_dms
=======
>>>>>>> 4c5a865d

logger = setup_logger()


def get_last_attempt_for_cc_pair(
    cc_pair_id: int,
    search_settings_id: int,
    db_session: Session,
) -> IndexAttempt | None:
    return (
        db_session.query(IndexAttempt)
        .filter(
            IndexAttempt.connector_credential_pair_id == cc_pair_id,
            IndexAttempt.search_settings_id == search_settings_id,
        )
        .order_by(IndexAttempt.time_updated.desc())
        .first()
    )


def get_index_attempt(
    db_session: Session,
    index_attempt_id: int,
    eager_load_cc_pair: bool = False,
    eager_load_search_settings: bool = False,
) -> IndexAttempt | None:
    stmt = select(IndexAttempt).where(IndexAttempt.id == index_attempt_id)
    if eager_load_cc_pair:
        stmt = stmt.options(
            joinedload(IndexAttempt.connector_credential_pair).joinedload(
                ConnectorCredentialPair.connector
            )
        )
        stmt = stmt.options(
            joinedload(IndexAttempt.connector_credential_pair).joinedload(
                ConnectorCredentialPair.credential
            )
        )
    if eager_load_search_settings:
        stmt = stmt.options(joinedload(IndexAttempt.search_settings))
    return db_session.scalars(stmt).first()


def count_error_rows_for_index_attempt(
    index_attempt_id: int,
    db_session: Session,
) -> int:
    return (
        db_session.query(IndexAttemptError)
        .filter(IndexAttemptError.index_attempt_id == index_attempt_id)
        .count()
    )


def create_index_attempt(
    connector_credential_pair_id: int,
    search_settings_id: int,
    db_session: Session,
    from_beginning: bool = False,
    celery_task_id: str | None = None,
) -> int:
    new_attempt = IndexAttempt(
        connector_credential_pair_id=connector_credential_pair_id,
        search_settings_id=search_settings_id,
        from_beginning=from_beginning,
        status=IndexingStatus.NOT_STARTED,
        celery_task_id=celery_task_id,
    )
    db_session.add(new_attempt)
    db_session.commit()

    return new_attempt.id


def delete_index_attempt(db_session: Session, index_attempt_id: int) -> None:
    index_attempt = get_index_attempt(db_session, index_attempt_id)
    if index_attempt:
        db_session.delete(index_attempt)
        db_session.commit()


def mock_successful_index_attempt(
    connector_credential_pair_id: int,
    search_settings_id: int,
    docs_indexed: int,
    db_session: Session,
) -> int:
    """Should not be used in any user triggered flows"""
    db_time = func.now()
    new_attempt = IndexAttempt(
        connector_credential_pair_id=connector_credential_pair_id,
        search_settings_id=search_settings_id,
        from_beginning=True,
        status=IndexingStatus.SUCCESS,
        total_docs_indexed=docs_indexed,
        new_docs_indexed=docs_indexed,
        # Need this to be some convincing random looking value and it can't be 0
        # or the indexing rate would calculate out to infinity
        time_started=db_time - timedelta(seconds=1.92),
        time_updated=db_time,
    )
    db_session.add(new_attempt)
    db_session.commit()

    return new_attempt.id


def get_in_progress_index_attempts(
    connector_id: int | None,
    db_session: Session,
) -> list[IndexAttempt]:
    stmt = select(IndexAttempt)
    if connector_id is not None:
        stmt = stmt.where(
            IndexAttempt.connector_credential_pair.has(connector_id=connector_id)
        )
    stmt = stmt.where(IndexAttempt.status == IndexingStatus.IN_PROGRESS)

    incomplete_attempts = db_session.scalars(stmt)
    return list(incomplete_attempts.all())


def get_all_index_attempts_by_status(
    status: IndexingStatus, db_session: Session
) -> list[IndexAttempt]:
    """Returns index attempts with the given status.
    Only recommend calling this with non-terminal states as the full list of
    terminal statuses may be quite large.

    Results are ordered by time_created (oldest to newest)."""
    stmt = select(IndexAttempt)
    stmt = stmt.where(IndexAttempt.status == status)
    stmt = stmt.order_by(IndexAttempt.time_created)
    new_attempts = db_session.scalars(stmt)
    return list(new_attempts.all())


def transition_attempt_to_in_progress(
    index_attempt_id: int,
    db_session: Session,
) -> IndexAttempt:
    """Locks the row when we try to update"""
    try:
        attempt = db_session.execute(
            select(IndexAttempt)
            .where(IndexAttempt.id == index_attempt_id)
            .with_for_update()
        ).scalar_one()

        if attempt is None:
            raise RuntimeError(
                f"Unable to find IndexAttempt for ID '{index_attempt_id}'"
            )

        if attempt.status != IndexingStatus.NOT_STARTED:
            raise RuntimeError(
                f"Indexing attempt with ID '{index_attempt_id}' is not in NOT_STARTED status. "
                f"Current status is '{attempt.status}'."
            )

        attempt.status = IndexingStatus.IN_PROGRESS
        attempt.time_started = attempt.time_started or func.now()  # type: ignore
        db_session.commit()
        return attempt
    except Exception:
        db_session.rollback()
        logger.exception("transition_attempt_to_in_progress exceptioned.")
        raise


def mark_attempt_in_progress(
    index_attempt: IndexAttempt,
    db_session: Session,
) -> None:
    try:
        attempt = db_session.execute(
            select(IndexAttempt)
            .where(IndexAttempt.id == index_attempt.id)
            .with_for_update()
        ).scalar_one()

        attempt.status = IndexingStatus.IN_PROGRESS
        attempt.time_started = index_attempt.time_started or func.now()  # type: ignore
        db_session.commit()
    except Exception:
        db_session.rollback()
        raise


def mark_attempt_succeeded(
    index_attempt_id: int,
    db_session: Session,
) -> IndexAttempt:
    try:
        attempt = db_session.execute(
            select(IndexAttempt)
            .where(IndexAttempt.id == index_attempt_id)
            .with_for_update()
        ).scalar_one()

        attempt.status = IndexingStatus.SUCCESS
        attempt.celery_task_id = None
        db_session.commit()
<<<<<<< HEAD

        # Add telemetry for index attempt status change
        optional_telemetry(
            record_type=RecordType.INDEX_ATTEMPT_STATUS,
            data={
                "index_attempt_id": index_attempt_id,
                "status": IndexingStatus.SUCCESS.value,
                "cc_pair_id": attempt.connector_credential_pair_id,
            },
        )
        return attempt
=======
>>>>>>> 4c5a865d
    except Exception:
        db_session.rollback()
        raise


def mark_attempt_partially_succeeded(
    index_attempt_id: int,
    db_session: Session,
) -> IndexAttempt:
    try:
        attempt = db_session.execute(
            select(IndexAttempt)
            .where(IndexAttempt.id == index_attempt_id)
            .with_for_update()
        ).scalar_one()

        attempt.status = IndexingStatus.COMPLETED_WITH_ERRORS
        attempt.celery_task_id = None
        db_session.commit()
<<<<<<< HEAD

        # Add telemetry for index attempt status change
        optional_telemetry(
            record_type=RecordType.INDEX_ATTEMPT_STATUS,
            data={
                "index_attempt_id": index_attempt_id,
                "status": IndexingStatus.COMPLETED_WITH_ERRORS.value,
                "cc_pair_id": attempt.connector_credential_pair_id,
            },
        )
        return attempt
=======
>>>>>>> 4c5a865d
    except Exception:
        db_session.rollback()
        raise


def mark_attempt_canceled(
    index_attempt_id: int,
    db_session: Session,
    reason: str = "Unknown",
) -> None:
    try:
        attempt = db_session.execute(
            select(IndexAttempt)
            .where(IndexAttempt.id == index_attempt_id)
            .with_for_update()
        ).scalar_one()

        if not attempt.time_started:
            attempt.time_started = datetime.now(timezone.utc)
        attempt.status = IndexingStatus.CANCELED
        attempt.error_msg = reason
        db_session.commit()
    except Exception:
        db_session.rollback()
        raise


def mark_attempt_failed(
    index_attempt_id: int,
    db_session: Session,
    failure_reason: str = "Unknown",
    full_exception_trace: str | None = None,
) -> None:
    try:
        attempt = db_session.execute(
            select(IndexAttempt)
            .where(IndexAttempt.id == index_attempt_id)
            .with_for_update()
        ).scalar_one()

        if not attempt.time_started:
            attempt.time_started = datetime.now(timezone.utc)
        attempt.status = IndexingStatus.FAILED
        attempt.error_msg = failure_reason
        attempt.full_exception_trace = full_exception_trace
        attempt.celery_task_id = None
        db_session.commit()
    except Exception:
        db_session.rollback()
        raise


def update_docs_indexed(
    db_session: Session,
    index_attempt_id: int,
    total_docs_indexed: int,
    new_docs_indexed: int,
    docs_removed_from_index: int,
) -> None:
    """Updates the docs_indexed and new_docs_indexed fields of an index attempt.
    Adds the given values to the current values in the db"""
    try:
        attempt = db_session.execute(
            select(IndexAttempt)
            .where(IndexAttempt.id == index_attempt_id)
            .with_for_update()  # Locks the row when we try to update
        ).scalar_one()

        attempt.total_docs_indexed = (
            attempt.total_docs_indexed or 0
        ) + total_docs_indexed
        attempt.new_docs_indexed = (attempt.new_docs_indexed or 0) + new_docs_indexed
        attempt.docs_removed_from_index = (
            attempt.docs_removed_from_index or 0
        ) + docs_removed_from_index
        db_session.commit()
    except Exception:
        db_session.rollback()
        logger.exception("update_docs_indexed exceptioned.")
        raise


def get_last_attempt(
    connector_id: int,
    credential_id: int,
    search_settings_id: int | None,
    db_session: Session,
) -> IndexAttempt | None:
    stmt = (
        select(IndexAttempt)
        .join(ConnectorCredentialPair)
        .where(
            ConnectorCredentialPair.connector_id == connector_id,
            ConnectorCredentialPair.credential_id == credential_id,
            IndexAttempt.search_settings_id == search_settings_id,
        )
    )

    # Note, the below is using time_created instead of time_updated
    stmt = stmt.order_by(desc(IndexAttempt.time_created))

    return db_session.execute(stmt).scalars().first()


def get_latest_index_attempts_by_status(
    secondary_index: bool,
    db_session: Session,
    status: IndexingStatus,
) -> Sequence[IndexAttempt]:
    """
    Retrieves the most recent index attempt with the specified status for each connector_credential_pair.
    Filters attempts based on the secondary_index flag to get either future or present index attempts.
    Returns a sequence of IndexAttempt objects, one for each unique connector_credential_pair.
    """
    latest_failed_attempts = (
        select(
            IndexAttempt.connector_credential_pair_id,
            func.max(IndexAttempt.id).label("max_failed_id"),
        )
        .join(SearchSettings, IndexAttempt.search_settings_id == SearchSettings.id)
        .where(
            SearchSettings.status
            == (
                IndexModelStatus.FUTURE if secondary_index else IndexModelStatus.PRESENT
            ),
            IndexAttempt.status == status,
        )
        .group_by(IndexAttempt.connector_credential_pair_id)
        .subquery()
    )

    stmt = select(IndexAttempt).join(
        latest_failed_attempts,
        (
            IndexAttempt.connector_credential_pair_id
            == latest_failed_attempts.c.connector_credential_pair_id
        )
        & (IndexAttempt.id == latest_failed_attempts.c.max_failed_id),
    )

    return db_session.execute(stmt).scalars().all()


def get_latest_index_attempts(
    secondary_index: bool,
    db_session: Session,
) -> Sequence[IndexAttempt]:
    ids_stmt = select(
        IndexAttempt.connector_credential_pair_id,
        func.max(IndexAttempt.id).label("max_id"),
    ).join(SearchSettings, IndexAttempt.search_settings_id == SearchSettings.id)

    if secondary_index:
        ids_stmt = ids_stmt.where(SearchSettings.status == IndexModelStatus.FUTURE)
    else:
        ids_stmt = ids_stmt.where(SearchSettings.status == IndexModelStatus.PRESENT)

    ids_stmt = ids_stmt.group_by(IndexAttempt.connector_credential_pair_id)
    ids_subquery = ids_stmt.subquery()

    stmt = (
        select(IndexAttempt)
        .join(
            ids_subquery,
            IndexAttempt.connector_credential_pair_id
            == ids_subquery.c.connector_credential_pair_id,
        )
        .where(IndexAttempt.id == ids_subquery.c.max_id)
    )

    return db_session.execute(stmt).scalars().all()


def count_index_attempts_for_cc_pair(
    db_session: Session,
    cc_pair_id: int,
    only_current: bool = True,
    disinclude_finished: bool = False,
) -> int:
    stmt = select(IndexAttempt).where(
        IndexAttempt.connector_credential_pair_id == cc_pair_id
    )
    if disinclude_finished:
        stmt = stmt.where(
            IndexAttempt.status.in_(
                [IndexingStatus.NOT_STARTED, IndexingStatus.IN_PROGRESS]
            )
        )
    if only_current:
        stmt = stmt.join(SearchSettings).where(
            SearchSettings.status == IndexModelStatus.PRESENT
        )
    # Count total items for pagination
    count_stmt = stmt.with_only_columns(func.count()).order_by(None)
    total_count = db_session.execute(count_stmt).scalar_one()
    return total_count


def get_paginated_index_attempts_for_cc_pair_id(
    db_session: Session,
    cc_pair_id: int,
    page: int,
    page_size: int,
    only_current: bool = True,
    disinclude_finished: bool = False,
) -> list[IndexAttempt]:
    stmt = select(IndexAttempt).where(
        IndexAttempt.connector_credential_pair_id == cc_pair_id
    )
    if disinclude_finished:
        stmt = stmt.where(
            IndexAttempt.status.in_(
                [IndexingStatus.NOT_STARTED, IndexingStatus.IN_PROGRESS]
            )
        )
    if only_current:
        stmt = stmt.join(SearchSettings).where(
            SearchSettings.status == IndexModelStatus.PRESENT
        )

    stmt = stmt.order_by(IndexAttempt.time_started.desc())

    # Apply pagination
    stmt = stmt.offset(page * page_size).limit(page_size)

    return list(db_session.execute(stmt).scalars().all())


def get_latest_index_attempt_for_cc_pair_id(
    db_session: Session,
    connector_credential_pair_id: int,
    secondary_index: bool,
    only_finished: bool = True,
) -> IndexAttempt | None:
    stmt = select(IndexAttempt)
    stmt = stmt.where(
        IndexAttempt.connector_credential_pair_id == connector_credential_pair_id,
    )
    if only_finished:
        stmt = stmt.where(
            IndexAttempt.status.not_in(
                [IndexingStatus.NOT_STARTED, IndexingStatus.IN_PROGRESS]
            ),
        )
    if secondary_index:
        stmt = stmt.join(SearchSettings).where(
            SearchSettings.status == IndexModelStatus.FUTURE
        )
    else:
        stmt = stmt.join(SearchSettings).where(
            SearchSettings.status == IndexModelStatus.PRESENT
        )
    stmt = stmt.order_by(desc(IndexAttempt.time_created))
    stmt = stmt.limit(1)
    return db_session.execute(stmt).scalar_one_or_none()


def get_index_attempts_for_cc_pair(
    db_session: Session,
    cc_pair_identifier: ConnectorCredentialPairIdentifier,
    only_current: bool = True,
    disinclude_finished: bool = False,
) -> Sequence[IndexAttempt]:
    stmt = (
        select(IndexAttempt)
        .join(ConnectorCredentialPair)
        .where(
            and_(
                ConnectorCredentialPair.connector_id == cc_pair_identifier.connector_id,
                ConnectorCredentialPair.credential_id
                == cc_pair_identifier.credential_id,
            )
        )
    )
    if disinclude_finished:
        stmt = stmt.where(
            IndexAttempt.status.in_(
                [IndexingStatus.NOT_STARTED, IndexingStatus.IN_PROGRESS]
            )
        )
    if only_current:
        stmt = stmt.join(SearchSettings).where(
            SearchSettings.status == IndexModelStatus.PRESENT
        )

    stmt = stmt.order_by(IndexAttempt.time_created.desc())
    return db_session.execute(stmt).scalars().all()


def delete_index_attempts(
    cc_pair_id: int,
    db_session: Session,
) -> None:
    # First, delete related entries in IndexAttemptErrors
    stmt_errors = delete(IndexAttemptError).where(
        IndexAttemptError.index_attempt_id.in_(
            select(IndexAttempt.id).where(
                IndexAttempt.connector_credential_pair_id == cc_pair_id
            )
        )
    )
    db_session.execute(stmt_errors)

    stmt = delete(IndexAttempt).where(
        IndexAttempt.connector_credential_pair_id == cc_pair_id,
    )

    db_session.execute(stmt)


def expire_index_attempts(
    search_settings_id: int,
    db_session: Session,
) -> None:
    not_started_query = (
        update(IndexAttempt)
        .where(IndexAttempt.search_settings_id == search_settings_id)
        .where(IndexAttempt.status == IndexingStatus.NOT_STARTED)
        .values(
            status=IndexingStatus.CANCELED,
            error_msg="Canceled, likely due to model swap",
        )
    )
    db_session.execute(not_started_query)

    update_query = (
        update(IndexAttempt)
        .where(IndexAttempt.search_settings_id == search_settings_id)
        .where(IndexAttempt.status != IndexingStatus.SUCCESS)
        .values(
            status=IndexingStatus.FAILED,
            error_msg="Canceled due to embedding model swap",
        )
    )
    db_session.execute(update_query)

    db_session.commit()


def cancel_indexing_attempts_for_ccpair(
    cc_pair_id: int,
    db_session: Session,
    include_secondary_index: bool = False,
) -> None:
    stmt = (
        update(IndexAttempt)
        .where(IndexAttempt.connector_credential_pair_id == cc_pair_id)
        .where(IndexAttempt.status == IndexingStatus.NOT_STARTED)
        .values(
            status=IndexingStatus.CANCELED,
            error_msg="Canceled by user",
            time_started=datetime.now(timezone.utc),
        )
    )

    if not include_secondary_index:
        subquery = select(SearchSettings.id).where(
            SearchSettings.status != IndexModelStatus.FUTURE
        )
        stmt = stmt.where(IndexAttempt.search_settings_id.in_(subquery))

    db_session.execute(stmt)


def cancel_indexing_attempts_past_model(
    db_session: Session,
) -> None:
    """Stops all indexing attempts that are in progress or not started for
    any embedding model that not present/future"""

    db_session.execute(
        update(IndexAttempt)
        .where(
            IndexAttempt.status.in_(
                [IndexingStatus.IN_PROGRESS, IndexingStatus.NOT_STARTED]
            ),
            IndexAttempt.search_settings_id == SearchSettings.id,
            SearchSettings.status == IndexModelStatus.PAST,
        )
        .values(status=IndexingStatus.FAILED)
    )


def count_unique_cc_pairs_with_successful_index_attempts(
    search_settings_id: int | None,
    db_session: Session,
) -> int:
    """Collect all of the Index Attempts that are successful and for the specified embedding model
    Then do distinct by connector_id and credential_id which is equivalent to the cc-pair. Finally,
    do a count to get the total number of unique cc-pairs with successful attempts"""
    unique_pairs_count = (
        db_session.query(IndexAttempt.connector_credential_pair_id)
        .join(ConnectorCredentialPair)
        .filter(
            IndexAttempt.search_settings_id == search_settings_id,
            IndexAttempt.status == IndexingStatus.SUCCESS,
        )
        .distinct()
        .count()
    )

    return unique_pairs_count


def create_index_attempt_error(
    index_attempt_id: int | None,
    batch: int | None,
    docs: list[Document],
    exception_msg: str,
    exception_traceback: str,
    db_session: Session,
) -> int:
    doc_summaries = []
    for doc in docs:
        doc_summary = DocumentErrorSummary.from_document(doc)
        doc_summaries.append(doc_summary.to_dict())

    new_error = IndexAttemptError(
        index_attempt_id=index_attempt_id,
        batch=batch,
        doc_summaries=doc_summaries,
        error_msg=exception_msg,
        traceback=exception_traceback,
    )
    db_session.add(new_error)
    db_session.commit()

    return new_error.id


def get_index_attempt_errors(
    index_attempt_id: int,
    db_session: Session,
) -> list[IndexAttemptError]:
    stmt = select(IndexAttemptError).where(
        IndexAttemptError.index_attempt_id == index_attempt_id
    )

    errors = db_session.scalars(stmt)
    return list(errors.all())<|MERGE_RESOLUTION|>--- conflicted
+++ resolved
@@ -9,10 +9,6 @@
 from sqlalchemy import func
 from sqlalchemy import select
 from sqlalchemy import update
-<<<<<<< HEAD
-from sqlalchemy.orm import joinedload
-=======
->>>>>>> 4c5a865d
 from sqlalchemy.orm import Session
 
 from onyx.connectors.models import Document
@@ -25,19 +21,6 @@
 from onyx.server.documents.models import ConnectorCredentialPair
 from onyx.server.documents.models import ConnectorCredentialPairIdentifier
 from onyx.utils.logger import setup_logger
-<<<<<<< HEAD
-from onyx.utils.telemetry import optional_telemetry
-from onyx.utils.telemetry import RecordType
-
-# from sqlalchemy.sql.selectable import Select
-
-# Comment out unused imports that cause mypy errors
-# from onyx.auth.models import UserRole
-# from onyx.configs.constants import MAX_LAST_VALID_CHECKPOINT_AGE_SECONDS
-# from onyx.db.connector_credential_pair import ConnectorCredentialPairIdentifier
-# from onyx.db.engine import async_query_for_dms
-=======
->>>>>>> 4c5a865d
 
 logger = setup_logger()
 
@@ -59,37 +42,10 @@
 
 
 def get_index_attempt(
-    db_session: Session,
-    index_attempt_id: int,
-    eager_load_cc_pair: bool = False,
-    eager_load_search_settings: bool = False,
+    db_session: Session, index_attempt_id: int
 ) -> IndexAttempt | None:
     stmt = select(IndexAttempt).where(IndexAttempt.id == index_attempt_id)
-    if eager_load_cc_pair:
-        stmt = stmt.options(
-            joinedload(IndexAttempt.connector_credential_pair).joinedload(
-                ConnectorCredentialPair.connector
-            )
-        )
-        stmt = stmt.options(
-            joinedload(IndexAttempt.connector_credential_pair).joinedload(
-                ConnectorCredentialPair.credential
-            )
-        )
-    if eager_load_search_settings:
-        stmt = stmt.options(joinedload(IndexAttempt.search_settings))
     return db_session.scalars(stmt).first()
-
-
-def count_error_rows_for_index_attempt(
-    index_attempt_id: int,
-    db_session: Session,
-) -> int:
-    return (
-        db_session.query(IndexAttemptError)
-        .filter(IndexAttemptError.index_attempt_id == index_attempt_id)
-        .count()
-    )
 
 
 def create_index_attempt(
@@ -97,14 +53,12 @@
     search_settings_id: int,
     db_session: Session,
     from_beginning: bool = False,
-    celery_task_id: str | None = None,
 ) -> int:
     new_attempt = IndexAttempt(
         connector_credential_pair_id=connector_credential_pair_id,
         search_settings_id=search_settings_id,
         from_beginning=from_beginning,
         status=IndexingStatus.NOT_STARTED,
-        celery_task_id=celery_task_id,
     )
     db_session.add(new_attempt)
     db_session.commit()
@@ -230,7 +184,7 @@
 def mark_attempt_succeeded(
     index_attempt_id: int,
     db_session: Session,
-) -> IndexAttempt:
+) -> None:
     try:
         attempt = db_session.execute(
             select(IndexAttempt)
@@ -239,22 +193,7 @@
         ).scalar_one()
 
         attempt.status = IndexingStatus.SUCCESS
-        attempt.celery_task_id = None
         db_session.commit()
-<<<<<<< HEAD
-
-        # Add telemetry for index attempt status change
-        optional_telemetry(
-            record_type=RecordType.INDEX_ATTEMPT_STATUS,
-            data={
-                "index_attempt_id": index_attempt_id,
-                "status": IndexingStatus.SUCCESS.value,
-                "cc_pair_id": attempt.connector_credential_pair_id,
-            },
-        )
-        return attempt
-=======
->>>>>>> 4c5a865d
     except Exception:
         db_session.rollback()
         raise
@@ -263,7 +202,7 @@
 def mark_attempt_partially_succeeded(
     index_attempt_id: int,
     db_session: Session,
-) -> IndexAttempt:
+) -> None:
     try:
         attempt = db_session.execute(
             select(IndexAttempt)
@@ -272,22 +211,7 @@
         ).scalar_one()
 
         attempt.status = IndexingStatus.COMPLETED_WITH_ERRORS
-        attempt.celery_task_id = None
         db_session.commit()
-<<<<<<< HEAD
-
-        # Add telemetry for index attempt status change
-        optional_telemetry(
-            record_type=RecordType.INDEX_ATTEMPT_STATUS,
-            data={
-                "index_attempt_id": index_attempt_id,
-                "status": IndexingStatus.COMPLETED_WITH_ERRORS.value,
-                "cc_pair_id": attempt.connector_credential_pair_id,
-            },
-        )
-        return attempt
-=======
->>>>>>> 4c5a865d
     except Exception:
         db_session.rollback()
         raise
@@ -333,7 +257,6 @@
         attempt.status = IndexingStatus.FAILED
         attempt.error_msg = failure_reason
         attempt.full_exception_trace = full_exception_trace
-        attempt.celery_task_id = None
         db_session.commit()
     except Exception:
         db_session.rollback()
@@ -347,22 +270,16 @@
     new_docs_indexed: int,
     docs_removed_from_index: int,
 ) -> None:
-    """Updates the docs_indexed and new_docs_indexed fields of an index attempt.
-    Adds the given values to the current values in the db"""
     try:
         attempt = db_session.execute(
             select(IndexAttempt)
             .where(IndexAttempt.id == index_attempt_id)
-            .with_for_update()  # Locks the row when we try to update
+            .with_for_update()
         ).scalar_one()
 
-        attempt.total_docs_indexed = (
-            attempt.total_docs_indexed or 0
-        ) + total_docs_indexed
-        attempt.new_docs_indexed = (attempt.new_docs_indexed or 0) + new_docs_indexed
-        attempt.docs_removed_from_index = (
-            attempt.docs_removed_from_index or 0
-        ) + docs_removed_from_index
+        attempt.total_docs_indexed = total_docs_indexed
+        attempt.new_docs_indexed = new_docs_indexed
+        attempt.docs_removed_from_index = docs_removed_from_index
         db_session.commit()
     except Exception:
         db_session.rollback()
@@ -461,14 +378,16 @@
     return db_session.execute(stmt).scalars().all()
 
 
-def count_index_attempts_for_cc_pair(
-    db_session: Session,
-    cc_pair_id: int,
+def count_index_attempts_for_connector(
+    db_session: Session,
+    connector_id: int,
     only_current: bool = True,
     disinclude_finished: bool = False,
 ) -> int:
-    stmt = select(IndexAttempt).where(
-        IndexAttempt.connector_credential_pair_id == cc_pair_id
+    stmt = (
+        select(IndexAttempt)
+        .join(ConnectorCredentialPair)
+        .where(ConnectorCredentialPair.connector_id == connector_id)
     )
     if disinclude_finished:
         stmt = stmt.where(
@@ -488,14 +407,16 @@
 
 def get_paginated_index_attempts_for_cc_pair_id(
     db_session: Session,
-    cc_pair_id: int,
+    connector_id: int,
     page: int,
     page_size: int,
     only_current: bool = True,
     disinclude_finished: bool = False,
 ) -> list[IndexAttempt]:
-    stmt = select(IndexAttempt).where(
-        IndexAttempt.connector_credential_pair_id == cc_pair_id
+    stmt = (
+        select(IndexAttempt)
+        .join(ConnectorCredentialPair)
+        .where(ConnectorCredentialPair.connector_id == connector_id)
     )
     if disinclude_finished:
         stmt = stmt.where(
@@ -727,4 +648,894 @@
     )
 
     errors = db_session.scalars(stmt)
-    return list(errors.all())+    return list(errors.all())
+
+from collections.abc import Sequence
+from datetime import datetime
+from datetime import timedelta
+from datetime import timezone
+from typing import TypeVarTuple
+
+from sqlalchemy import and_
+from sqlalchemy import delete
+from sqlalchemy import desc
+from sqlalchemy import func
+from sqlalchemy import Select
+from sqlalchemy import select
+from sqlalchemy import update
+from sqlalchemy.orm import joinedload
+from sqlalchemy.orm import Session
+
+from onyx.connectors.models import ConnectorFailure
+from onyx.db.engine.sql_engine import get_session_with_current_tenant
+from onyx.db.enums import IndexingStatus
+from onyx.db.enums import IndexModelStatus
+from onyx.db.models import ConnectorCredentialPair
+from onyx.db.models import IndexAttempt
+from onyx.db.models import IndexAttemptError
+from onyx.db.models import SearchSettings
+from onyx.server.documents.models import ConnectorCredentialPairIdentifier
+from onyx.utils.logger import setup_logger
+from onyx.utils.telemetry import optional_telemetry
+from onyx.utils.telemetry import RecordType
+
+# from sqlalchemy.sql.selectable import Select
+
+# Comment out unused imports that cause mypy errors
+# from onyx.auth.models import UserRole
+# from onyx.configs.constants import MAX_LAST_VALID_CHECKPOINT_AGE_SECONDS
+# from onyx.db.connector_credential_pair import ConnectorCredentialPairIdentifier
+# from onyx.db.engine import async_query_for_dms
+
+logger = setup_logger()
+
+
+def get_last_attempt_for_cc_pair(
+    cc_pair_id: int,
+    search_settings_id: int,
+    db_session: Session,
+) -> IndexAttempt | None:
+    return (
+        db_session.query(IndexAttempt)
+        .filter(
+            IndexAttempt.connector_credential_pair_id == cc_pair_id,
+            IndexAttempt.search_settings_id == search_settings_id,
+        )
+        .order_by(IndexAttempt.time_updated.desc())
+        .first()
+    )
+
+
+def get_recent_completed_attempts_for_cc_pair(
+    cc_pair_id: int,
+    search_settings_id: int,
+    limit: int,
+    db_session: Session,
+) -> list[IndexAttempt]:
+    """Most recent to least recent."""
+    return (
+        db_session.query(IndexAttempt)
+        .filter(
+            IndexAttempt.connector_credential_pair_id == cc_pair_id,
+            IndexAttempt.search_settings_id == search_settings_id,
+            IndexAttempt.status.notin_(
+                [IndexingStatus.NOT_STARTED, IndexingStatus.IN_PROGRESS]
+            ),
+        )
+        .order_by(IndexAttempt.time_updated.desc())
+        .limit(limit)
+        .all()
+    )
+
+
+def get_recent_attempts_for_cc_pair(
+    cc_pair_id: int,
+    search_settings_id: int,
+    limit: int,
+    db_session: Session,
+) -> list[IndexAttempt]:
+    """Most recent to least recent."""
+    return (
+        db_session.query(IndexAttempt)
+        .filter(
+            IndexAttempt.connector_credential_pair_id == cc_pair_id,
+            IndexAttempt.search_settings_id == search_settings_id,
+        )
+        .order_by(IndexAttempt.time_updated.desc())
+        .limit(limit)
+        .all()
+    )
+
+
+def get_index_attempt(
+    db_session: Session,
+    index_attempt_id: int,
+    eager_load_cc_pair: bool = False,
+    eager_load_search_settings: bool = False,
+) -> IndexAttempt | None:
+    stmt = select(IndexAttempt).where(IndexAttempt.id == index_attempt_id)
+    if eager_load_cc_pair:
+        stmt = stmt.options(
+            joinedload(IndexAttempt.connector_credential_pair).joinedload(
+                ConnectorCredentialPair.connector
+            )
+        )
+        stmt = stmt.options(
+            joinedload(IndexAttempt.connector_credential_pair).joinedload(
+                ConnectorCredentialPair.credential
+            )
+        )
+    if eager_load_search_settings:
+        stmt = stmt.options(joinedload(IndexAttempt.search_settings))
+    return db_session.scalars(stmt).first()
+
+
+def count_error_rows_for_index_attempt(
+    index_attempt_id: int,
+    db_session: Session,
+) -> int:
+    return (
+        db_session.query(IndexAttemptError)
+        .filter(IndexAttemptError.index_attempt_id == index_attempt_id)
+        .count()
+    )
+
+
+def create_index_attempt(
+    connector_credential_pair_id: int,
+    search_settings_id: int,
+    db_session: Session,
+    from_beginning: bool = False,
+    celery_task_id: str | None = None,
+) -> int:
+    new_attempt = IndexAttempt(
+        connector_credential_pair_id=connector_credential_pair_id,
+        search_settings_id=search_settings_id,
+        from_beginning=from_beginning,
+        status=IndexingStatus.NOT_STARTED,
+        celery_task_id=celery_task_id,
+    )
+    db_session.add(new_attempt)
+    db_session.commit()
+
+    return new_attempt.id
+
+
+def delete_index_attempt(db_session: Session, index_attempt_id: int) -> None:
+    index_attempt = get_index_attempt(db_session, index_attempt_id)
+    if index_attempt:
+        db_session.delete(index_attempt)
+        db_session.commit()
+
+
+def mock_successful_index_attempt(
+    connector_credential_pair_id: int,
+    search_settings_id: int,
+    docs_indexed: int,
+    db_session: Session,
+) -> int:
+    """Should not be used in any user triggered flows"""
+    db_time = func.now()
+    new_attempt = IndexAttempt(
+        connector_credential_pair_id=connector_credential_pair_id,
+        search_settings_id=search_settings_id,
+        from_beginning=True,
+        status=IndexingStatus.SUCCESS,
+        total_docs_indexed=docs_indexed,
+        new_docs_indexed=docs_indexed,
+        # Need this to be some convincing random looking value and it can't be 0
+        # or the indexing rate would calculate out to infinity
+        time_started=db_time - timedelta(seconds=1.92),
+        time_updated=db_time,
+    )
+    db_session.add(new_attempt)
+    db_session.commit()
+
+    return new_attempt.id
+
+
+def get_in_progress_index_attempts(
+    connector_id: int | None,
+    db_session: Session,
+) -> list[IndexAttempt]:
+    stmt = select(IndexAttempt)
+    if connector_id is not None:
+        stmt = stmt.where(
+            IndexAttempt.connector_credential_pair.has(connector_id=connector_id)
+        )
+    stmt = stmt.where(IndexAttempt.status == IndexingStatus.IN_PROGRESS)
+
+    incomplete_attempts = db_session.scalars(stmt)
+    return list(incomplete_attempts.all())
+
+
+def get_all_index_attempts_by_status(
+    status: IndexingStatus, db_session: Session
+) -> list[IndexAttempt]:
+    """Returns index attempts with the given status.
+    Only recommend calling this with non-terminal states as the full list of
+    terminal statuses may be quite large.
+
+    Results are ordered by time_created (oldest to newest)."""
+    stmt = select(IndexAttempt)
+    stmt = stmt.where(IndexAttempt.status == status)
+    stmt = stmt.order_by(IndexAttempt.time_created)
+    new_attempts = db_session.scalars(stmt)
+    return list(new_attempts.all())
+
+
+def transition_attempt_to_in_progress(
+    index_attempt_id: int,
+    db_session: Session,
+) -> IndexAttempt:
+    """Locks the row when we try to update"""
+    try:
+        attempt = db_session.execute(
+            select(IndexAttempt)
+            .where(IndexAttempt.id == index_attempt_id)
+            .with_for_update()
+        ).scalar_one()
+
+        if attempt is None:
+            raise RuntimeError(
+                f"Unable to find IndexAttempt for ID '{index_attempt_id}'"
+            )
+
+        if attempt.status != IndexingStatus.NOT_STARTED:
+            raise RuntimeError(
+                f"Indexing attempt with ID '{index_attempt_id}' is not in NOT_STARTED status. "
+                f"Current status is '{attempt.status}'."
+            )
+
+        attempt.status = IndexingStatus.IN_PROGRESS
+        attempt.time_started = attempt.time_started or func.now()  # type: ignore
+        db_session.commit()
+        return attempt
+    except Exception:
+        db_session.rollback()
+        logger.exception("transition_attempt_to_in_progress exceptioned.")
+        raise
+
+
+def mark_attempt_in_progress(
+    index_attempt: IndexAttempt,
+    db_session: Session,
+) -> None:
+    try:
+        attempt = db_session.execute(
+            select(IndexAttempt)
+            .where(IndexAttempt.id == index_attempt.id)
+            .with_for_update()
+        ).scalar_one()
+
+        attempt.status = IndexingStatus.IN_PROGRESS
+        attempt.time_started = index_attempt.time_started or func.now()  # type: ignore
+        db_session.commit()
+
+        # Add telemetry for index attempt status change
+        optional_telemetry(
+            record_type=RecordType.INDEX_ATTEMPT_STATUS,
+            data={
+                "index_attempt_id": index_attempt.id,
+                "status": IndexingStatus.IN_PROGRESS.value,
+                "cc_pair_id": index_attempt.connector_credential_pair_id,
+            },
+        )
+    except Exception:
+        db_session.rollback()
+        raise
+
+
+def mark_attempt_succeeded(
+    index_attempt_id: int,
+    db_session: Session,
+) -> IndexAttempt:
+    try:
+        attempt = db_session.execute(
+            select(IndexAttempt)
+            .where(IndexAttempt.id == index_attempt_id)
+            .with_for_update()
+        ).scalar_one()
+
+        attempt.status = IndexingStatus.SUCCESS
+        attempt.celery_task_id = None
+        db_session.commit()
+
+        # Add telemetry for index attempt status change
+        optional_telemetry(
+            record_type=RecordType.INDEX_ATTEMPT_STATUS,
+            data={
+                "index_attempt_id": index_attempt_id,
+                "status": IndexingStatus.SUCCESS.value,
+                "cc_pair_id": attempt.connector_credential_pair_id,
+            },
+        )
+        return attempt
+    except Exception:
+        db_session.rollback()
+        raise
+
+
+def mark_attempt_partially_succeeded(
+    index_attempt_id: int,
+    db_session: Session,
+) -> IndexAttempt:
+    try:
+        attempt = db_session.execute(
+            select(IndexAttempt)
+            .where(IndexAttempt.id == index_attempt_id)
+            .with_for_update()
+        ).scalar_one()
+
+        attempt.status = IndexingStatus.COMPLETED_WITH_ERRORS
+        attempt.celery_task_id = None
+        db_session.commit()
+
+        # Add telemetry for index attempt status change
+        optional_telemetry(
+            record_type=RecordType.INDEX_ATTEMPT_STATUS,
+            data={
+                "index_attempt_id": index_attempt_id,
+                "status": IndexingStatus.COMPLETED_WITH_ERRORS.value,
+                "cc_pair_id": attempt.connector_credential_pair_id,
+            },
+        )
+        return attempt
+    except Exception:
+        db_session.rollback()
+        raise
+
+
+def mark_attempt_canceled(
+    index_attempt_id: int,
+    db_session: Session,
+    reason: str = "Unknown",
+) -> None:
+    try:
+        attempt = db_session.execute(
+            select(IndexAttempt)
+            .where(IndexAttempt.id == index_attempt_id)
+            .with_for_update()
+        ).scalar_one()
+
+        if not attempt.time_started:
+            attempt.time_started = datetime.now(timezone.utc)
+        attempt.status = IndexingStatus.CANCELED
+        attempt.error_msg = reason
+        db_session.commit()
+
+        # Add telemetry for index attempt status change
+        optional_telemetry(
+            record_type=RecordType.INDEX_ATTEMPT_STATUS,
+            data={
+                "index_attempt_id": index_attempt_id,
+                "status": IndexingStatus.CANCELED.value,
+                "cc_pair_id": attempt.connector_credential_pair_id,
+            },
+        )
+    except Exception:
+        db_session.rollback()
+        raise
+
+
+def mark_attempt_failed(
+    index_attempt_id: int,
+    db_session: Session,
+    failure_reason: str = "Unknown",
+    full_exception_trace: str | None = None,
+) -> None:
+    try:
+        attempt = db_session.execute(
+            select(IndexAttempt)
+            .where(IndexAttempt.id == index_attempt_id)
+            .with_for_update()
+        ).scalar_one()
+
+        if not attempt.time_started:
+            attempt.time_started = datetime.now(timezone.utc)
+        attempt.status = IndexingStatus.FAILED
+        attempt.error_msg = failure_reason
+        attempt.full_exception_trace = full_exception_trace
+        attempt.celery_task_id = None
+        db_session.commit()
+
+        # Add telemetry for index attempt status change
+        optional_telemetry(
+            record_type=RecordType.INDEX_ATTEMPT_STATUS,
+            data={
+                "index_attempt_id": index_attempt_id,
+                "status": IndexingStatus.FAILED.value,
+                "cc_pair_id": attempt.connector_credential_pair_id,
+            },
+        )
+    except Exception:
+        db_session.rollback()
+        raise
+
+
+def update_docs_indexed(
+    db_session: Session,
+    index_attempt_id: int,
+    total_docs_indexed: int,
+    new_docs_indexed: int,
+    docs_removed_from_index: int,
+) -> None:
+    """Updates the docs_indexed and new_docs_indexed fields of an index attempt.
+    Adds the given values to the current values in the db"""
+    try:
+        attempt = db_session.execute(
+            select(IndexAttempt)
+            .where(IndexAttempt.id == index_attempt_id)
+            .with_for_update()  # Locks the row when we try to update
+        ).scalar_one()
+
+        attempt.total_docs_indexed = (
+            attempt.total_docs_indexed or 0
+        ) + total_docs_indexed
+        attempt.new_docs_indexed = (attempt.new_docs_indexed or 0) + new_docs_indexed
+        attempt.docs_removed_from_index = (
+            attempt.docs_removed_from_index or 0
+        ) + docs_removed_from_index
+        db_session.commit()
+    except Exception:
+        db_session.rollback()
+        logger.exception("update_docs_indexed exceptioned.")
+        raise
+
+
+def get_last_attempt(
+    connector_id: int,
+    credential_id: int,
+    search_settings_id: int | None,
+    db_session: Session,
+) -> IndexAttempt | None:
+    stmt = (
+        select(IndexAttempt)
+        .join(ConnectorCredentialPair)
+        .where(
+            ConnectorCredentialPair.connector_id == connector_id,
+            ConnectorCredentialPair.credential_id == credential_id,
+            IndexAttempt.search_settings_id == search_settings_id,
+        )
+    )
+
+    # Note, the below is using time_created instead of time_updated
+    stmt = stmt.order_by(desc(IndexAttempt.time_created))
+
+    return db_session.execute(stmt).scalars().first()
+
+
+def get_latest_index_attempts_by_status(
+    secondary_index: bool,
+    db_session: Session,
+    status: IndexingStatus,
+) -> Sequence[IndexAttempt]:
+    """
+    Retrieves the most recent index attempt with the specified status for each connector_credential_pair.
+    Filters attempts based on the secondary_index flag to get either future or present index attempts.
+    Returns a sequence of IndexAttempt objects, one for each unique connector_credential_pair.
+    """
+    latest_failed_attempts = (
+        select(
+            IndexAttempt.connector_credential_pair_id,
+            func.max(IndexAttempt.id).label("max_failed_id"),
+        )
+        .join(SearchSettings, IndexAttempt.search_settings_id == SearchSettings.id)
+        .where(
+            SearchSettings.status
+            == (
+                IndexModelStatus.FUTURE if secondary_index else IndexModelStatus.PRESENT
+            ),
+            IndexAttempt.status == status,
+        )
+        .group_by(IndexAttempt.connector_credential_pair_id)
+        .subquery()
+    )
+
+    stmt = select(IndexAttempt).join(
+        latest_failed_attempts,
+        (
+            IndexAttempt.connector_credential_pair_id
+            == latest_failed_attempts.c.connector_credential_pair_id
+        )
+        & (IndexAttempt.id == latest_failed_attempts.c.max_failed_id),
+    )
+
+    return db_session.execute(stmt).scalars().all()
+
+
+T = TypeVarTuple("T")
+
+
+def _add_only_finished_clause(stmt: Select[tuple[*T]]) -> Select[tuple[*T]]:
+    return stmt.where(
+        IndexAttempt.status.not_in(
+            [IndexingStatus.NOT_STARTED, IndexingStatus.IN_PROGRESS]
+        ),
+    )
+
+
+def get_latest_index_attempts(
+    secondary_index: bool,
+    db_session: Session,
+    eager_load_cc_pair: bool = False,
+    only_finished: bool = False,
+) -> Sequence[IndexAttempt]:
+    ids_stmt = select(
+        IndexAttempt.connector_credential_pair_id,
+        func.max(IndexAttempt.id).label("max_id"),
+    ).join(SearchSettings, IndexAttempt.search_settings_id == SearchSettings.id)
+
+    status = IndexModelStatus.FUTURE if secondary_index else IndexModelStatus.PRESENT
+    ids_stmt = ids_stmt.where(SearchSettings.status == status)
+
+    if only_finished:
+        ids_stmt = _add_only_finished_clause(ids_stmt)
+
+    ids_stmt = ids_stmt.group_by(IndexAttempt.connector_credential_pair_id)
+    ids_subquery = ids_stmt.subquery()
+
+    stmt = (
+        select(IndexAttempt)
+        .join(
+            ids_subquery,
+            IndexAttempt.connector_credential_pair_id
+            == ids_subquery.c.connector_credential_pair_id,
+        )
+        .where(IndexAttempt.id == ids_subquery.c.max_id)
+    )
+
+    if only_finished:
+        stmt = _add_only_finished_clause(stmt)
+
+    if eager_load_cc_pair:
+        stmt = stmt.options(
+            joinedload(IndexAttempt.connector_credential_pair),
+            joinedload(IndexAttempt.error_rows),
+        )
+
+    return db_session.execute(stmt).scalars().unique().all()
+
+
+# For use with our thread-level parallelism utils. Note that any relationships
+# you wish to use MUST be eagerly loaded, as the session will not be available
+# after this function to allow lazy loading.
+def get_latest_index_attempts_parallel(
+    secondary_index: bool,
+    eager_load_cc_pair: bool = False,
+    only_finished: bool = False,
+) -> Sequence[IndexAttempt]:
+    with get_session_with_current_tenant() as db_session:
+        return get_latest_index_attempts(
+            secondary_index,
+            db_session,
+            eager_load_cc_pair,
+            only_finished,
+        )
+
+
+def get_latest_index_attempt_for_cc_pair_id(
+    db_session: Session,
+    connector_credential_pair_id: int,
+    secondary_index: bool,
+    only_finished: bool = True,
+) -> IndexAttempt | None:
+    stmt = select(IndexAttempt)
+    stmt = stmt.where(
+        IndexAttempt.connector_credential_pair_id == connector_credential_pair_id,
+    )
+    if only_finished:
+        stmt = _add_only_finished_clause(stmt)
+
+    status = IndexModelStatus.FUTURE if secondary_index else IndexModelStatus.PRESENT
+    stmt = stmt.join(SearchSettings).where(SearchSettings.status == status)
+    stmt = stmt.order_by(desc(IndexAttempt.time_created))
+    stmt = stmt.limit(1)
+    return db_session.execute(stmt).scalar_one_or_none()
+
+
+def count_index_attempts_for_cc_pair(
+    db_session: Session,
+    cc_pair_id: int,
+    only_current: bool = True,
+    disinclude_finished: bool = False,
+) -> int:
+    stmt = select(IndexAttempt).where(
+        IndexAttempt.connector_credential_pair_id == cc_pair_id
+    )
+    if disinclude_finished:
+        stmt = stmt.where(
+            IndexAttempt.status.in_(
+                [IndexingStatus.NOT_STARTED, IndexingStatus.IN_PROGRESS]
+            )
+        )
+    if only_current:
+        stmt = stmt.join(SearchSettings).where(
+            SearchSettings.status == IndexModelStatus.PRESENT
+        )
+    # Count total items for pagination
+    count_stmt = stmt.with_only_columns(func.count()).order_by(None)
+    total_count = db_session.execute(count_stmt).scalar_one()
+    return total_count
+
+
+def get_paginated_index_attempts_for_cc_pair_id(
+    db_session: Session,
+    cc_pair_id: int,
+    page: int,
+    page_size: int,
+    only_current: bool = True,
+    disinclude_finished: bool = False,
+) -> list[IndexAttempt]:
+    stmt = select(IndexAttempt).where(
+        IndexAttempt.connector_credential_pair_id == cc_pair_id
+    )
+    if disinclude_finished:
+        stmt = stmt.where(
+            IndexAttempt.status.in_(
+                [IndexingStatus.NOT_STARTED, IndexingStatus.IN_PROGRESS]
+            )
+        )
+    if only_current:
+        stmt = stmt.join(SearchSettings).where(
+            SearchSettings.status == IndexModelStatus.PRESENT
+        )
+
+    stmt = stmt.order_by(IndexAttempt.time_started.desc())
+
+    # Apply pagination
+    stmt = stmt.offset(page * page_size).limit(page_size)
+
+    return list(db_session.execute(stmt).scalars().unique().all())
+
+
+def get_index_attempts_for_cc_pair(
+    db_session: Session,
+    cc_pair_identifier: ConnectorCredentialPairIdentifier,
+    only_current: bool = True,
+    disinclude_finished: bool = False,
+) -> Sequence[IndexAttempt]:
+    stmt = (
+        select(IndexAttempt)
+        .join(ConnectorCredentialPair)
+        .where(
+            and_(
+                ConnectorCredentialPair.connector_id == cc_pair_identifier.connector_id,
+                ConnectorCredentialPair.credential_id
+                == cc_pair_identifier.credential_id,
+            )
+        )
+    )
+    if disinclude_finished:
+        stmt = stmt.where(
+            IndexAttempt.status.in_(
+                [IndexingStatus.NOT_STARTED, IndexingStatus.IN_PROGRESS]
+            )
+        )
+    if only_current:
+        stmt = stmt.join(SearchSettings).where(
+            SearchSettings.status == IndexModelStatus.PRESENT
+        )
+
+    stmt = stmt.order_by(IndexAttempt.time_created.desc())
+    return db_session.execute(stmt).scalars().all()
+
+
+def delete_index_attempts(
+    cc_pair_id: int,
+    db_session: Session,
+) -> None:
+    # First, delete related entries in IndexAttemptErrors
+    stmt_errors = delete(IndexAttemptError).where(
+        IndexAttemptError.index_attempt_id.in_(
+            select(IndexAttempt.id).where(
+                IndexAttempt.connector_credential_pair_id == cc_pair_id
+            )
+        )
+    )
+    db_session.execute(stmt_errors)
+
+    stmt = delete(IndexAttempt).where(
+        IndexAttempt.connector_credential_pair_id == cc_pair_id,
+    )
+
+    db_session.execute(stmt)
+
+
+def expire_index_attempts(
+    search_settings_id: int,
+    db_session: Session,
+) -> None:
+    not_started_query = (
+        update(IndexAttempt)
+        .where(IndexAttempt.search_settings_id == search_settings_id)
+        .where(IndexAttempt.status == IndexingStatus.NOT_STARTED)
+        .values(
+            status=IndexingStatus.CANCELED,
+            error_msg="Canceled, likely due to model swap",
+        )
+    )
+    db_session.execute(not_started_query)
+
+    update_query = (
+        update(IndexAttempt)
+        .where(IndexAttempt.search_settings_id == search_settings_id)
+        .where(IndexAttempt.status != IndexingStatus.SUCCESS)
+        .values(
+            status=IndexingStatus.FAILED,
+            error_msg="Canceled due to embedding model swap",
+        )
+    )
+    db_session.execute(update_query)
+
+    db_session.commit()
+
+
+def cancel_indexing_attempts_for_ccpair(
+    cc_pair_id: int,
+    db_session: Session,
+    include_secondary_index: bool = False,
+) -> None:
+    stmt = (
+        update(IndexAttempt)
+        .where(IndexAttempt.connector_credential_pair_id == cc_pair_id)
+        .where(IndexAttempt.status == IndexingStatus.NOT_STARTED)
+        .values(
+            status=IndexingStatus.CANCELED,
+            error_msg="Canceled by user",
+            time_started=datetime.now(timezone.utc),
+        )
+    )
+
+    if not include_secondary_index:
+        subquery = select(SearchSettings.id).where(
+            SearchSettings.status != IndexModelStatus.FUTURE
+        )
+        stmt = stmt.where(IndexAttempt.search_settings_id.in_(subquery))
+
+    db_session.execute(stmt)
+
+
+def cancel_indexing_attempts_past_model(
+    db_session: Session,
+) -> None:
+    """Stops all indexing attempts that are in progress or not started for
+    any embedding model that not present/future"""
+
+    db_session.execute(
+        update(IndexAttempt)
+        .where(
+            IndexAttempt.status.in_(
+                [IndexingStatus.IN_PROGRESS, IndexingStatus.NOT_STARTED]
+            ),
+            IndexAttempt.search_settings_id == SearchSettings.id,
+            SearchSettings.status == IndexModelStatus.PAST,
+        )
+        .values(status=IndexingStatus.FAILED)
+    )
+
+
+def cancel_indexing_attempts_for_search_settings(
+    search_settings_id: int,
+    db_session: Session,
+) -> None:
+    """Stops all indexing attempts that are in progress or not started for
+    the specified search settings."""
+
+    db_session.execute(
+        update(IndexAttempt)
+        .where(
+            IndexAttempt.status.in_(
+                [IndexingStatus.IN_PROGRESS, IndexingStatus.NOT_STARTED]
+            ),
+            IndexAttempt.search_settings_id == search_settings_id,
+        )
+        .values(status=IndexingStatus.FAILED)
+    )
+
+
+def count_unique_cc_pairs_with_successful_index_attempts(
+    search_settings_id: int | None,
+    db_session: Session,
+) -> int:
+    """Collect all of the Index Attempts that are successful and for the specified embedding model
+    Then do distinct by connector_id and credential_id which is equivalent to the cc-pair. Finally,
+    do a count to get the total number of unique cc-pairs with successful attempts"""
+    unique_pairs_count = (
+        db_session.query(IndexAttempt.connector_credential_pair_id)
+        .join(ConnectorCredentialPair)
+        .filter(
+            IndexAttempt.search_settings_id == search_settings_id,
+            IndexAttempt.status == IndexingStatus.SUCCESS,
+        )
+        .distinct()
+        .count()
+    )
+
+    return unique_pairs_count
+
+
+def create_index_attempt_error(
+    index_attempt_id: int | None,
+    connector_credential_pair_id: int,
+    failure: ConnectorFailure,
+    db_session: Session,
+) -> int:
+    new_error = IndexAttemptError(
+        index_attempt_id=index_attempt_id,
+        connector_credential_pair_id=connector_credential_pair_id,
+        document_id=(
+            failure.failed_document.document_id if failure.failed_document else None
+        ),
+        document_link=(
+            failure.failed_document.document_link if failure.failed_document else None
+        ),
+        entity_id=(failure.failed_entity.entity_id if failure.failed_entity else None),
+        failed_time_range_start=(
+            failure.failed_entity.missed_time_range[0]
+            if failure.failed_entity and failure.failed_entity.missed_time_range
+            else None
+        ),
+        failed_time_range_end=(
+            failure.failed_entity.missed_time_range[1]
+            if failure.failed_entity and failure.failed_entity.missed_time_range
+            else None
+        ),
+        failure_message=failure.failure_message,
+        is_resolved=False,
+    )
+    db_session.add(new_error)
+    db_session.commit()
+
+    return new_error.id
+
+
+def get_index_attempt_errors(
+    index_attempt_id: int,
+    db_session: Session,
+) -> list[IndexAttemptError]:
+    stmt = select(IndexAttemptError).where(
+        IndexAttemptError.index_attempt_id == index_attempt_id
+    )
+
+    errors = db_session.scalars(stmt)
+    return list(errors.all())
+
+
+def count_index_attempt_errors_for_cc_pair(
+    cc_pair_id: int,
+    unresolved_only: bool,
+    db_session: Session,
+) -> int:
+    stmt = (
+        select(func.count())
+        .select_from(IndexAttemptError)
+        .where(IndexAttemptError.connector_credential_pair_id == cc_pair_id)
+    )
+    if unresolved_only:
+        stmt = stmt.where(IndexAttemptError.is_resolved.is_(False))
+
+    result = db_session.scalar(stmt)
+    return 0 if result is None else result
+
+
+def get_index_attempt_errors_for_cc_pair(
+    cc_pair_id: int,
+    unresolved_only: bool,
+    db_session: Session,
+    page: int | None = None,
+    page_size: int | None = None,
+) -> list[IndexAttemptError]:
+    stmt = select(IndexAttemptError).where(
+        IndexAttemptError.connector_credential_pair_id == cc_pair_id
+    )
+    if unresolved_only:
+        stmt = stmt.where(IndexAttemptError.is_resolved.is_(False))
+
+    # Order by most recent first
+    stmt = stmt.order_by(desc(IndexAttemptError.time_created))
+
+    if page is not None and page_size is not None:
+        stmt = stmt.offset(page * page_size).limit(page_size)
+
+    return list(db_session.scalars(stmt).all())