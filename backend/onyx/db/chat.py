import re
from collections.abc import Sequence
from datetime import datetime
from datetime import timedelta
from uuid import UUID

from fastapi import HTTPException
from sqlalchemy import delete
from sqlalchemy import desc
from sqlalchemy import func
from sqlalchemy import nullsfirst
from sqlalchemy import or_
from sqlalchemy import select
from sqlalchemy import update
from sqlalchemy.exc import MultipleResultsFound
from sqlalchemy.orm import joinedload
from sqlalchemy.orm import Session

<<<<<<< HEAD
from onyx.agents.agent_search.dr.enums import ResearchType
from onyx.agents.agent_search.dr.sub_agents.image_generation.models import (
    GeneratedImage,
)
from onyx.agents.agent_search.shared_graph_utils.models import CombinedAgentMetrics
from onyx.agents.agent_search.shared_graph_utils.models import (
    SubQuestionAnswerResults,
)
from onyx.agents.agent_search.utils import create_citation_format_list
=======
>>>>>>> 4c5a865d
from onyx.auth.schemas import UserRole
from onyx.chat.models import DocumentRelevance
from onyx.configs.chat_configs import HARD_DELETE_CHATS
from onyx.configs.constants import MessageType
from onyx.context.search.models import RetrievalDocs
from onyx.context.search.models import SavedSearchDoc
from onyx.context.search.models import SearchDoc as ServerSearchDoc
from onyx.db.models import ChatMessage
from onyx.db.models import ChatMessage__SearchDoc
from onyx.db.models import ChatSession
from onyx.db.models import ChatSessionSharedStatus
from onyx.db.models import Prompt
from onyx.db.models import ResearchAgentIteration
from onyx.db.models import SearchDoc
from onyx.db.models import SearchDoc as DBSearchDoc
from onyx.db.models import ToolCall
from onyx.db.models import User
from onyx.db.persona import get_best_persona_id_for_user
<<<<<<< HEAD
from onyx.db.tools import get_tool_by_id
from onyx.file_store.file_store import get_default_file_store
=======
from onyx.db.pg_file_store import delete_lobj_by_name
>>>>>>> 4c5a865d
from onyx.file_store.models import FileDescriptor
from onyx.llm.override_models import LLMOverride
from onyx.llm.override_models import PromptOverride
from onyx.server.query_and_chat.models import ChatMessageDetail
<<<<<<< HEAD
from onyx.server.query_and_chat.models import SubQueryDetail
from onyx.server.query_and_chat.models import SubQuestionDetail
from onyx.server.query_and_chat.streaming_models import CitationDelta
from onyx.server.query_and_chat.streaming_models import CitationInfo
from onyx.server.query_and_chat.streaming_models import CitationStart
from onyx.server.query_and_chat.streaming_models import CustomToolDelta
from onyx.server.query_and_chat.streaming_models import CustomToolStart
from onyx.server.query_and_chat.streaming_models import EndStepPacketList
from onyx.server.query_and_chat.streaming_models import ImageGenerationToolDelta
from onyx.server.query_and_chat.streaming_models import ImageGenerationToolStart
from onyx.server.query_and_chat.streaming_models import MessageDelta
from onyx.server.query_and_chat.streaming_models import MessageStart
from onyx.server.query_and_chat.streaming_models import OverallStop
from onyx.server.query_and_chat.streaming_models import Packet
from onyx.server.query_and_chat.streaming_models import ReasoningDelta
from onyx.server.query_and_chat.streaming_models import ReasoningStart
from onyx.server.query_and_chat.streaming_models import SearchToolDelta
from onyx.server.query_and_chat.streaming_models import SearchToolStart
from onyx.server.query_and_chat.streaming_models import SectionEnd
=======
>>>>>>> 4c5a865d
from onyx.tools.tool_runner import ToolCallFinalResult
from onyx.utils.logger import setup_logger



logger = setup_logger()

_CANNOT_SHOW_STEP_RESULTS_STR = "[Cannot display step results]"


def _adjust_message_text_for_agent_search_results(
    adjusted_message_text: str, final_documents: list[SavedSearchDoc]
) -> str:
    """
    Adjust the message text for agent search results.
    """
    # Remove all [Q<integer>] patterns (sub-question citations)
    adjusted_message_text = re.sub(r"\[Q\d+\]", "", adjusted_message_text)

    return adjusted_message_text


def _replace_d_citations_with_links(
    message_text: str, final_documents: list[SavedSearchDoc]
) -> str:
    """
    Replace [D<integer>] patterns with [<integer>](<link from final document with index <integer>-1>).
    """

    def replace_citation(match: re.Match[str]) -> str:
        # Extract the number from the match (e.g., "D1" -> "1")
        d_number = match.group(1)
        try:
            # Convert to 0-based index
            doc_index = int(d_number) - 1

            # Check if index is valid
            if 0 <= doc_index < len(final_documents):
                doc = final_documents[doc_index]
                link = doc.link if doc.link else ""
                return f"[[{d_number}]]({link})"
            else:
                # If index is out of range, return original text
                return match.group(0)
        except (ValueError, IndexError):
            # If conversion fails, return original text
            return match.group(0)

    # Replace all [D<integer>] patterns
    return re.sub(r"\[D(\d+)\]", replace_citation, message_text)


def create_message_packets(
    message_text: str,
    final_documents: list[SavedSearchDoc] | None,
    step_nr: int,
    is_legacy_agentic: bool = False,
) -> list[Packet]:
    packets: list[Packet] = []

    packets.append(
        Packet(
            ind=step_nr,
            obj=MessageStart(
                content="",
                final_documents=final_documents,
            ),
        )
    )

    # adjust citations for previous agent_search answers
    adjusted_message_text = message_text
    if is_legacy_agentic:
        if final_documents is not None:
            adjusted_message_text = _adjust_message_text_for_agent_search_results(
                message_text, final_documents
            )
            # Replace [D<integer>] patterns with [<integer>](<link>)
            adjusted_message_text = _replace_d_citations_with_links(
                adjusted_message_text, final_documents
            )
        else:
            # Remove all [Q<integer>] patterns (sub-question citations) even if no final_documents
            adjusted_message_text = re.sub(r"\[Q\d+\]", "", message_text)

    packets.append(
        Packet(
            ind=step_nr,
            obj=MessageDelta(
                content=adjusted_message_text,
            ),
        ),
    )

    packets.append(
        Packet(
            ind=step_nr,
            obj=SectionEnd(
                type="section_end",
            ),
        )
    )

    return packets


def create_citation_packets(
    citation_info_list: list[CitationInfo], step_nr: int
) -> list[Packet]:
    packets: list[Packet] = []

    packets.append(
        Packet(
            ind=step_nr,
            obj=CitationStart(),
        )
    )

    packets.append(
        Packet(
            ind=step_nr,
            obj=CitationDelta(
                citations=citation_info_list,
            ),
        )
    )

    packets.append(
        Packet(
            ind=step_nr,
            obj=SectionEnd(
                type="section_end",
            ),
        )
    )

    return packets


def create_reasoning_packets(reasoning_text: str, step_nr: int) -> list[Packet]:
    packets: list[Packet] = []

    packets.append(
        Packet(
            ind=step_nr,
            obj=ReasoningStart(),
        )
    )

    packets.append(
        Packet(
            ind=step_nr,
            obj=ReasoningDelta(
                reasoning=reasoning_text,
            ),
        ),
    )

    packets.append(
        Packet(
            ind=step_nr,
            obj=SectionEnd(
                type="section_end",
            ),
        )
    )

    return packets


def create_image_generation_packets(
    images: list[GeneratedImage], step_nr: int
) -> list[Packet]:
    packets: list[Packet] = []

    packets.append(
        Packet(
            ind=step_nr,
            obj=ImageGenerationToolStart(),
        )
    )

    packets.append(
        Packet(
            ind=step_nr,
            obj=ImageGenerationToolDelta(images=images),
        ),
    )

    packets.append(
        Packet(
            ind=step_nr,
            obj=SectionEnd(
                type="section_end",
            ),
        )
    )

    return packets


def create_custom_tool_packets(
    tool_name: str,
    response_type: str,
    step_nr: int,
    data: dict | list | str | int | float | bool | None = None,
    file_ids: list[str] | None = None,
) -> list[Packet]:
    packets: list[Packet] = []

    packets.append(
        Packet(
            ind=step_nr,
            obj=CustomToolStart(tool_name=tool_name),
        )
    )

    packets.append(
        Packet(
            ind=step_nr,
            obj=CustomToolDelta(
                tool_name=tool_name,
                response_type=response_type,
                # For non-file responses
                data=data,
                # For file-based responses like image/csv
                file_ids=file_ids,
            ),
        ),
    )

    packets.append(
        Packet(
            ind=step_nr,
            obj=SectionEnd(
                type="section_end",
            ),
        )
    )

    return packets


def create_search_packets(
    search_queries: list[str],
    saved_search_docs: list[SavedSearchDoc] | None,
    is_internet_search: bool,
    step_nr: int,
) -> list[Packet]:
    packets: list[Packet] = []

    packets.append(
        Packet(
            ind=step_nr,
            obj=SearchToolStart(
                is_internet_search=is_internet_search,
            ),
        )
    )

    packets.append(
        Packet(
            ind=step_nr,
            obj=SearchToolDelta(
                queries=search_queries,
                documents=saved_search_docs,
            ),
        ),
    )

    packets.append(
        Packet(
            ind=step_nr,
            obj=SectionEnd(),
        )
    )

    return packets


def get_chat_session_by_id(
    chat_session_id: UUID,
    user_id: UUID | None,
    db_session: Session,
    include_deleted: bool = False,
    is_shared: bool = False,
) -> ChatSession:
    stmt = select(ChatSession).where(ChatSession.id == chat_session_id)

    if is_shared:
        stmt = stmt.where(ChatSession.shared_status == ChatSessionSharedStatus.PUBLIC)
    else:
        # if user_id is None, assume this is an admin who should be able
        # to view all chat sessions
        if user_id is not None:
            stmt = stmt.where(
                or_(ChatSession.user_id == user_id, ChatSession.user_id.is_(None))
            )

    result = db_session.execute(stmt)
    chat_session = result.scalar_one_or_none()

    if not chat_session:
        raise ValueError("Invalid Chat Session ID provided")

    if not include_deleted and chat_session.deleted:
        raise ValueError("Chat session has been deleted")

    return chat_session


def get_chat_sessions_by_slack_thread_id(
    slack_thread_id: str,
    user_id: UUID | None,
    db_session: Session,
) -> Sequence[ChatSession]:
    stmt = select(ChatSession).where(ChatSession.slack_thread_id == slack_thread_id)
    if user_id is not None:
        stmt = stmt.where(
            or_(ChatSession.user_id == user_id, ChatSession.user_id.is_(None))
        )
    return db_session.scalars(stmt).all()


def get_valid_messages_from_query_sessions(
    chat_session_ids: list[UUID],
    db_session: Session,
) -> dict[UUID, str]:
    user_message_subquery = (
        select(
            ChatMessage.chat_session_id, func.min(ChatMessage.id).label("user_msg_id")
        )
        .where(
            ChatMessage.chat_session_id.in_(chat_session_ids),
            ChatMessage.message_type == MessageType.USER,
        )
        .group_by(ChatMessage.chat_session_id)
        .subquery()
    )

    assistant_message_subquery = (
        select(
            ChatMessage.chat_session_id,
            func.min(ChatMessage.id).label("assistant_msg_id"),
        )
        .where(
            ChatMessage.chat_session_id.in_(chat_session_ids),
            ChatMessage.message_type == MessageType.ASSISTANT,
        )
        .group_by(ChatMessage.chat_session_id)
        .subquery()
    )

    query = (
        select(ChatMessage.chat_session_id, ChatMessage.message)
        .join(
            user_message_subquery,
            ChatMessage.chat_session_id == user_message_subquery.c.chat_session_id,
        )
        .join(
            assistant_message_subquery,
            ChatMessage.chat_session_id == assistant_message_subquery.c.chat_session_id,
        )
        .join(
            ChatMessage__SearchDoc,
            ChatMessage__SearchDoc.chat_message_id
            == assistant_message_subquery.c.assistant_msg_id,
        )
        .where(ChatMessage.id == user_message_subquery.c.user_msg_id)
    )

    first_messages = db_session.execute(query).all()
    logger.info(f"Retrieved {len(first_messages)} first messages with documents")

    return {row.chat_session_id: row.message for row in first_messages}


# Retrieves chat sessions by user
# Chat sessions do not include onyxbot flows
def get_chat_sessions_by_user(
    user_id: UUID | None,
    deleted: bool | None,
    db_session: Session,
    include_onyxbot_flows: bool = False,
    limit: int = 50,
) -> list[ChatSession]:
    stmt = select(ChatSession).where(ChatSession.user_id == user_id)

    if not include_onyxbot_flows:
        stmt = stmt.where(ChatSession.onyxbot_flow.is_(False))

    # stmt = stmt.order_by(desc(ChatSession.time_created))
    stmt = stmt.order_by(desc(ChatSession.time_updated))

    if deleted is not None:
        stmt = stmt.where(ChatSession.deleted == deleted)

    if limit:
        stmt = stmt.limit(limit)

    result = db_session.execute(stmt)
    chat_sessions = result.scalars().all()

    return list(chat_sessions)


def delete_search_doc_message_relationship(
    message_id: int, db_session: Session
) -> None:
    db_session.query(ChatMessage__SearchDoc).filter(
        ChatMessage__SearchDoc.chat_message_id == message_id
    ).delete(synchronize_session=False)

    db_session.commit()


def delete_tool_call_for_message_id(message_id: int, db_session: Session) -> None:
    stmt = delete(ToolCall).where(ToolCall.message_id == message_id)
    db_session.execute(stmt)
    db_session.commit()


def delete_orphaned_search_docs(db_session: Session) -> None:
    orphaned_docs = (
        db_session.query(SearchDoc)
        .outerjoin(ChatMessage__SearchDoc)
        .filter(ChatMessage__SearchDoc.chat_message_id.is_(None))
        .all()
    )
    for doc in orphaned_docs:
        db_session.delete(doc)
    db_session.commit()


def delete_messages_and_files_from_chat_session(
    chat_session_id: UUID, db_session: Session
) -> None:
    # Select messages older than cutoff_time with files
    messages_with_files = db_session.execute(
        select(ChatMessage.id, ChatMessage.files).where(
            ChatMessage.chat_session_id == chat_session_id,
        )
    ).fetchall()

    for id, files in messages_with_files:
        delete_tool_call_for_message_id(message_id=id, db_session=db_session)
        delete_search_doc_message_relationship(message_id=id, db_session=db_session)
        for file_info in files or {}:
            lobj_name = file_info.get("id")
            if lobj_name:
                logger.info(f"Deleting file with name: {lobj_name}")
                delete_lobj_by_name(lobj_name, db_session)

<<<<<<< HEAD
        file_store = get_default_file_store()
        for file_info in files or []:
            file_store.delete_file(file_id=file_info.get("id"))

    # Delete ChatMessage records - CASCADE constraints will automatically handle:
    # - AgentSubQuery records (via AgentSubQuestion)
    # - AgentSubQuestion records
    # - ChatMessage__StandardAnswer relationship records
=======
>>>>>>> 4c5a865d
    db_session.execute(
        delete(ChatMessage).where(ChatMessage.chat_session_id == chat_session_id)
    )
    db_session.commit()

    delete_orphaned_search_docs(db_session)


def create_chat_session(
    db_session: Session,
    description: str | None,
    user_id: UUID | None,
    persona_id: int | None,  # Can be none if temporary persona is used
    llm_override: LLMOverride | None = None,
    prompt_override: PromptOverride | None = None,
    onyxbot_flow: bool = False,
    slack_thread_id: str | None = None,
) -> ChatSession:
    chat_session = ChatSession(
        user_id=user_id,
        persona_id=persona_id,
        description=description,
        llm_override=llm_override,
        prompt_override=prompt_override,
        onyxbot_flow=onyxbot_flow,
        slack_thread_id=slack_thread_id,
    )

    db_session.add(chat_session)
    db_session.commit()

    return chat_session


def duplicate_chat_session_for_user_from_slack(
    db_session: Session,
    user: User | None,
    chat_session_id: UUID,
) -> ChatSession:
    """
    This takes a chat session id for a session in Slack and:
    - Creates a new chat session in the DB
    - Tries to copy the persona from the original chat session
        (if it is available to the user clicking the button)
    - Sets the user to the given user (if provided)
    """
    chat_session = get_chat_session_by_id(
        chat_session_id=chat_session_id,
        user_id=None,  # Ignore user permissions for this
        db_session=db_session,
    )
    if not chat_session:
        raise HTTPException(status_code=400, detail="Invalid Chat Session ID provided")

    # This enforces permissions and sets a default
    new_persona_id = get_best_persona_id_for_user(
        db_session=db_session,
        user=user,
        persona_id=chat_session.persona_id,
    )

    return create_chat_session(
        db_session=db_session,
        user_id=user.id if user else None,
        persona_id=new_persona_id,
        # Set this to empty string so the frontend will force a rename
        description="",
        llm_override=chat_session.llm_override,
        prompt_override=chat_session.prompt_override,
        # Chat is in UI now so this is false
        onyxbot_flow=False,
        # Maybe we want this in the future to track if it was created from Slack
        slack_thread_id=None,
    )


def update_chat_session(
    db_session: Session,
    user_id: UUID | None,
    chat_session_id: UUID,
    description: str | None = None,
    sharing_status: ChatSessionSharedStatus | None = None,
) -> ChatSession:
    chat_session = get_chat_session_by_id(
        chat_session_id=chat_session_id, user_id=user_id, db_session=db_session
    )

    if chat_session.deleted:
        raise ValueError("Trying to rename a deleted chat session")

    if description is not None:
        chat_session.description = description
    if sharing_status is not None:
        chat_session.shared_status = sharing_status

    db_session.commit()

    return chat_session


def delete_all_chat_sessions_for_user(
    user: User | None, db_session: Session, hard_delete: bool = HARD_DELETE_CHATS
) -> None:
    user_id = user.id if user is not None else None

    query = db_session.query(ChatSession).filter(
        ChatSession.user_id == user_id, ChatSession.onyxbot_flow.is_(False)
    )

    if hard_delete:
        query.delete(synchronize_session=False)
    else:
        query.update({ChatSession.deleted: True}, synchronize_session=False)

    db_session.commit()


def delete_chat_session(
    user_id: UUID | None,
    chat_session_id: UUID,
    db_session: Session,
    hard_delete: bool = HARD_DELETE_CHATS,
) -> None:
    chat_session = get_chat_session_by_id(
        chat_session_id=chat_session_id, user_id=user_id, db_session=db_session
    )

    if chat_session.deleted:
        raise ValueError("Cannot delete an already deleted chat session")

    if hard_delete:
        delete_messages_and_files_from_chat_session(chat_session_id, db_session)
        db_session.execute(delete(ChatSession).where(ChatSession.id == chat_session_id))
    else:
        chat_session = get_chat_session_by_id(
            chat_session_id=chat_session_id, user_id=user_id, db_session=db_session
        )
        chat_session.deleted = True

    db_session.commit()


def delete_chat_sessions_older_than(days_old: int, db_session: Session) -> None:
    cutoff_time = datetime.utcnow() - timedelta(days=days_old)
    old_sessions = db_session.execute(
        select(ChatSession.user_id, ChatSession.id).where(
            ChatSession.time_created < cutoff_time
        )
    ).fetchall()

    for user_id, session_id in old_sessions:
        delete_chat_session(user_id, session_id, db_session, hard_delete=True)


def get_chat_message(
    chat_message_id: int,
    user_id: UUID | None,
    db_session: Session,
) -> ChatMessage:
    stmt = select(ChatMessage).where(ChatMessage.id == chat_message_id)

    result = db_session.execute(stmt)
    chat_message = result.scalar_one_or_none()

    if not chat_message:
        #raise ValueError("Invalid Chat Message specified")
        raise ValueError(f"An error occurred while processing your request."
                         f"For continued conversation, please start a new chat session.")

    chat_user = chat_message.chat_session.user
    expected_user_id = chat_user.id if chat_user is not None else None

    if expected_user_id != user_id:
        logger.error(
            f"User {user_id} tried to fetch a chat message that does not belong to them"
        )
        raise ValueError("Chat message does not belong to user")

    return chat_message


def get_chat_session_by_message_id(
    db_session: Session,
    message_id: int,
) -> ChatSession:
    """
    Should only be used for Slack
    Get the chat session associated with a specific message ID
    Note: this ignores permission checks.
    """
    stmt = select(ChatMessage).where(ChatMessage.id == message_id)

    result = db_session.execute(stmt)
    chat_message = result.scalar_one_or_none()

    if chat_message is None:
        raise ValueError(
            f"Unable to find chat session associated with message ID: {message_id}"
        )

    return chat_message.chat_session


def get_chat_messages_by_sessions(
    chat_session_ids: list[UUID],
    user_id: UUID | None,
    db_session: Session,
    skip_permission_check: bool = False,
) -> Sequence[ChatMessage]:
    if not skip_permission_check:
        for chat_session_id in chat_session_ids:
            get_chat_session_by_id(
                chat_session_id=chat_session_id, user_id=user_id, db_session=db_session
            )
    stmt = (
        select(ChatMessage)
        .where(ChatMessage.chat_session_id.in_(chat_session_ids))
        .order_by(nullsfirst(ChatMessage.parent_message))
    )
    return db_session.execute(stmt).scalars().all()


def add_chats_to_session_from_slack_thread(
    db_session: Session,
    slack_chat_session_id: UUID,
    new_chat_session_id: UUID,
) -> None:
    new_root_message = get_or_create_root_message(
        chat_session_id=new_chat_session_id,
        db_session=db_session,
    )

    for chat_message in get_chat_messages_by_sessions(
        chat_session_ids=[slack_chat_session_id],
        user_id=None,  # Ignore user permissions for this
        db_session=db_session,
        skip_permission_check=True,
    ):
        if chat_message.message_type == MessageType.SYSTEM:
            continue
        # Duplicate the message
        new_root_message = create_new_chat_message(
            db_session=db_session,
            chat_session_id=new_chat_session_id,
            parent_message=new_root_message,
            message=chat_message.message,
            files=chat_message.files,
            rephrased_query=chat_message.rephrased_query,
            error=chat_message.error,
            citations=chat_message.citations,
            reference_docs=chat_message.search_docs,
            tool_call=chat_message.tool_call,
            prompt_id=chat_message.prompt_id,
            token_count=chat_message.token_count,
            message_type=chat_message.message_type,
            alternate_assistant_id=chat_message.alternate_assistant_id,
            overridden_model=chat_message.overridden_model,
        )


def get_search_docs_for_chat_message(
    chat_message_id: int, db_session: Session
) -> list[SearchDoc]:
    stmt = (
        select(SearchDoc)
        .join(
            ChatMessage__SearchDoc, ChatMessage__SearchDoc.search_doc_id == SearchDoc.id
        )
        .where(ChatMessage__SearchDoc.chat_message_id == chat_message_id)
    )

    return list(db_session.scalars(stmt).all())


def get_chat_messages_by_session(
    chat_session_id: UUID,
    user_id: UUID | None,
    db_session: Session,
    skip_permission_check: bool = False,
    prefetch_tool_calls: bool = False,
) -> list[ChatMessage]:
    if not skip_permission_check:
        get_chat_session_by_id(
            chat_session_id=chat_session_id, user_id=user_id, db_session=db_session
        )

    stmt = (
        select(ChatMessage)
        .where(ChatMessage.chat_session_id == chat_session_id)
        .order_by(nullsfirst(ChatMessage.parent_message))
    )

    if prefetch_tool_calls:
<<<<<<< HEAD
        # stmt = stmt.options(
        #     joinedload(ChatMessage.tool_call),
        #     joinedload(ChatMessage.sub_questions).joinedload(
        #         AgentSubQuestion.sub_queries
        #     ),
        # )
        # result = db_session.scalars(stmt).unique().all()

        stmt = (
            select(ChatMessage)
            .where(ChatMessage.chat_session_id == chat_session_id)
            .order_by(nullsfirst(ChatMessage.parent_message))
        )
        stmt = stmt.options(
            joinedload(ChatMessage.research_iterations).joinedload(
                ResearchAgentIteration.sub_steps
            )
        )
=======
        stmt = stmt.options(joinedload(ChatMessage.tool_call))
>>>>>>> 4c5a865d
        result = db_session.scalars(stmt).unique().all()
    else:
        result = db_session.scalars(stmt).all()

    return list(result)


def get_or_create_root_message(
    chat_session_id: UUID,
    db_session: Session,
) -> ChatMessage:
    try:
        chat_session = get_chat_session_by_id(
            chat_session_id=chat_session_id,
            user_id=None,  # No user_id check needed for root message
            db_session=db_session,
            include_deleted=False
        )
        root_message: ChatMessage | None = (
            db_session.query(ChatMessage)
            .filter(
                ChatMessage.chat_session_id == chat_session_id,
                ChatMessage.parent_message.is_(None),
            )
            .one_or_none()
        )
    except MultipleResultsFound:
        raise Exception(
            "Multiple root messages found for chat session. Data inconsistency detected."
        )

    if root_message is not None:
        message = root_message.message
        logger.debug(f"root_message {message}")
        return root_message
    else:
        new_root_message = ChatMessage(
            chat_session_id=chat_session_id,
            prompt_id=None,
            parent_message=None,
            latest_child_message=None,
            message=chat_session.persona.prompts[0].system_prompt,
            token_count=0,
            message_type=MessageType.SYSTEM,
        )
        db_session.add(new_root_message)
        db_session.commit()
        message = new_root_message.message
        logger.debug(f"new root_message {message}")
        return new_root_message


def reserve_message_id(
    db_session: Session,
    chat_session_id: UUID,
    parent_message: int,
    message_type: MessageType,
) -> int:
    # Get the next message number for this chat session
    last_message = db_session.query(ChatMessage).filter(
        ChatMessage.chat_session_id == chat_session_id
    ).order_by(ChatMessage.time_sent).first()
    
    next_message_number = 0 if last_message is None else last_message.id + 1

    # Create an empty chat message
    empty_message = ChatMessage(
        chat_session_id=chat_session_id,
        parent_message=parent_message,
        latest_child_message=None,
        message="",
        token_count=0,
        message_type=message_type,
        time_sent=datetime.utcnow(),
    )

    # Add the empty message to the session
    db_session.add(empty_message)

    # Flush the session to get an ID for the new chat message
    db_session.flush()

    # Get the ID of the newly created message
    new_id = empty_message.id

    return new_id


def create_new_chat_message(
    chat_session_id: UUID,
    parent_message: ChatMessage,
    message: str,
    prompt_id: int | None,
    token_count: int,
    message_type: MessageType,
    db_session: Session,
    files: list[FileDescriptor] | None = None,
    rephrased_query: str | None = None,
    error: str | None = None,
    reference_docs: list[DBSearchDoc] | None = None,
    alternate_assistant_id: int | None = None,
    # Maps the citation number [n] to the DB SearchDoc
    citations: dict[int, int] | None = None,
    tool_call: ToolCall | None = None,
    commit: bool = True,
    reserved_message_id: int | None = None,
    overridden_model: str | None = None,
<<<<<<< HEAD
    is_agentic: bool = False,
    research_type: ResearchType | None = None,
    research_plan: dict[str, Any] | None = None,
=======
>>>>>>> 4c5a865d
) -> ChatMessage:
    if reserved_message_id is not None:
        # Edit existing message
        existing_message = db_session.query(ChatMessage).get(reserved_message_id)
        if existing_message is None:
            raise ValueError(f"No message found with id {reserved_message_id}")

        existing_message.chat_session_id = chat_session_id
        existing_message.parent_message = parent_message.id
        existing_message.message = message
        existing_message.rephrased_query = rephrased_query
        existing_message.prompt_id = prompt_id
        existing_message.token_count = token_count
        existing_message.message_type = message_type
        existing_message.citations = citations
        existing_message.files = files
        existing_message.tool_call = tool_call
        existing_message.error = error
        existing_message.alternate_assistant_id = alternate_assistant_id
        existing_message.overridden_model = overridden_model
<<<<<<< HEAD
        existing_message.is_agentic = is_agentic
        existing_message.research_type = research_type
        existing_message.research_plan = research_plan
=======

>>>>>>> 4c5a865d
        new_chat_message = existing_message
    else:
        # Create new message
        new_chat_message = ChatMessage(
            chat_session_id=chat_session_id,
            parent_message=parent_message.id,
            latest_child_message=None,
            message=message,
            rephrased_query=rephrased_query,
            prompt_id=prompt_id,
            token_count=token_count,
            message_type=message_type,
            citations=citations,
            files=files,
            tool_call=tool_call,
            error=error,
            alternate_assistant_id=alternate_assistant_id,
            overridden_model=overridden_model,
<<<<<<< HEAD
            is_agentic=is_agentic,
            research_type=research_type,
            research_plan=research_plan,
=======
            time_sent=datetime.utcnow(),
>>>>>>> 4c5a865d
        )
        db_session.add(new_chat_message)

    # SQL Alchemy will propagate this to update the reference_docs' foreign keys
    if reference_docs:
        new_chat_message.search_docs = reference_docs

    # Flush the session to get an ID for the new chat message
    db_session.flush()

    parent_message.latest_child_message = new_chat_message.id

    # Update the chat session's time_updated field
    chat_session = db_session.query(ChatSession).get(chat_session_id)
    if chat_session is not None:
        chat_session.time_updated = datetime.utcnow()

    if commit:
        db_session.commit()

    return new_chat_message


def set_as_latest_chat_message(
    chat_message: ChatMessage,
    user_id: UUID | None,
    db_session: Session,
) -> None:
    parent_message_id = chat_message.parent_message

    if parent_message_id is None:
        raise RuntimeError(
            f"Trying to set a latest message without parent, message id: {chat_message.id}"
        )

    parent_message = get_chat_message(
        chat_message_id=parent_message_id, user_id=user_id, db_session=db_session
    )

    parent_message.latest_child_message = chat_message.id

    db_session.commit()


def attach_files_to_chat_message(
    chat_message: ChatMessage,
    files: list[FileDescriptor],
    db_session: Session,
    commit: bool = True,
) -> None:
    chat_message.files = files
    if commit:
        db_session.commit()


def get_prompt_by_id(
    prompt_id: int,
    user: User | None,
    db_session: Session,
    include_deleted: bool = False,
) -> Prompt:
    stmt = select(Prompt).where(Prompt.id == prompt_id)

    # if user is not specified OR they are an admin, they should
    # have access to all prompts, so this where clause is not needed
    if user and user.role != UserRole.ADMIN:
        stmt = stmt.where(or_(Prompt.user_id == user.id, Prompt.user_id.is_(None)))

    if not include_deleted:
        stmt = stmt.where(Prompt.deleted.is_(False))

    result = db_session.execute(stmt)
    prompt = result.scalar_one_or_none()

    if prompt is None:
        raise ValueError(
            f"Prompt with ID {prompt_id} does not exist or does not belong to user"
        )

    return prompt


def get_doc_query_identifiers_from_model(
    search_doc_ids: list[int],
    chat_session: ChatSession,
    user_id: UUID | None,
    db_session: Session,
    enforce_chat_session_id_for_search_docs: bool,
) -> list[tuple[str, int]]:
    """Given a list of search_doc_ids"""
    search_docs = (
        db_session.query(SearchDoc).filter(SearchDoc.id.in_(search_doc_ids)).all()
    )

    if user_id != chat_session.user_id:
        logger.error(
            f"Docs referenced are from a chat session not belonging to user {user_id}"
        )
        raise ValueError("Docs references do not belong to user")

    try:
        if any(
            [
                doc.chat_messages[0].chat_session_id != chat_session.id
                for doc in search_docs
            ]
        ):
            if enforce_chat_session_id_for_search_docs:
                raise ValueError("Invalid reference doc, not from this chat session.")
    except IndexError:
        # This happens when the doc has no chat_messages associated with it.
        # which happens as an edge case where the chat message failed to save
        # This usually happens when the LLM fails either immediately or partially through.
        raise RuntimeError("Chat session failed, please start a new session.")

    doc_query_identifiers = [(doc.document_id, doc.chunk_ind) for doc in search_docs]

    return doc_query_identifiers


def update_search_docs_table_with_relevance(
    db_session: Session,
    reference_db_search_docs: list[SearchDoc],
    relevance_summary: DocumentRelevance,
) -> None:
    for search_doc in reference_db_search_docs:
        relevance_data = relevance_summary.relevance_summaries.get(
            search_doc.document_id
        )
        if relevance_data is not None:
            db_session.execute(
                update(SearchDoc)
                .where(SearchDoc.id == search_doc.id)
                .values(
                    is_relevant=relevance_data.relevant,
                    relevance_explanation=relevance_data.content,
                )
            )
    db_session.commit()


def create_db_search_doc(
    server_search_doc: ServerSearchDoc,
    db_session: Session,
) -> SearchDoc:
    db_search_doc = SearchDoc(
        document_id=server_search_doc.document_id,
        chunk_ind=server_search_doc.chunk_ind,
        semantic_id=server_search_doc.semantic_identifier,
        link=server_search_doc.link,
        blurb=server_search_doc.blurb,
        source_type=server_search_doc.source_type,
        boost=server_search_doc.boost,
        hidden=server_search_doc.hidden,
        doc_metadata=server_search_doc.metadata,
        is_relevant=server_search_doc.is_relevant,
        relevance_explanation=server_search_doc.relevance_explanation,
        # For docs further down that aren't reranked, we can't use the retrieval score
        score=server_search_doc.score or 0.0,
        match_highlights=server_search_doc.match_highlights,
        updated_at=server_search_doc.updated_at,
        primary_owners=server_search_doc.primary_owners,
        secondary_owners=server_search_doc.secondary_owners,
        is_internet=server_search_doc.is_internet,
    )

    db_session.add(db_search_doc)
    db_session.commit()
    return db_search_doc


def get_db_search_doc_by_id(doc_id: int, db_session: Session) -> DBSearchDoc | None:
    """There are no safety checks here like user permission etc., use with caution"""
    search_doc = db_session.query(SearchDoc).filter(SearchDoc.id == doc_id).first()
    return search_doc


<<<<<<< HEAD
def get_db_search_doc_by_document_id(
    document_id: str, db_session: Session
) -> DBSearchDoc | None:
    """Get SearchDoc by document_id field. There are no safety checks here like user permission etc., use with caution"""
    search_doc = (
        db_session.query(SearchDoc).filter(SearchDoc.document_id == document_id).first()
    )
    return search_doc


def create_search_doc_from_user_file(
    db_user_file: UserFile, associated_chat_file: InMemoryChatFile, db_session: Session
) -> SearchDoc:
    """Create a SearchDoc in the database from a UserFile and return it.
    This ensures proper ID generation by SQLAlchemy and prevents duplicate key errors.
    """
    blurb = ""
    if associated_chat_file and associated_chat_file.content:
        try:
            # Try to decode as UTF-8, but handle errors gracefully
            content_sample = associated_chat_file.content[:100]
            # Remove null bytes which can cause SQL errors
            content_sample = content_sample.replace(b"\x00", b"")

            # NOTE(rkuo): this used to be "replace" instead of strict, but
            # that would bypass the binary handling below
            blurb = content_sample.decode("utf-8", errors="strict")
        except Exception:
            # If decoding fails completely, provide a generic description
            blurb = f"[Binary file: {db_user_file.name}]"

    db_search_doc = SearchDoc(
        document_id=db_user_file.document_id,
        chunk_ind=0,  # Default to 0 for user files
        semantic_id=db_user_file.name,
        link=db_user_file.link_url,
        blurb=blurb,
        source_type=DocumentSource.FILE,  # Assuming internal source for user files
        boost=0,  # Default boost
        hidden=False,  # Default visibility
        doc_metadata={},  # Empty metadata
        score=0.0,  # Default score of 0.0 instead of None
        is_relevant=None,  # No relevance initially
        relevance_explanation=None,  # No explanation initially
        match_highlights=[],  # No highlights initially
        updated_at=db_user_file.created_at,  # Use created_at as updated_at
        primary_owners=[],  # Empty list instead of None
        secondary_owners=[],  # Empty list instead of None
        is_internet=False,  # Not from internet
    )

    db_session.add(db_search_doc)
    db_session.flush()  # Get the ID but don't commit yet

    return db_search_doc


def translate_db_user_file_to_search_doc(
    db_user_file: UserFile, associated_chat_file: InMemoryChatFile
) -> SearchDoc:
    blurb = ""
    if associated_chat_file and associated_chat_file.content:
        try:
            # Try to decode as UTF-8, but handle errors gracefully
            content_sample = associated_chat_file.content[:100]
            # Remove null bytes which can cause SQL errors
            content_sample = content_sample.replace(b"\x00", b"")
            blurb = content_sample.decode("utf-8", errors="replace")
        except Exception:
            # If decoding fails completely, provide a generic description
            blurb = f"[Binary file: {db_user_file.name}]"

    return SearchDoc(
        # Don't set ID - let SQLAlchemy auto-generate it
        document_id=db_user_file.document_id,
        chunk_ind=0,  # Default to 0 for user files
        semantic_id=db_user_file.name,
        link=db_user_file.link_url,
        blurb=blurb,
        source_type=DocumentSource.FILE,  # Assuming internal source for user files
        boost=0,  # Default boost
        hidden=False,  # Default visibility
        doc_metadata={},  # Empty metadata
        score=0.0,  # Default score of 0.0 instead of None
        is_relevant=None,  # No relevance initially
        relevance_explanation=None,  # No explanation initially
        match_highlights=[],  # No highlights initially
        updated_at=db_user_file.created_at,  # Use created_at as updated_at
        primary_owners=[],  # Empty list instead of None
        secondary_owners=[],  # Empty list instead of None
        is_internet=False,  # Not from internet
    )


=======
>>>>>>> 4c5a865d
def translate_db_search_doc_to_server_search_doc(
    db_search_doc: SearchDoc,
    remove_doc_content: bool = False,
) -> SavedSearchDoc:
    return SavedSearchDoc(
        db_doc_id=db_search_doc.id,
        document_id=db_search_doc.document_id,
        chunk_ind=db_search_doc.chunk_ind,
        semantic_identifier=db_search_doc.semantic_id,
        link=db_search_doc.link,
        blurb=db_search_doc.blurb if not remove_doc_content else "",
        source_type=db_search_doc.source_type,
        boost=db_search_doc.boost,
        hidden=db_search_doc.hidden,
        metadata=db_search_doc.doc_metadata if not remove_doc_content else {},
        score=db_search_doc.score,
        match_highlights=(
            db_search_doc.match_highlights if not remove_doc_content else []
        ),
        relevance_explanation=db_search_doc.relevance_explanation,
        is_relevant=db_search_doc.is_relevant,
        updated_at=db_search_doc.updated_at if not remove_doc_content else None,
        primary_owners=db_search_doc.primary_owners if not remove_doc_content else [],
        secondary_owners=(
            db_search_doc.secondary_owners if not remove_doc_content else []
        ),
        is_internet=db_search_doc.is_internet,
    )


def get_retrieval_docs_from_chat_message(
    chat_message: ChatMessage, remove_doc_content: bool = False
) -> RetrievalDocs:
    top_documents = [
        translate_db_search_doc_to_server_search_doc(
            db_doc, remove_doc_content=remove_doc_content
        )
        for db_doc in chat_message.search_docs
    ]
    top_documents = sorted(top_documents, key=lambda doc: doc.score, reverse=True)  # type: ignore
    return RetrievalDocs(top_documents=top_documents)


<<<<<<< HEAD
def translate_db_message_to_packets(
    chat_message: ChatMessage,
    db_session: Session,
    remove_doc_content: bool = False,
    start_step_nr: int = 1,
) -> EndStepPacketList:

    step_nr = start_step_nr
    packet_list: list[Packet] = []

    # only stream out packets for assistant messages
    if chat_message.message_type == MessageType.ASSISTANT:

        citations = chat_message.citations

        # Get document IDs from SearchDoc table using citation mapping
        citation_info_list = []
        if citations:
            for citation_num, search_doc_id in citations.items():
                search_doc = get_db_search_doc_by_id(search_doc_id, db_session)
                if search_doc:
                    citation_info_list.append(
                        CitationInfo(
                            citation_num=citation_num,
                            document_id=search_doc.document_id,
                        )
                    )
        elif chat_message.search_docs:
            for i, search_doc in enumerate(chat_message.search_docs):
                citation_info_list.append(
                    CitationInfo(
                        citation_num=i,
                        document_id=search_doc.document_id,
                    )
                )

        research_iterations = []
        if chat_message.research_type in [
            ResearchType.THOUGHTFUL,
            ResearchType.DEEP,
            ResearchType.LEGACY_AGENTIC,
        ]:
            research_iterations = sorted(
                chat_message.research_iterations, key=lambda x: x.iteration_nr
            )  # sorted iterations
            for research_iteration in research_iterations:

                if research_iteration.iteration_nr > 1:
                    # first iteration does noty need to be reasoned for
                    packet_list.extend(
                        create_reasoning_packets(research_iteration.reasoning, step_nr)
                    )
                    step_nr += 1

                if research_iteration.purpose:
                    packet_list.extend(
                        create_reasoning_packets(research_iteration.purpose, step_nr)
                    )
                    step_nr += 1

                sub_steps = research_iteration.sub_steps
                tasks: list[str] = []
                tool_call_ids: list[int | None] = []
                cited_docs: list[SavedSearchDoc] = []

                for sub_step in sub_steps:

                    tasks.append(sub_step.sub_step_instructions or "")
                    tool_call_ids.append(sub_step.sub_step_tool_id)

                    sub_step_cited_docs = sub_step.cited_doc_results
                    if isinstance(sub_step_cited_docs, list):
                        # Convert serialized dict data back to SavedSearchDoc objects
                        saved_search_docs = []
                        for doc_data in sub_step_cited_docs:
                            doc_data["db_doc_id"] = 1
                            doc_data["boost"] = 1
                            doc_data["hidden"] = False
                            doc_data["chunk_ind"] = 0

                            if (
                                doc_data["updated_at"] is None
                                or doc_data["updated_at"] == "None"
                            ):
                                doc_data["updated_at"] = datetime.now()

                            saved_search_docs.append(
                                SavedSearchDoc.from_dict(doc_data)
                                if isinstance(doc_data, dict)
                                else doc_data
                            )

                        cited_docs.extend(saved_search_docs)
                    else:
                        # @Joachim what is this?
                        packet_list.extend(
                            create_reasoning_packets(
                                _CANNOT_SHOW_STEP_RESULTS_STR, step_nr
                            )
                        )
                    step_nr += 1

                if len(set(tool_call_ids)) > 1:
                    packet_list.extend(
                        create_reasoning_packets(_CANNOT_SHOW_STEP_RESULTS_STR, step_nr)
                    )
                    step_nr += 1

                elif (
                    len(sub_steps) == 0
                ):  # no sub steps, no tool calls. But iteration can have reasoning or purpose
                    continue

                else:
                    # TODO: replace with isinstance, resolving circular imports
                    # @Joachim what is this?
                    tool_id = tool_call_ids[0]
                    if not tool_id:
                        raise ValueError("Tool ID is required")
                    tool = get_tool_by_id(tool_id, db_session)
                    tool_name = tool.name

                    if tool_name in ["SearchTool", "KnowledgeGraphTool"]:

                        cited_docs = cast(list[SavedSearchDoc], cited_docs)

                        packet_list.extend(
                            create_search_packets(tasks, cited_docs, False, step_nr)
                        )
                        step_nr += 1

                    elif tool_name == "InternetSearchTool":
                        cited_docs = cast(list[SavedSearchDoc], cited_docs)
                        packet_list.extend(
                            create_search_packets(tasks, cited_docs, True, step_nr)
                        )
                        step_nr += 1

                    elif tool_name == "ImageGenerationTool":

                        if sub_step.generated_images is None:
                            raise ValueError("No generated images found")

                        packet_list.extend(
                            create_image_generation_packets(
                                sub_step.generated_images.images, step_nr
                            )
                        )
                        step_nr += 1

                    elif tool_name == "OktaProfileTool":
                        # TODO: convert all response types to enums
                        packet_list.extend(
                            create_custom_tool_packets(
                                tool_name=tool_name,
                                response_type="text",
                                step_nr=step_nr,
                                data=sub_step.sub_answer,
                            )
                        )
                        step_nr += 1

                    else:
                        # TODO: convert all response types to enums
                        packet_list.extend(
                            create_custom_tool_packets(
                                tool_name=tool_name,
                                response_type="text",
                                step_nr=step_nr,
                                data=sub_step.sub_answer,
                            )
                        )
                        step_nr += 1

        packet_list.extend(
            create_message_packets(
                message_text=chat_message.message,
                final_documents=[
                    translate_db_search_doc_to_server_search_doc(doc)
                    for doc in chat_message.search_docs
                ],
                step_nr=step_nr,
                is_legacy_agentic=chat_message.research_type
                == ResearchType.LEGACY_AGENTIC,
            )
        )
        step_nr += 1

        # Stream Search results in case there were no substeps (example: legacy agentic and legacy search)
        if len(citation_info_list) > 0 and len(research_iterations) == 0:

            saved_search_docs = []
            for citation_info in citation_info_list:
                cited_doc = get_db_search_doc_by_document_id(
                    citation_info.document_id, db_session
                )
                if cited_doc:
                    saved_search_docs.append(
                        translate_db_search_doc_to_server_search_doc(cited_doc)
                    )

            packet_list.extend(
                create_search_packets([], saved_search_docs, False, step_nr)
            )

            step_nr += 1

        packet_list.extend(create_citation_packets(citation_info_list, step_nr))

        step_nr += 1

    packet_list.append(Packet(ind=step_nr, obj=OverallStop()))

    return EndStepPacketList(
        end_step_nr=step_nr,
        packet_list=packet_list,
=======
def tool_call_to_final_result(tool_call):
    if not tool_call:
        return None
    return ToolCallFinalResult(
        tool_name=tool_call.tool_name,
        tool_args=tool_call.tool_arguments,
        tool_result=tool_call.tool_result,
>>>>>>> 4c5a865d
    )


def translate_db_message_to_chat_message_detail(
    chat_message: ChatMessage,
    remove_doc_content: bool = False,
) -> ChatMessageDetail:
    chat_msg_detail = ChatMessageDetail(
        chat_session_id=chat_message.chat_session_id,
        message_id=chat_message.id,
        parent_message=chat_message.parent_message,
        latest_child_message=chat_message.latest_child_message,
        message=chat_message.message,
        rephrased_query=chat_message.rephrased_query,
        context_docs=get_retrieval_docs_from_chat_message(
            chat_message, remove_doc_content=remove_doc_content
        ),
        message_type=chat_message.message_type,
        time_sent=chat_message.time_sent,
        overridden_model=chat_message.overridden_model,
        alternate_assistant_id=chat_message.alternate_assistant_id,
        citations=chat_message.citations,
        files=chat_message.files or [],
<<<<<<< HEAD
        tool_call=(
            ToolCallFinalResult(
                tool_name=chat_message.tool_call.tool_name,
                tool_args=chat_message.tool_call.tool_arguments,
                tool_result=chat_message.tool_call.tool_result,
            )
            if chat_message.tool_call
            else None
        ),
        alternate_assistant_id=chat_message.alternate_assistant_id,
        overridden_model=chat_message.overridden_model,
        error=chat_message.error,
    )

    return chat_msg_detail


def log_agent_metrics(
    db_session: Session,
    user_id: UUID | None,
    persona_id: int | None,  # Can be none if temporary persona is used
    agent_type: str,
    start_time: datetime | None,
    agent_metrics: CombinedAgentMetrics,
) -> AgentSearchMetrics:
    agent_timings = agent_metrics.timings
    agent_base_metrics = agent_metrics.base_metrics
    agent_refined_metrics = agent_metrics.refined_metrics
    agent_additional_metrics = agent_metrics.additional_metrics

    agent_metric_tracking = AgentSearchMetrics(
        user_id=user_id,
        persona_id=persona_id,
        agent_type=agent_type,
        start_time=start_time,
        base_duration_s=agent_timings.base_duration_s,
        full_duration_s=agent_timings.full_duration_s,
        base_metrics=vars(agent_base_metrics) if agent_base_metrics else None,
        refined_metrics=vars(agent_refined_metrics) if agent_refined_metrics else None,
        all_metrics=(
            vars(agent_additional_metrics) if agent_additional_metrics else None
        ),
    )

    db_session.add(agent_metric_tracking)
    db_session.flush()

    return agent_metric_tracking


def log_agent_sub_question_results(
    db_session: Session,
    chat_session_id: UUID | None,
    primary_message_id: int | None,
    sub_question_answer_results: list[SubQuestionAnswerResults],
) -> None:

    now = datetime.now()

    for sub_question_answer_result in sub_question_answer_results:
        level, level_question_num = [
            int(x) for x in sub_question_answer_result.question_id.split("_")
        ]
        sub_question = sub_question_answer_result.question
        sub_answer = sub_question_answer_result.answer
        sub_document_results = create_citation_format_list(
            sub_question_answer_result.context_documents
        )

        sub_question_object = AgentSubQuestion(
            chat_session_id=chat_session_id,
            primary_question_id=primary_message_id,
            level=level,
            level_question_num=level_question_num,
            sub_question=sub_question,
            sub_answer=sub_answer,
            sub_question_doc_results=sub_document_results,
        )

        db_session.add(sub_question_object)
        db_session.commit()

        sub_question_id = sub_question_object.id

        for sub_query in sub_question_answer_result.sub_query_retrieval_results:
            sub_query_object = AgentSubQuery(
                parent_question_id=sub_question_id,
                chat_session_id=chat_session_id,
                sub_query=sub_query.query,
                time_created=now,
            )

            db_session.add(sub_query_object)
            db_session.commit()

            search_docs = chunks_or_sections_to_search_docs(
                sub_query.retrieved_documents
            )
            for doc in search_docs:
                db_doc = create_db_search_doc(doc, db_session)
                db_session.add(db_doc)
                sub_query_object.search_docs.append(db_doc)
            db_session.commit()

    return None


def update_chat_session_updated_at_timestamp(
    chat_session_id: UUID, db_session: Session
) -> None:
    """
    Explicitly update the timestamp on a chat session without modifying other fields.
    This is useful when adding messages to a chat session to reflect recent activity.
    """

    # Direct SQL update to avoid loading the entire object if it's not already loaded
    db_session.execute(
        update(ChatSession)
        .where(ChatSession.id == chat_session_id)
        .values(time_updated=func.now())
    )
    # No commit - the caller is responsible for committing the transaction


def create_search_doc_from_inference_section(
    inference_section: InferenceSection,
    is_internet: bool,
    db_session: Session,
    score: float = 0.0,
    is_relevant: bool | None = None,
    relevance_explanation: str | None = None,
    commit: bool = False,
) -> SearchDoc:
    """Create a SearchDoc in the database from an InferenceSection."""

    db_search_doc = SearchDoc(
        document_id=inference_section.center_chunk.document_id,
        chunk_ind=inference_section.center_chunk.chunk_id,
        semantic_id=inference_section.center_chunk.semantic_identifier,
        link=(
            inference_section.center_chunk.source_links.get(0)
            if inference_section.center_chunk.source_links
            else None
        ),
        blurb=inference_section.center_chunk.blurb,
        source_type=inference_section.center_chunk.source_type,
        boost=inference_section.center_chunk.boost,
        hidden=inference_section.center_chunk.hidden,
        doc_metadata=inference_section.center_chunk.metadata,
        score=score,
        is_relevant=is_relevant,
        relevance_explanation=relevance_explanation,
        match_highlights=inference_section.center_chunk.match_highlights,
        updated_at=inference_section.center_chunk.updated_at,
        primary_owners=inference_section.center_chunk.primary_owners or [],
        secondary_owners=inference_section.center_chunk.secondary_owners or [],
        is_internet=is_internet,
    )

    db_session.add(db_search_doc)
    if commit:
        db_session.commit()
    else:
        db_session.flush()

    return db_search_doc


def create_search_doc_from_saved_search_doc(
    saved_search_doc: SavedSearchDoc,
) -> SearchDoc:
    """Convert SavedSearchDoc to SearchDoc by excluding the additional fields"""
    data = saved_search_doc.model_dump()
    # Remove the fields that are specific to SavedSearchDoc
    data.pop("db_doc_id", None)
    # Keep score since SearchDoc has it as an optional field
    return SearchDoc(**data)
=======
        tool_call=tool_call_to_final_result(chat_message.tool_call),
    )
    return chat_msg_detail
>>>>>>> 4c5a865d
<|MERGE_RESOLUTION|>--- conflicted
+++ resolved
@@ -1,4 +1,3 @@
-import re
 from collections.abc import Sequence
 from datetime import datetime
 from datetime import timedelta
@@ -16,18 +15,6 @@
 from sqlalchemy.orm import joinedload
 from sqlalchemy.orm import Session
 
-<<<<<<< HEAD
-from onyx.agents.agent_search.dr.enums import ResearchType
-from onyx.agents.agent_search.dr.sub_agents.image_generation.models import (
-    GeneratedImage,
-)
-from onyx.agents.agent_search.shared_graph_utils.models import CombinedAgentMetrics
-from onyx.agents.agent_search.shared_graph_utils.models import (
-    SubQuestionAnswerResults,
-)
-from onyx.agents.agent_search.utils import create_citation_format_list
-=======
->>>>>>> 4c5a865d
 from onyx.auth.schemas import UserRole
 from onyx.chat.models import DocumentRelevance
 from onyx.configs.chat_configs import HARD_DELETE_CHATS
@@ -40,322 +27,21 @@
 from onyx.db.models import ChatSession
 from onyx.db.models import ChatSessionSharedStatus
 from onyx.db.models import Prompt
-from onyx.db.models import ResearchAgentIteration
 from onyx.db.models import SearchDoc
 from onyx.db.models import SearchDoc as DBSearchDoc
 from onyx.db.models import ToolCall
 from onyx.db.models import User
 from onyx.db.persona import get_best_persona_id_for_user
-<<<<<<< HEAD
-from onyx.db.tools import get_tool_by_id
-from onyx.file_store.file_store import get_default_file_store
-=======
 from onyx.db.pg_file_store import delete_lobj_by_name
->>>>>>> 4c5a865d
 from onyx.file_store.models import FileDescriptor
 from onyx.llm.override_models import LLMOverride
 from onyx.llm.override_models import PromptOverride
 from onyx.server.query_and_chat.models import ChatMessageDetail
-<<<<<<< HEAD
-from onyx.server.query_and_chat.models import SubQueryDetail
-from onyx.server.query_and_chat.models import SubQuestionDetail
-from onyx.server.query_and_chat.streaming_models import CitationDelta
-from onyx.server.query_and_chat.streaming_models import CitationInfo
-from onyx.server.query_and_chat.streaming_models import CitationStart
-from onyx.server.query_and_chat.streaming_models import CustomToolDelta
-from onyx.server.query_and_chat.streaming_models import CustomToolStart
-from onyx.server.query_and_chat.streaming_models import EndStepPacketList
-from onyx.server.query_and_chat.streaming_models import ImageGenerationToolDelta
-from onyx.server.query_and_chat.streaming_models import ImageGenerationToolStart
-from onyx.server.query_and_chat.streaming_models import MessageDelta
-from onyx.server.query_and_chat.streaming_models import MessageStart
-from onyx.server.query_and_chat.streaming_models import OverallStop
-from onyx.server.query_and_chat.streaming_models import Packet
-from onyx.server.query_and_chat.streaming_models import ReasoningDelta
-from onyx.server.query_and_chat.streaming_models import ReasoningStart
-from onyx.server.query_and_chat.streaming_models import SearchToolDelta
-from onyx.server.query_and_chat.streaming_models import SearchToolStart
-from onyx.server.query_and_chat.streaming_models import SectionEnd
-=======
->>>>>>> 4c5a865d
 from onyx.tools.tool_runner import ToolCallFinalResult
 from onyx.utils.logger import setup_logger
 
 
-
 logger = setup_logger()
-
-_CANNOT_SHOW_STEP_RESULTS_STR = "[Cannot display step results]"
-
-
-def _adjust_message_text_for_agent_search_results(
-    adjusted_message_text: str, final_documents: list[SavedSearchDoc]
-) -> str:
-    """
-    Adjust the message text for agent search results.
-    """
-    # Remove all [Q<integer>] patterns (sub-question citations)
-    adjusted_message_text = re.sub(r"\[Q\d+\]", "", adjusted_message_text)
-
-    return adjusted_message_text
-
-
-def _replace_d_citations_with_links(
-    message_text: str, final_documents: list[SavedSearchDoc]
-) -> str:
-    """
-    Replace [D<integer>] patterns with [<integer>](<link from final document with index <integer>-1>).
-    """
-
-    def replace_citation(match: re.Match[str]) -> str:
-        # Extract the number from the match (e.g., "D1" -> "1")
-        d_number = match.group(1)
-        try:
-            # Convert to 0-based index
-            doc_index = int(d_number) - 1
-
-            # Check if index is valid
-            if 0 <= doc_index < len(final_documents):
-                doc = final_documents[doc_index]
-                link = doc.link if doc.link else ""
-                return f"[[{d_number}]]({link})"
-            else:
-                # If index is out of range, return original text
-                return match.group(0)
-        except (ValueError, IndexError):
-            # If conversion fails, return original text
-            return match.group(0)
-
-    # Replace all [D<integer>] patterns
-    return re.sub(r"\[D(\d+)\]", replace_citation, message_text)
-
-
-def create_message_packets(
-    message_text: str,
-    final_documents: list[SavedSearchDoc] | None,
-    step_nr: int,
-    is_legacy_agentic: bool = False,
-) -> list[Packet]:
-    packets: list[Packet] = []
-
-    packets.append(
-        Packet(
-            ind=step_nr,
-            obj=MessageStart(
-                content="",
-                final_documents=final_documents,
-            ),
-        )
-    )
-
-    # adjust citations for previous agent_search answers
-    adjusted_message_text = message_text
-    if is_legacy_agentic:
-        if final_documents is not None:
-            adjusted_message_text = _adjust_message_text_for_agent_search_results(
-                message_text, final_documents
-            )
-            # Replace [D<integer>] patterns with [<integer>](<link>)
-            adjusted_message_text = _replace_d_citations_with_links(
-                adjusted_message_text, final_documents
-            )
-        else:
-            # Remove all [Q<integer>] patterns (sub-question citations) even if no final_documents
-            adjusted_message_text = re.sub(r"\[Q\d+\]", "", message_text)
-
-    packets.append(
-        Packet(
-            ind=step_nr,
-            obj=MessageDelta(
-                content=adjusted_message_text,
-            ),
-        ),
-    )
-
-    packets.append(
-        Packet(
-            ind=step_nr,
-            obj=SectionEnd(
-                type="section_end",
-            ),
-        )
-    )
-
-    return packets
-
-
-def create_citation_packets(
-    citation_info_list: list[CitationInfo], step_nr: int
-) -> list[Packet]:
-    packets: list[Packet] = []
-
-    packets.append(
-        Packet(
-            ind=step_nr,
-            obj=CitationStart(),
-        )
-    )
-
-    packets.append(
-        Packet(
-            ind=step_nr,
-            obj=CitationDelta(
-                citations=citation_info_list,
-            ),
-        )
-    )
-
-    packets.append(
-        Packet(
-            ind=step_nr,
-            obj=SectionEnd(
-                type="section_end",
-            ),
-        )
-    )
-
-    return packets
-
-
-def create_reasoning_packets(reasoning_text: str, step_nr: int) -> list[Packet]:
-    packets: list[Packet] = []
-
-    packets.append(
-        Packet(
-            ind=step_nr,
-            obj=ReasoningStart(),
-        )
-    )
-
-    packets.append(
-        Packet(
-            ind=step_nr,
-            obj=ReasoningDelta(
-                reasoning=reasoning_text,
-            ),
-        ),
-    )
-
-    packets.append(
-        Packet(
-            ind=step_nr,
-            obj=SectionEnd(
-                type="section_end",
-            ),
-        )
-    )
-
-    return packets
-
-
-def create_image_generation_packets(
-    images: list[GeneratedImage], step_nr: int
-) -> list[Packet]:
-    packets: list[Packet] = []
-
-    packets.append(
-        Packet(
-            ind=step_nr,
-            obj=ImageGenerationToolStart(),
-        )
-    )
-
-    packets.append(
-        Packet(
-            ind=step_nr,
-            obj=ImageGenerationToolDelta(images=images),
-        ),
-    )
-
-    packets.append(
-        Packet(
-            ind=step_nr,
-            obj=SectionEnd(
-                type="section_end",
-            ),
-        )
-    )
-
-    return packets
-
-
-def create_custom_tool_packets(
-    tool_name: str,
-    response_type: str,
-    step_nr: int,
-    data: dict | list | str | int | float | bool | None = None,
-    file_ids: list[str] | None = None,
-) -> list[Packet]:
-    packets: list[Packet] = []
-
-    packets.append(
-        Packet(
-            ind=step_nr,
-            obj=CustomToolStart(tool_name=tool_name),
-        )
-    )
-
-    packets.append(
-        Packet(
-            ind=step_nr,
-            obj=CustomToolDelta(
-                tool_name=tool_name,
-                response_type=response_type,
-                # For non-file responses
-                data=data,
-                # For file-based responses like image/csv
-                file_ids=file_ids,
-            ),
-        ),
-    )
-
-    packets.append(
-        Packet(
-            ind=step_nr,
-            obj=SectionEnd(
-                type="section_end",
-            ),
-        )
-    )
-
-    return packets
-
-
-def create_search_packets(
-    search_queries: list[str],
-    saved_search_docs: list[SavedSearchDoc] | None,
-    is_internet_search: bool,
-    step_nr: int,
-) -> list[Packet]:
-    packets: list[Packet] = []
-
-    packets.append(
-        Packet(
-            ind=step_nr,
-            obj=SearchToolStart(
-                is_internet_search=is_internet_search,
-            ),
-        )
-    )
-
-    packets.append(
-        Packet(
-            ind=step_nr,
-            obj=SearchToolDelta(
-                queries=search_queries,
-                documents=saved_search_docs,
-            ),
-        ),
-    )
-
-    packets.append(
-        Packet(
-            ind=step_nr,
-            obj=SectionEnd(),
-        )
-    )
-
-    return packets
 
 
 def get_chat_session_by_id(
@@ -531,17 +217,6 @@
                 logger.info(f"Deleting file with name: {lobj_name}")
                 delete_lobj_by_name(lobj_name, db_session)
 
-<<<<<<< HEAD
-        file_store = get_default_file_store()
-        for file_info in files or []:
-            file_store.delete_file(file_id=file_info.get("id"))
-
-    # Delete ChatMessage records - CASCADE constraints will automatically handle:
-    # - AgentSubQuery records (via AgentSubQuestion)
-    # - AgentSubQuestion records
-    # - ChatMessage__StandardAnswer relationship records
-=======
->>>>>>> 4c5a865d
     db_session.execute(
         delete(ChatMessage).where(ChatMessage.chat_session_id == chat_session_id)
     )
@@ -835,28 +510,7 @@
     )
 
     if prefetch_tool_calls:
-<<<<<<< HEAD
-        # stmt = stmt.options(
-        #     joinedload(ChatMessage.tool_call),
-        #     joinedload(ChatMessage.sub_questions).joinedload(
-        #         AgentSubQuestion.sub_queries
-        #     ),
-        # )
-        # result = db_session.scalars(stmt).unique().all()
-
-        stmt = (
-            select(ChatMessage)
-            .where(ChatMessage.chat_session_id == chat_session_id)
-            .order_by(nullsfirst(ChatMessage.parent_message))
-        )
-        stmt = stmt.options(
-            joinedload(ChatMessage.research_iterations).joinedload(
-                ResearchAgentIteration.sub_steps
-            )
-        )
-=======
         stmt = stmt.options(joinedload(ChatMessage.tool_call))
->>>>>>> 4c5a865d
         result = db_session.scalars(stmt).unique().all()
     else:
         result = db_session.scalars(stmt).all()
@@ -964,12 +618,6 @@
     commit: bool = True,
     reserved_message_id: int | None = None,
     overridden_model: str | None = None,
-<<<<<<< HEAD
-    is_agentic: bool = False,
-    research_type: ResearchType | None = None,
-    research_plan: dict[str, Any] | None = None,
-=======
->>>>>>> 4c5a865d
 ) -> ChatMessage:
     if reserved_message_id is not None:
         # Edit existing message
@@ -990,13 +638,7 @@
         existing_message.error = error
         existing_message.alternate_assistant_id = alternate_assistant_id
         existing_message.overridden_model = overridden_model
-<<<<<<< HEAD
-        existing_message.is_agentic = is_agentic
-        existing_message.research_type = research_type
-        existing_message.research_plan = research_plan
-=======
-
->>>>>>> 4c5a865d
+
         new_chat_message = existing_message
     else:
         # Create new message
@@ -1015,13 +657,7 @@
             error=error,
             alternate_assistant_id=alternate_assistant_id,
             overridden_model=overridden_model,
-<<<<<<< HEAD
-            is_agentic=is_agentic,
-            research_type=research_type,
-            research_plan=research_plan,
-=======
             time_sent=datetime.utcnow(),
->>>>>>> 4c5a865d
         )
         db_session.add(new_chat_message)
 
@@ -1199,103 +835,6 @@
     return search_doc
 
 
-<<<<<<< HEAD
-def get_db_search_doc_by_document_id(
-    document_id: str, db_session: Session
-) -> DBSearchDoc | None:
-    """Get SearchDoc by document_id field. There are no safety checks here like user permission etc., use with caution"""
-    search_doc = (
-        db_session.query(SearchDoc).filter(SearchDoc.document_id == document_id).first()
-    )
-    return search_doc
-
-
-def create_search_doc_from_user_file(
-    db_user_file: UserFile, associated_chat_file: InMemoryChatFile, db_session: Session
-) -> SearchDoc:
-    """Create a SearchDoc in the database from a UserFile and return it.
-    This ensures proper ID generation by SQLAlchemy and prevents duplicate key errors.
-    """
-    blurb = ""
-    if associated_chat_file and associated_chat_file.content:
-        try:
-            # Try to decode as UTF-8, but handle errors gracefully
-            content_sample = associated_chat_file.content[:100]
-            # Remove null bytes which can cause SQL errors
-            content_sample = content_sample.replace(b"\x00", b"")
-
-            # NOTE(rkuo): this used to be "replace" instead of strict, but
-            # that would bypass the binary handling below
-            blurb = content_sample.decode("utf-8", errors="strict")
-        except Exception:
-            # If decoding fails completely, provide a generic description
-            blurb = f"[Binary file: {db_user_file.name}]"
-
-    db_search_doc = SearchDoc(
-        document_id=db_user_file.document_id,
-        chunk_ind=0,  # Default to 0 for user files
-        semantic_id=db_user_file.name,
-        link=db_user_file.link_url,
-        blurb=blurb,
-        source_type=DocumentSource.FILE,  # Assuming internal source for user files
-        boost=0,  # Default boost
-        hidden=False,  # Default visibility
-        doc_metadata={},  # Empty metadata
-        score=0.0,  # Default score of 0.0 instead of None
-        is_relevant=None,  # No relevance initially
-        relevance_explanation=None,  # No explanation initially
-        match_highlights=[],  # No highlights initially
-        updated_at=db_user_file.created_at,  # Use created_at as updated_at
-        primary_owners=[],  # Empty list instead of None
-        secondary_owners=[],  # Empty list instead of None
-        is_internet=False,  # Not from internet
-    )
-
-    db_session.add(db_search_doc)
-    db_session.flush()  # Get the ID but don't commit yet
-
-    return db_search_doc
-
-
-def translate_db_user_file_to_search_doc(
-    db_user_file: UserFile, associated_chat_file: InMemoryChatFile
-) -> SearchDoc:
-    blurb = ""
-    if associated_chat_file and associated_chat_file.content:
-        try:
-            # Try to decode as UTF-8, but handle errors gracefully
-            content_sample = associated_chat_file.content[:100]
-            # Remove null bytes which can cause SQL errors
-            content_sample = content_sample.replace(b"\x00", b"")
-            blurb = content_sample.decode("utf-8", errors="replace")
-        except Exception:
-            # If decoding fails completely, provide a generic description
-            blurb = f"[Binary file: {db_user_file.name}]"
-
-    return SearchDoc(
-        # Don't set ID - let SQLAlchemy auto-generate it
-        document_id=db_user_file.document_id,
-        chunk_ind=0,  # Default to 0 for user files
-        semantic_id=db_user_file.name,
-        link=db_user_file.link_url,
-        blurb=blurb,
-        source_type=DocumentSource.FILE,  # Assuming internal source for user files
-        boost=0,  # Default boost
-        hidden=False,  # Default visibility
-        doc_metadata={},  # Empty metadata
-        score=0.0,  # Default score of 0.0 instead of None
-        is_relevant=None,  # No relevance initially
-        relevance_explanation=None,  # No explanation initially
-        match_highlights=[],  # No highlights initially
-        updated_at=db_user_file.created_at,  # Use created_at as updated_at
-        primary_owners=[],  # Empty list instead of None
-        secondary_owners=[],  # Empty list instead of None
-        is_internet=False,  # Not from internet
-    )
-
-
-=======
->>>>>>> 4c5a865d
 def translate_db_search_doc_to_server_search_doc(
     db_search_doc: SearchDoc,
     remove_doc_content: bool = False,
@@ -1339,7 +878,1397 @@
     return RetrievalDocs(top_documents=top_documents)
 
 
-<<<<<<< HEAD
+def tool_call_to_final_result(tool_call):
+    if not tool_call:
+        return None
+    return ToolCallFinalResult(
+        tool_name=tool_call.tool_name,
+        tool_args=tool_call.tool_arguments,
+        tool_result=tool_call.tool_result,
+    )
+
+
+def translate_db_message_to_chat_message_detail(
+    chat_message: ChatMessage,
+    remove_doc_content: bool = False,
+) -> ChatMessageDetail:
+    chat_msg_detail = ChatMessageDetail(
+        chat_session_id=chat_message.chat_session_id,
+        message_id=chat_message.id,
+        parent_message=chat_message.parent_message,
+        latest_child_message=chat_message.latest_child_message,
+        message=chat_message.message,
+        rephrased_query=chat_message.rephrased_query,
+        context_docs=get_retrieval_docs_from_chat_message(
+            chat_message, remove_doc_content=remove_doc_content
+        ),
+        message_type=chat_message.message_type,
+        time_sent=chat_message.time_sent,
+        overridden_model=chat_message.overridden_model,
+        alternate_assistant_id=chat_message.alternate_assistant_id,
+        citations=chat_message.citations,
+        files=chat_message.files or [],
+        tool_call=tool_call_to_final_result(chat_message.tool_call),
+    )
+    return chat_msg_detail
+
+import re
+from collections.abc import Sequence
+from datetime import datetime
+from datetime import timedelta
+from typing import Any
+from typing import cast
+from typing import Tuple
+from uuid import UUID
+
+from fastapi import HTTPException
+from sqlalchemy import delete
+from sqlalchemy import desc
+from sqlalchemy import func
+from sqlalchemy import nullsfirst
+from sqlalchemy import or_
+from sqlalchemy import Row
+from sqlalchemy import select
+from sqlalchemy import update
+from sqlalchemy.exc import MultipleResultsFound
+from sqlalchemy.orm import joinedload
+from sqlalchemy.orm import Session
+
+from onyx.agents.agent_search.dr.enums import ResearchType
+from onyx.agents.agent_search.dr.sub_agents.image_generation.models import (
+    GeneratedImage,
+)
+from onyx.agents.agent_search.shared_graph_utils.models import CombinedAgentMetrics
+from onyx.agents.agent_search.shared_graph_utils.models import (
+    SubQuestionAnswerResults,
+)
+from onyx.agents.agent_search.utils import create_citation_format_list
+from onyx.auth.schemas import UserRole
+from onyx.chat.models import DocumentRelevance
+from onyx.configs.chat_configs import HARD_DELETE_CHATS
+from onyx.configs.constants import DocumentSource
+from onyx.configs.constants import MessageType
+from onyx.context.search.models import InferenceSection
+from onyx.context.search.models import RetrievalDocs
+from onyx.context.search.models import SavedSearchDoc
+from onyx.context.search.models import SearchDoc as ServerSearchDoc
+from onyx.context.search.utils import chunks_or_sections_to_search_docs
+from onyx.db.models import AgentSearchMetrics
+from onyx.db.models import AgentSubQuery
+from onyx.db.models import AgentSubQuestion
+from onyx.db.models import ChatMessage
+from onyx.db.models import ChatMessage__SearchDoc
+from onyx.db.models import ChatSession
+from onyx.db.models import ChatSessionSharedStatus
+from onyx.db.models import Prompt
+from onyx.db.models import ResearchAgentIteration
+from onyx.db.models import SearchDoc
+from onyx.db.models import SearchDoc as DBSearchDoc
+from onyx.db.models import ToolCall
+from onyx.db.models import User
+from onyx.db.models import UserFile
+from onyx.db.persona import get_best_persona_id_for_user
+from onyx.db.tools import get_tool_by_id
+from onyx.file_store.file_store import get_default_file_store
+from onyx.file_store.models import FileDescriptor
+from onyx.file_store.models import InMemoryChatFile
+from onyx.llm.override_models import LLMOverride
+from onyx.llm.override_models import PromptOverride
+from onyx.server.query_and_chat.models import ChatMessageDetail
+from onyx.server.query_and_chat.models import SubQueryDetail
+from onyx.server.query_and_chat.models import SubQuestionDetail
+from onyx.server.query_and_chat.streaming_models import CitationDelta
+from onyx.server.query_and_chat.streaming_models import CitationInfo
+from onyx.server.query_and_chat.streaming_models import CitationStart
+from onyx.server.query_and_chat.streaming_models import CustomToolDelta
+from onyx.server.query_and_chat.streaming_models import CustomToolStart
+from onyx.server.query_and_chat.streaming_models import EndStepPacketList
+from onyx.server.query_and_chat.streaming_models import ImageGenerationToolDelta
+from onyx.server.query_and_chat.streaming_models import ImageGenerationToolStart
+from onyx.server.query_and_chat.streaming_models import MessageDelta
+from onyx.server.query_and_chat.streaming_models import MessageStart
+from onyx.server.query_and_chat.streaming_models import OverallStop
+from onyx.server.query_and_chat.streaming_models import Packet
+from onyx.server.query_and_chat.streaming_models import ReasoningDelta
+from onyx.server.query_and_chat.streaming_models import ReasoningStart
+from onyx.server.query_and_chat.streaming_models import SearchToolDelta
+from onyx.server.query_and_chat.streaming_models import SearchToolStart
+from onyx.server.query_and_chat.streaming_models import SectionEnd
+from onyx.tools.tool_runner import ToolCallFinalResult
+from onyx.utils.logger import setup_logger
+from onyx.utils.special_types import JSON_ro
+
+
+logger = setup_logger()
+
+_CANNOT_SHOW_STEP_RESULTS_STR = "[Cannot display step results]"
+
+
+def _adjust_message_text_for_agent_search_results(
+    adjusted_message_text: str, final_documents: list[SavedSearchDoc]
+) -> str:
+    """
+    Adjust the message text for agent search results.
+    """
+    # Remove all [Q<integer>] patterns (sub-question citations)
+    adjusted_message_text = re.sub(r"\[Q\d+\]", "", adjusted_message_text)
+
+    return adjusted_message_text
+
+
+def _replace_d_citations_with_links(
+    message_text: str, final_documents: list[SavedSearchDoc]
+) -> str:
+    """
+    Replace [D<integer>] patterns with [<integer>](<link from final document with index <integer>-1>).
+    """
+
+    def replace_citation(match: re.Match[str]) -> str:
+        # Extract the number from the match (e.g., "D1" -> "1")
+        d_number = match.group(1)
+        try:
+            # Convert to 0-based index
+            doc_index = int(d_number) - 1
+
+            # Check if index is valid
+            if 0 <= doc_index < len(final_documents):
+                doc = final_documents[doc_index]
+                link = doc.link if doc.link else ""
+                return f"[[{d_number}]]({link})"
+            else:
+                # If index is out of range, return original text
+                return match.group(0)
+        except (ValueError, IndexError):
+            # If conversion fails, return original text
+            return match.group(0)
+
+    # Replace all [D<integer>] patterns
+    return re.sub(r"\[D(\d+)\]", replace_citation, message_text)
+
+
+def create_message_packets(
+    message_text: str,
+    final_documents: list[SavedSearchDoc] | None,
+    step_nr: int,
+    is_legacy_agentic: bool = False,
+) -> list[Packet]:
+    packets: list[Packet] = []
+
+    packets.append(
+        Packet(
+            ind=step_nr,
+            obj=MessageStart(
+                content="",
+                final_documents=final_documents,
+            ),
+        )
+    )
+
+    # adjust citations for previous agent_search answers
+    adjusted_message_text = message_text
+    if is_legacy_agentic:
+        if final_documents is not None:
+            adjusted_message_text = _adjust_message_text_for_agent_search_results(
+                message_text, final_documents
+            )
+            # Replace [D<integer>] patterns with [<integer>](<link>)
+            adjusted_message_text = _replace_d_citations_with_links(
+                adjusted_message_text, final_documents
+            )
+        else:
+            # Remove all [Q<integer>] patterns (sub-question citations) even if no final_documents
+            adjusted_message_text = re.sub(r"\[Q\d+\]", "", message_text)
+
+    packets.append(
+        Packet(
+            ind=step_nr,
+            obj=MessageDelta(
+                content=adjusted_message_text,
+            ),
+        ),
+    )
+
+    packets.append(
+        Packet(
+            ind=step_nr,
+            obj=SectionEnd(
+                type="section_end",
+            ),
+        )
+    )
+
+    return packets
+
+
+def create_citation_packets(
+    citation_info_list: list[CitationInfo], step_nr: int
+) -> list[Packet]:
+    packets: list[Packet] = []
+
+    packets.append(
+        Packet(
+            ind=step_nr,
+            obj=CitationStart(),
+        )
+    )
+
+    packets.append(
+        Packet(
+            ind=step_nr,
+            obj=CitationDelta(
+                citations=citation_info_list,
+            ),
+        )
+    )
+
+    packets.append(
+        Packet(
+            ind=step_nr,
+            obj=SectionEnd(
+                type="section_end",
+            ),
+        )
+    )
+
+    return packets
+
+
+def create_reasoning_packets(reasoning_text: str, step_nr: int) -> list[Packet]:
+    packets: list[Packet] = []
+
+    packets.append(
+        Packet(
+            ind=step_nr,
+            obj=ReasoningStart(),
+        )
+    )
+
+    packets.append(
+        Packet(
+            ind=step_nr,
+            obj=ReasoningDelta(
+                reasoning=reasoning_text,
+            ),
+        ),
+    )
+
+    packets.append(
+        Packet(
+            ind=step_nr,
+            obj=SectionEnd(
+                type="section_end",
+            ),
+        )
+    )
+
+    return packets
+
+
+def create_image_generation_packets(
+    images: list[GeneratedImage], step_nr: int
+) -> list[Packet]:
+    packets: list[Packet] = []
+
+    packets.append(
+        Packet(
+            ind=step_nr,
+            obj=ImageGenerationToolStart(),
+        )
+    )
+
+    packets.append(
+        Packet(
+            ind=step_nr,
+            obj=ImageGenerationToolDelta(images=images),
+        ),
+    )
+
+    packets.append(
+        Packet(
+            ind=step_nr,
+            obj=SectionEnd(
+                type="section_end",
+            ),
+        )
+    )
+
+    return packets
+
+
+def create_custom_tool_packets(
+    tool_name: str,
+    response_type: str,
+    step_nr: int,
+    data: dict | list | str | int | float | bool | None = None,
+    file_ids: list[str] | None = None,
+) -> list[Packet]:
+    packets: list[Packet] = []
+
+    packets.append(
+        Packet(
+            ind=step_nr,
+            obj=CustomToolStart(tool_name=tool_name),
+        )
+    )
+
+    packets.append(
+        Packet(
+            ind=step_nr,
+            obj=CustomToolDelta(
+                tool_name=tool_name,
+                response_type=response_type,
+                # For non-file responses
+                data=data,
+                # For file-based responses like image/csv
+                file_ids=file_ids,
+            ),
+        ),
+    )
+
+    packets.append(
+        Packet(
+            ind=step_nr,
+            obj=SectionEnd(
+                type="section_end",
+            ),
+        )
+    )
+
+    return packets
+
+
+def create_search_packets(
+    search_queries: list[str],
+    saved_search_docs: list[SavedSearchDoc] | None,
+    is_internet_search: bool,
+    step_nr: int,
+) -> list[Packet]:
+    packets: list[Packet] = []
+
+    packets.append(
+        Packet(
+            ind=step_nr,
+            obj=SearchToolStart(
+                is_internet_search=is_internet_search,
+            ),
+        )
+    )
+
+    packets.append(
+        Packet(
+            ind=step_nr,
+            obj=SearchToolDelta(
+                queries=search_queries,
+                documents=saved_search_docs,
+            ),
+        ),
+    )
+
+    packets.append(
+        Packet(
+            ind=step_nr,
+            obj=SectionEnd(),
+        )
+    )
+
+    return packets
+
+
+def get_chat_session_by_id(
+    chat_session_id: UUID,
+    user_id: UUID | None,
+    db_session: Session,
+    include_deleted: bool = False,
+    is_shared: bool = False,
+) -> ChatSession:
+    stmt = select(ChatSession).where(ChatSession.id == chat_session_id)
+
+    if is_shared:
+        stmt = stmt.where(ChatSession.shared_status == ChatSessionSharedStatus.PUBLIC)
+    else:
+        # if user_id is None, assume this is an admin who should be able
+        # to view all chat sessions
+        if user_id is not None:
+            stmt = stmt.where(
+                or_(ChatSession.user_id == user_id, ChatSession.user_id.is_(None))
+            )
+
+    result = db_session.execute(stmt)
+    chat_session = result.scalar_one_or_none()
+
+    if not chat_session:
+        raise ValueError("Invalid Chat Session ID provided")
+
+    if not include_deleted and chat_session.deleted:
+        raise ValueError("Chat session has been deleted")
+
+    return chat_session
+
+
+def get_chat_sessions_by_slack_thread_id(
+    slack_thread_id: str,
+    user_id: UUID | None,
+    db_session: Session,
+) -> Sequence[ChatSession]:
+    stmt = select(ChatSession).where(ChatSession.slack_thread_id == slack_thread_id)
+    if user_id is not None:
+        stmt = stmt.where(
+            or_(ChatSession.user_id == user_id, ChatSession.user_id.is_(None))
+        )
+    return db_session.scalars(stmt).all()
+
+
+def get_valid_messages_from_query_sessions(
+    chat_session_ids: list[UUID],
+    db_session: Session,
+) -> dict[UUID, str]:
+    user_message_subquery = (
+        select(
+            ChatMessage.chat_session_id, func.min(ChatMessage.id).label("user_msg_id")
+        )
+        .where(
+            ChatMessage.chat_session_id.in_(chat_session_ids),
+            ChatMessage.message_type == MessageType.USER,
+        )
+        .group_by(ChatMessage.chat_session_id)
+        .subquery()
+    )
+
+    assistant_message_subquery = (
+        select(
+            ChatMessage.chat_session_id,
+            func.min(ChatMessage.id).label("assistant_msg_id"),
+        )
+        .where(
+            ChatMessage.chat_session_id.in_(chat_session_ids),
+            ChatMessage.message_type == MessageType.ASSISTANT,
+        )
+        .group_by(ChatMessage.chat_session_id)
+        .subquery()
+    )
+
+    query = (
+        select(ChatMessage.chat_session_id, ChatMessage.message)
+        .join(
+            user_message_subquery,
+            ChatMessage.chat_session_id == user_message_subquery.c.chat_session_id,
+        )
+        .join(
+            assistant_message_subquery,
+            ChatMessage.chat_session_id == assistant_message_subquery.c.chat_session_id,
+        )
+        .join(
+            ChatMessage__SearchDoc,
+            ChatMessage__SearchDoc.chat_message_id
+            == assistant_message_subquery.c.assistant_msg_id,
+        )
+        .where(ChatMessage.id == user_message_subquery.c.user_msg_id)
+    )
+
+    first_messages = db_session.execute(query).all()
+    logger.info(f"Retrieved {len(first_messages)} first messages with documents")
+
+    return {row.chat_session_id: row.message for row in first_messages}
+
+
+# Retrieves chat sessions by user
+# Chat sessions do not include onyxbot flows
+def get_chat_sessions_by_user(
+    user_id: UUID | None,
+    deleted: bool | None,
+    db_session: Session,
+    include_onyxbot_flows: bool = False,
+    limit: int = 50,
+) -> list[ChatSession]:
+    stmt = select(ChatSession).where(ChatSession.user_id == user_id)
+
+    if not include_onyxbot_flows:
+        stmt = stmt.where(ChatSession.onyxbot_flow.is_(False))
+
+    stmt = stmt.order_by(desc(ChatSession.time_updated))
+
+    if deleted is not None:
+        stmt = stmt.where(ChatSession.deleted == deleted)
+
+    if limit:
+        stmt = stmt.limit(limit)
+
+    result = db_session.execute(stmt)
+    chat_sessions = result.scalars().all()
+
+    return list(chat_sessions)
+
+
+def delete_search_doc_message_relationship(
+    message_id: int, db_session: Session
+) -> None:
+    db_session.query(ChatMessage__SearchDoc).filter(
+        ChatMessage__SearchDoc.chat_message_id == message_id
+    ).delete(synchronize_session=False)
+
+    db_session.commit()
+
+
+def delete_tool_call_for_message_id(message_id: int, db_session: Session) -> None:
+    stmt = delete(ToolCall).where(ToolCall.message_id == message_id)
+    db_session.execute(stmt)
+    db_session.commit()
+
+
+def delete_orphaned_search_docs(db_session: Session) -> None:
+    orphaned_docs = (
+        db_session.query(SearchDoc)
+        .outerjoin(ChatMessage__SearchDoc)
+        .filter(ChatMessage__SearchDoc.chat_message_id.is_(None))
+        .all()
+    )
+    for doc in orphaned_docs:
+        db_session.delete(doc)
+    db_session.commit()
+
+
+def delete_messages_and_files_from_chat_session(
+    chat_session_id: UUID, db_session: Session
+) -> None:
+    # Select messages older than cutoff_time with files
+    messages_with_files = db_session.execute(
+        select(ChatMessage.id, ChatMessage.files).where(
+            ChatMessage.chat_session_id == chat_session_id,
+        )
+    ).fetchall()
+
+    for id, files in messages_with_files:
+        delete_tool_call_for_message_id(message_id=id, db_session=db_session)
+        delete_search_doc_message_relationship(message_id=id, db_session=db_session)
+
+        file_store = get_default_file_store()
+        for file_info in files or []:
+            file_store.delete_file(file_id=file_info.get("id"))
+
+    # Delete ChatMessage records - CASCADE constraints will automatically handle:
+    # - AgentSubQuery records (via AgentSubQuestion)
+    # - AgentSubQuestion records
+    # - ChatMessage__StandardAnswer relationship records
+    db_session.execute(
+        delete(ChatMessage).where(ChatMessage.chat_session_id == chat_session_id)
+    )
+    db_session.commit()
+
+    delete_orphaned_search_docs(db_session)
+
+
+def create_chat_session(
+    db_session: Session,
+    description: str | None,
+    user_id: UUID | None,
+    persona_id: int | None,  # Can be none if temporary persona is used
+    llm_override: LLMOverride | None = None,
+    prompt_override: PromptOverride | None = None,
+    onyxbot_flow: bool = False,
+    slack_thread_id: str | None = None,
+) -> ChatSession:
+    chat_session = ChatSession(
+        user_id=user_id,
+        persona_id=persona_id,
+        description=description,
+        llm_override=llm_override,
+        prompt_override=prompt_override,
+        onyxbot_flow=onyxbot_flow,
+        slack_thread_id=slack_thread_id,
+    )
+
+    db_session.add(chat_session)
+    db_session.commit()
+
+    return chat_session
+
+
+def duplicate_chat_session_for_user_from_slack(
+    db_session: Session,
+    user: User | None,
+    chat_session_id: UUID,
+) -> ChatSession:
+    """
+    This takes a chat session id for a session in Slack and:
+    - Creates a new chat session in the DB
+    - Tries to copy the persona from the original chat session
+        (if it is available to the user clicking the button)
+    - Sets the user to the given user (if provided)
+    """
+    chat_session = get_chat_session_by_id(
+        chat_session_id=chat_session_id,
+        user_id=None,  # Ignore user permissions for this
+        db_session=db_session,
+    )
+    if not chat_session:
+        raise HTTPException(status_code=400, detail="Invalid Chat Session ID provided")
+
+    # This enforces permissions and sets a default
+    new_persona_id = get_best_persona_id_for_user(
+        db_session=db_session,
+        user=user,
+        persona_id=chat_session.persona_id,
+    )
+
+    return create_chat_session(
+        db_session=db_session,
+        user_id=user.id if user else None,
+        persona_id=new_persona_id,
+        # Set this to empty string so the frontend will force a rename
+        description="",
+        llm_override=chat_session.llm_override,
+        prompt_override=chat_session.prompt_override,
+        # Chat is in UI now so this is false
+        onyxbot_flow=False,
+        # Maybe we want this in the future to track if it was created from Slack
+        slack_thread_id=None,
+    )
+
+
+def update_chat_session(
+    db_session: Session,
+    user_id: UUID | None,
+    chat_session_id: UUID,
+    description: str | None = None,
+    sharing_status: ChatSessionSharedStatus | None = None,
+) -> ChatSession:
+    chat_session = get_chat_session_by_id(
+        chat_session_id=chat_session_id, user_id=user_id, db_session=db_session
+    )
+
+    if chat_session.deleted:
+        raise ValueError("Trying to rename a deleted chat session")
+
+    if description is not None:
+        chat_session.description = description
+    if sharing_status is not None:
+        chat_session.shared_status = sharing_status
+
+    db_session.commit()
+
+    return chat_session
+
+
+def delete_all_chat_sessions_for_user(
+    user: User | None, db_session: Session, hard_delete: bool = HARD_DELETE_CHATS
+) -> None:
+    user_id = user.id if user is not None else None
+
+    query = db_session.query(ChatSession).filter(
+        ChatSession.user_id == user_id, ChatSession.onyxbot_flow.is_(False)
+    )
+
+    if hard_delete:
+        query.delete(synchronize_session=False)
+    else:
+        query.update({ChatSession.deleted: True}, synchronize_session=False)
+
+    db_session.commit()
+
+
+def delete_chat_session(
+    user_id: UUID | None,
+    chat_session_id: UUID,
+    db_session: Session,
+    include_deleted: bool = False,
+    hard_delete: bool = HARD_DELETE_CHATS,
+) -> None:
+    chat_session = get_chat_session_by_id(
+        chat_session_id=chat_session_id,
+        user_id=user_id,
+        db_session=db_session,
+        include_deleted=include_deleted,
+    )
+
+    if chat_session.deleted and not include_deleted:
+        raise ValueError("Cannot delete an already deleted chat session")
+
+    if hard_delete:
+        delete_messages_and_files_from_chat_session(chat_session_id, db_session)
+        db_session.execute(delete(ChatSession).where(ChatSession.id == chat_session_id))
+    else:
+        chat_session = get_chat_session_by_id(
+            chat_session_id=chat_session_id, user_id=user_id, db_session=db_session
+        )
+        chat_session.deleted = True
+
+    db_session.commit()
+
+
+def get_chat_sessions_older_than(
+    days_old: int, db_session: Session
+) -> list[tuple[UUID | None, UUID]]:
+    """
+    Retrieves chat sessions older than a specified number of days.
+
+    Args:
+        days_old: The number of days to consider as "old".
+        db_session: The database session.
+
+    Returns:
+        A list of tuples, where each tuple contains the user_id (can be None) and the chat_session_id of an old chat session.
+    """
+
+    cutoff_time = datetime.utcnow() - timedelta(days=days_old)
+    old_sessions: Sequence[Row[Tuple[UUID | None, UUID]]] = db_session.execute(
+        select(ChatSession.user_id, ChatSession.id).where(
+            ChatSession.time_created < cutoff_time
+        )
+    ).fetchall()
+
+    # convert old_sessions to a conventional list of tuples
+    returned_sessions: list[tuple[UUID | None, UUID]] = [
+        (user_id, session_id) for user_id, session_id in old_sessions
+    ]
+
+    return returned_sessions
+
+
+def get_chat_message(
+    chat_message_id: int,
+    user_id: UUID | None,
+    db_session: Session,
+) -> ChatMessage:
+    stmt = select(ChatMessage).where(ChatMessage.id == chat_message_id)
+
+    result = db_session.execute(stmt)
+    chat_message = result.scalar_one_or_none()
+
+    if not chat_message:
+        raise ValueError("Invalid Chat Message specified")
+
+    chat_user = chat_message.chat_session.user
+    expected_user_id = chat_user.id if chat_user is not None else None
+
+    if expected_user_id != user_id:
+        logger.error(
+            f"User {user_id} tried to fetch a chat message that does not belong to them"
+        )
+        raise ValueError("Chat message does not belong to user")
+
+    return chat_message
+
+
+def get_chat_session_by_message_id(
+    db_session: Session,
+    message_id: int,
+) -> ChatSession:
+    """
+    Should only be used for Slack
+    Get the chat session associated with a specific message ID
+    Note: this ignores permission checks.
+    """
+    stmt = select(ChatMessage).where(ChatMessage.id == message_id)
+
+    result = db_session.execute(stmt)
+    chat_message = result.scalar_one_or_none()
+
+    if chat_message is None:
+        raise ValueError(
+            f"Unable to find chat session associated with message ID: {message_id}"
+        )
+
+    return chat_message.chat_session
+
+
+def get_chat_messages_by_sessions(
+    chat_session_ids: list[UUID],
+    user_id: UUID | None,
+    db_session: Session,
+    skip_permission_check: bool = False,
+) -> Sequence[ChatMessage]:
+    if not skip_permission_check:
+        for chat_session_id in chat_session_ids:
+            get_chat_session_by_id(
+                chat_session_id=chat_session_id, user_id=user_id, db_session=db_session
+            )
+    stmt = (
+        select(ChatMessage)
+        .where(ChatMessage.chat_session_id.in_(chat_session_ids))
+        .order_by(nullsfirst(ChatMessage.parent_message))
+    )
+    return db_session.execute(stmt).scalars().all()
+
+
+def add_chats_to_session_from_slack_thread(
+    db_session: Session,
+    slack_chat_session_id: UUID,
+    new_chat_session_id: UUID,
+) -> None:
+    new_root_message = get_or_create_root_message(
+        chat_session_id=new_chat_session_id,
+        db_session=db_session,
+    )
+
+    for chat_message in get_chat_messages_by_sessions(
+        chat_session_ids=[slack_chat_session_id],
+        user_id=None,  # Ignore user permissions for this
+        db_session=db_session,
+        skip_permission_check=True,
+    ):
+        if chat_message.message_type == MessageType.SYSTEM:
+            continue
+        # Duplicate the message
+        new_root_message = create_new_chat_message(
+            db_session=db_session,
+            chat_session_id=new_chat_session_id,
+            parent_message=new_root_message,
+            message=chat_message.message,
+            files=chat_message.files,
+            rephrased_query=chat_message.rephrased_query,
+            error=chat_message.error,
+            citations=chat_message.citations,
+            reference_docs=chat_message.search_docs,
+            tool_call=chat_message.tool_call,
+            prompt_id=chat_message.prompt_id,
+            token_count=chat_message.token_count,
+            message_type=chat_message.message_type,
+            alternate_assistant_id=chat_message.alternate_assistant_id,
+            overridden_model=chat_message.overridden_model,
+        )
+
+
+def get_search_docs_for_chat_message(
+    chat_message_id: int, db_session: Session
+) -> list[SearchDoc]:
+    stmt = (
+        select(SearchDoc)
+        .join(
+            ChatMessage__SearchDoc, ChatMessage__SearchDoc.search_doc_id == SearchDoc.id
+        )
+        .where(ChatMessage__SearchDoc.chat_message_id == chat_message_id)
+    )
+
+    return list(db_session.scalars(stmt).all())
+
+
+def get_chat_messages_by_session(
+    chat_session_id: UUID,
+    user_id: UUID | None,
+    db_session: Session,
+    skip_permission_check: bool = False,
+    prefetch_tool_calls: bool = False,
+) -> list[ChatMessage]:
+    if not skip_permission_check:
+        # bug if we ever call this expecting the permission check to not be skipped
+        get_chat_session_by_id(
+            chat_session_id=chat_session_id, user_id=user_id, db_session=db_session
+        )
+
+    stmt = (
+        select(ChatMessage)
+        .where(ChatMessage.chat_session_id == chat_session_id)
+        .order_by(nullsfirst(ChatMessage.parent_message))
+    )
+
+    if prefetch_tool_calls:
+        # stmt = stmt.options(
+        #     joinedload(ChatMessage.tool_call),
+        #     joinedload(ChatMessage.sub_questions).joinedload(
+        #         AgentSubQuestion.sub_queries
+        #     ),
+        # )
+        # result = db_session.scalars(stmt).unique().all()
+
+        stmt = (
+            select(ChatMessage)
+            .where(ChatMessage.chat_session_id == chat_session_id)
+            .order_by(nullsfirst(ChatMessage.parent_message))
+        )
+        stmt = stmt.options(
+            joinedload(ChatMessage.research_iterations).joinedload(
+                ResearchAgentIteration.sub_steps
+            )
+        )
+        result = db_session.scalars(stmt).unique().all()
+    else:
+        result = db_session.scalars(stmt).all()
+
+    return list(result)
+
+
+def get_or_create_root_message(
+    chat_session_id: UUID,
+    db_session: Session,
+) -> ChatMessage:
+    try:
+        root_message: ChatMessage | None = (
+            db_session.query(ChatMessage)
+            .filter(
+                ChatMessage.chat_session_id == chat_session_id,
+                ChatMessage.parent_message.is_(None),
+            )
+            .one_or_none()
+        )
+    except MultipleResultsFound:
+        raise Exception(
+            "Multiple root messages found for chat session. Data inconsistency detected."
+        )
+
+    if root_message is not None:
+        return root_message
+    else:
+        new_root_message = ChatMessage(
+            chat_session_id=chat_session_id,
+            prompt_id=None,
+            parent_message=None,
+            latest_child_message=None,
+            message="",
+            token_count=0,
+            message_type=MessageType.SYSTEM,
+        )
+        db_session.add(new_root_message)
+        db_session.commit()
+        return new_root_message
+
+
+def reserve_message_id(
+    db_session: Session,
+    chat_session_id: UUID,
+    parent_message: int,
+    message_type: MessageType,
+) -> int:
+    # Create an empty chat message
+    empty_message = ChatMessage(
+        chat_session_id=chat_session_id,
+        parent_message=parent_message,
+        latest_child_message=None,
+        message="",
+        token_count=0,
+        message_type=message_type,
+    )
+
+    # Add the empty message to the session
+    db_session.add(empty_message)
+
+    # Flush the session to get an ID for the new chat message
+    db_session.flush()
+
+    # Get the ID of the newly created message
+    new_id = empty_message.id
+
+    return new_id
+
+
+def create_new_chat_message(
+    chat_session_id: UUID,
+    parent_message: ChatMessage,
+    message: str,
+    prompt_id: int | None,
+    token_count: int,
+    message_type: MessageType,
+    db_session: Session,
+    files: list[FileDescriptor] | None = None,
+    rephrased_query: str | None = None,
+    error: str | None = None,
+    reference_docs: list[DBSearchDoc] | None = None,
+    alternate_assistant_id: int | None = None,
+    # Maps the citation number [n] to the DB SearchDoc
+    citations: dict[int, int] | None = None,
+    tool_call: ToolCall | None = None,
+    commit: bool = True,
+    reserved_message_id: int | None = None,
+    overridden_model: str | None = None,
+    is_agentic: bool = False,
+    research_type: ResearchType | None = None,
+    research_plan: dict[str, Any] | None = None,
+) -> ChatMessage:
+    if reserved_message_id is not None:
+        # Edit existing message
+        existing_message = db_session.query(ChatMessage).get(reserved_message_id)
+        if existing_message is None:
+            raise ValueError(f"No message found with id {reserved_message_id}")
+
+        existing_message.chat_session_id = chat_session_id
+        existing_message.parent_message = parent_message.id
+        existing_message.message = message
+        existing_message.rephrased_query = rephrased_query
+        existing_message.prompt_id = prompt_id
+        existing_message.token_count = token_count
+        existing_message.message_type = message_type
+        existing_message.citations = citations
+        existing_message.files = files
+        existing_message.tool_call = tool_call
+        existing_message.error = error
+        existing_message.alternate_assistant_id = alternate_assistant_id
+        existing_message.overridden_model = overridden_model
+        existing_message.is_agentic = is_agentic
+        existing_message.research_type = research_type
+        existing_message.research_plan = research_plan
+        new_chat_message = existing_message
+    else:
+        # Create new message
+        new_chat_message = ChatMessage(
+            chat_session_id=chat_session_id,
+            parent_message=parent_message.id,
+            latest_child_message=None,
+            message=message,
+            rephrased_query=rephrased_query,
+            prompt_id=prompt_id,
+            token_count=token_count,
+            message_type=message_type,
+            citations=citations,
+            files=files,
+            tool_call=tool_call,
+            error=error,
+            alternate_assistant_id=alternate_assistant_id,
+            overridden_model=overridden_model,
+            is_agentic=is_agentic,
+            research_type=research_type,
+            research_plan=research_plan,
+        )
+        db_session.add(new_chat_message)
+
+    # SQL Alchemy will propagate this to update the reference_docs' foreign keys
+    if reference_docs:
+        new_chat_message.search_docs = reference_docs
+
+    # Flush the session to get an ID for the new chat message
+    db_session.flush()
+
+    parent_message.latest_child_message = new_chat_message.id
+    if commit:
+        db_session.commit()
+
+    return new_chat_message
+
+
+def set_as_latest_chat_message(
+    chat_message: ChatMessage,
+    user_id: UUID | None,
+    db_session: Session,
+) -> None:
+    parent_message_id = chat_message.parent_message
+
+    if parent_message_id is None:
+        raise RuntimeError(
+            f"Trying to set a latest message without parent, message id: {chat_message.id}"
+        )
+
+    parent_message = get_chat_message(
+        chat_message_id=parent_message_id, user_id=user_id, db_session=db_session
+    )
+
+    parent_message.latest_child_message = chat_message.id
+
+    db_session.commit()
+
+
+def attach_files_to_chat_message(
+    chat_message: ChatMessage,
+    files: list[FileDescriptor],
+    db_session: Session,
+    commit: bool = True,
+) -> None:
+    chat_message.files = files
+    if commit:
+        db_session.commit()
+
+
+def get_prompt_by_id(
+    prompt_id: int,
+    user: User | None,
+    db_session: Session,
+    include_deleted: bool = False,
+) -> Prompt:
+    stmt = select(Prompt).where(Prompt.id == prompt_id)
+
+    # if user is not specified OR they are an admin, they should
+    # have access to all prompts, so this where clause is not needed
+    if user and user.role != UserRole.ADMIN:
+        stmt = stmt.where(or_(Prompt.user_id == user.id, Prompt.user_id.is_(None)))
+
+    if not include_deleted:
+        stmt = stmt.where(Prompt.deleted.is_(False))
+
+    result = db_session.execute(stmt)
+    prompt = result.scalar_one_or_none()
+
+    if prompt is None:
+        raise ValueError(
+            f"Prompt with ID {prompt_id} does not exist or does not belong to user"
+        )
+
+    return prompt
+
+
+def get_doc_query_identifiers_from_model(
+    search_doc_ids: list[int],
+    chat_session: ChatSession,
+    user_id: UUID | None,
+    db_session: Session,
+    enforce_chat_session_id_for_search_docs: bool,
+) -> list[tuple[str, int]]:
+    """Given a list of search_doc_ids"""
+    search_docs = (
+        db_session.query(SearchDoc).filter(SearchDoc.id.in_(search_doc_ids)).all()
+    )
+
+    if user_id != chat_session.user_id:
+        logger.error(
+            f"Docs referenced are from a chat session not belonging to user {user_id}"
+        )
+        raise ValueError("Docs references do not belong to user")
+
+    try:
+        if any(
+            [
+                doc.chat_messages[0].chat_session_id != chat_session.id
+                for doc in search_docs
+            ]
+        ):
+            if enforce_chat_session_id_for_search_docs:
+                raise ValueError("Invalid reference doc, not from this chat session.")
+    except IndexError:
+        # This happens when the doc has no chat_messages associated with it.
+        # which happens as an edge case where the chat message failed to save
+        # This usually happens when the LLM fails either immediately or partially through.
+        raise RuntimeError("Chat session failed, please start a new session.")
+
+    doc_query_identifiers = [(doc.document_id, doc.chunk_ind) for doc in search_docs]
+
+    return doc_query_identifiers
+
+
+def update_search_docs_table_with_relevance(
+    db_session: Session,
+    reference_db_search_docs: list[SearchDoc],
+    relevance_summary: DocumentRelevance,
+) -> None:
+    for search_doc in reference_db_search_docs:
+        relevance_data = relevance_summary.relevance_summaries.get(
+            search_doc.document_id
+        )
+        if relevance_data is not None:
+            db_session.execute(
+                update(SearchDoc)
+                .where(SearchDoc.id == search_doc.id)
+                .values(
+                    is_relevant=relevance_data.relevant,
+                    relevance_explanation=relevance_data.content,
+                )
+            )
+    db_session.commit()
+
+
+def create_db_search_doc(
+    server_search_doc: ServerSearchDoc,
+    db_session: Session,
+) -> SearchDoc:
+    db_search_doc = SearchDoc(
+        document_id=server_search_doc.document_id,
+        chunk_ind=server_search_doc.chunk_ind,
+        semantic_id=server_search_doc.semantic_identifier,
+        link=server_search_doc.link,
+        blurb=server_search_doc.blurb,
+        source_type=server_search_doc.source_type,
+        boost=server_search_doc.boost,
+        hidden=server_search_doc.hidden,
+        doc_metadata=server_search_doc.metadata,
+        is_relevant=server_search_doc.is_relevant,
+        relevance_explanation=server_search_doc.relevance_explanation,
+        # For docs further down that aren't reranked, we can't use the retrieval score
+        score=server_search_doc.score or 0.0,
+        match_highlights=server_search_doc.match_highlights,
+        updated_at=server_search_doc.updated_at,
+        primary_owners=server_search_doc.primary_owners,
+        secondary_owners=server_search_doc.secondary_owners,
+        is_internet=server_search_doc.is_internet,
+    )
+
+    db_session.add(db_search_doc)
+    db_session.commit()
+    return db_search_doc
+
+
+def get_db_search_doc_by_id(doc_id: int, db_session: Session) -> DBSearchDoc | None:
+    """There are no safety checks here like user permission etc., use with caution"""
+    search_doc = db_session.query(SearchDoc).filter(SearchDoc.id == doc_id).first()
+    return search_doc
+
+
+def get_db_search_doc_by_document_id(
+    document_id: str, db_session: Session
+) -> DBSearchDoc | None:
+    """Get SearchDoc by document_id field. There are no safety checks here like user permission etc., use with caution"""
+    search_doc = (
+        db_session.query(SearchDoc).filter(SearchDoc.document_id == document_id).first()
+    )
+    return search_doc
+
+
+def create_search_doc_from_user_file(
+    db_user_file: UserFile, associated_chat_file: InMemoryChatFile, db_session: Session
+) -> SearchDoc:
+    """Create a SearchDoc in the database from a UserFile and return it.
+    This ensures proper ID generation by SQLAlchemy and prevents duplicate key errors.
+    """
+    blurb = ""
+    if associated_chat_file and associated_chat_file.content:
+        try:
+            # Try to decode as UTF-8, but handle errors gracefully
+            content_sample = associated_chat_file.content[:100]
+            # Remove null bytes which can cause SQL errors
+            content_sample = content_sample.replace(b"\x00", b"")
+
+            # NOTE(rkuo): this used to be "replace" instead of strict, but
+            # that would bypass the binary handling below
+            blurb = content_sample.decode("utf-8", errors="strict")
+        except Exception:
+            # If decoding fails completely, provide a generic description
+            blurb = f"[Binary file: {db_user_file.name}]"
+
+    db_search_doc = SearchDoc(
+        document_id=db_user_file.document_id,
+        chunk_ind=0,  # Default to 0 for user files
+        semantic_id=db_user_file.name,
+        link=db_user_file.link_url,
+        blurb=blurb,
+        source_type=DocumentSource.FILE,  # Assuming internal source for user files
+        boost=0,  # Default boost
+        hidden=False,  # Default visibility
+        doc_metadata={},  # Empty metadata
+        score=0.0,  # Default score of 0.0 instead of None
+        is_relevant=None,  # No relevance initially
+        relevance_explanation=None,  # No explanation initially
+        match_highlights=[],  # No highlights initially
+        updated_at=db_user_file.created_at,  # Use created_at as updated_at
+        primary_owners=[],  # Empty list instead of None
+        secondary_owners=[],  # Empty list instead of None
+        is_internet=False,  # Not from internet
+    )
+
+    db_session.add(db_search_doc)
+    db_session.flush()  # Get the ID but don't commit yet
+
+    return db_search_doc
+
+
+def translate_db_user_file_to_search_doc(
+    db_user_file: UserFile, associated_chat_file: InMemoryChatFile
+) -> SearchDoc:
+    blurb = ""
+    if associated_chat_file and associated_chat_file.content:
+        try:
+            # Try to decode as UTF-8, but handle errors gracefully
+            content_sample = associated_chat_file.content[:100]
+            # Remove null bytes which can cause SQL errors
+            content_sample = content_sample.replace(b"\x00", b"")
+            blurb = content_sample.decode("utf-8", errors="replace")
+        except Exception:
+            # If decoding fails completely, provide a generic description
+            blurb = f"[Binary file: {db_user_file.name}]"
+
+    return SearchDoc(
+        # Don't set ID - let SQLAlchemy auto-generate it
+        document_id=db_user_file.document_id,
+        chunk_ind=0,  # Default to 0 for user files
+        semantic_id=db_user_file.name,
+        link=db_user_file.link_url,
+        blurb=blurb,
+        source_type=DocumentSource.FILE,  # Assuming internal source for user files
+        boost=0,  # Default boost
+        hidden=False,  # Default visibility
+        doc_metadata={},  # Empty metadata
+        score=0.0,  # Default score of 0.0 instead of None
+        is_relevant=None,  # No relevance initially
+        relevance_explanation=None,  # No explanation initially
+        match_highlights=[],  # No highlights initially
+        updated_at=db_user_file.created_at,  # Use created_at as updated_at
+        primary_owners=[],  # Empty list instead of None
+        secondary_owners=[],  # Empty list instead of None
+        is_internet=False,  # Not from internet
+    )
+
+
+def translate_db_search_doc_to_server_search_doc(
+    db_search_doc: SearchDoc,
+    remove_doc_content: bool = False,
+) -> SavedSearchDoc:
+    return SavedSearchDoc(
+        db_doc_id=db_search_doc.id,
+        document_id=db_search_doc.document_id,
+        chunk_ind=db_search_doc.chunk_ind,
+        semantic_identifier=db_search_doc.semantic_id,
+        link=db_search_doc.link,
+        blurb=db_search_doc.blurb if not remove_doc_content else "",
+        source_type=db_search_doc.source_type,
+        boost=db_search_doc.boost,
+        hidden=db_search_doc.hidden,
+        metadata=db_search_doc.doc_metadata if not remove_doc_content else {},
+        score=db_search_doc.score,
+        match_highlights=(
+            db_search_doc.match_highlights if not remove_doc_content else []
+        ),
+        relevance_explanation=db_search_doc.relevance_explanation,
+        is_relevant=db_search_doc.is_relevant,
+        updated_at=db_search_doc.updated_at if not remove_doc_content else None,
+        primary_owners=db_search_doc.primary_owners if not remove_doc_content else [],
+        secondary_owners=(
+            db_search_doc.secondary_owners if not remove_doc_content else []
+        ),
+        is_internet=db_search_doc.is_internet,
+    )
+
+
+def translate_db_sub_questions_to_server_objects(
+    db_sub_questions: list[AgentSubQuestion],
+) -> list[SubQuestionDetail]:
+    sub_questions = []
+    for sub_question in db_sub_questions:
+        sub_queries = []
+        docs: dict[str, SearchDoc] = {}
+        doc_results = cast(
+            list[dict[str, JSON_ro]], sub_question.sub_question_doc_results
+        )
+        verified_doc_ids = [x["document_id"] for x in doc_results]
+        for sub_query in sub_question.sub_queries:
+            doc_ids = [doc.id for doc in sub_query.search_docs]
+            sub_queries.append(
+                SubQueryDetail(
+                    query=sub_query.sub_query,
+                    query_id=sub_query.id,
+                    doc_ids=doc_ids,
+                )
+            )
+            for doc in sub_query.search_docs:
+                docs[doc.document_id] = doc
+
+        verified_docs = [
+            docs[cast(str, doc_id)] for doc_id in verified_doc_ids if doc_id in docs
+        ]
+
+        sub_questions.append(
+            SubQuestionDetail(
+                level=sub_question.level,
+                level_question_num=sub_question.level_question_num,
+                question=sub_question.sub_question,
+                answer=sub_question.sub_answer,
+                sub_queries=sub_queries,
+                context_docs=get_retrieval_docs_from_search_docs(
+                    verified_docs, sort_by_score=False
+                ),
+            )
+        )
+    return sub_questions
+
+
+def get_retrieval_docs_from_search_docs(
+    search_docs: list[SearchDoc],
+    remove_doc_content: bool = False,
+    sort_by_score: bool = True,
+) -> RetrievalDocs:
+    top_documents = [
+        translate_db_search_doc_to_server_search_doc(
+            db_doc, remove_doc_content=remove_doc_content
+        )
+        for db_doc in search_docs
+    ]
+    if sort_by_score:
+        top_documents = sorted(top_documents, key=lambda doc: doc.score, reverse=True)  # type: ignore
+    return RetrievalDocs(top_documents=top_documents)
+
+
 def translate_db_message_to_packets(
     chat_message: ChatMessage,
     db_session: Session,
@@ -1556,15 +2485,6 @@
     return EndStepPacketList(
         end_step_nr=step_nr,
         packet_list=packet_list,
-=======
-def tool_call_to_final_result(tool_call):
-    if not tool_call:
-        return None
-    return ToolCallFinalResult(
-        tool_name=tool_call.tool_name,
-        tool_args=tool_call.tool_arguments,
-        tool_result=tool_call.tool_result,
->>>>>>> 4c5a865d
     )
 
 
@@ -1579,16 +2499,13 @@
         latest_child_message=chat_message.latest_child_message,
         message=chat_message.message,
         rephrased_query=chat_message.rephrased_query,
-        context_docs=get_retrieval_docs_from_chat_message(
-            chat_message, remove_doc_content=remove_doc_content
+        context_docs=get_retrieval_docs_from_search_docs(
+            chat_message.search_docs, remove_doc_content=remove_doc_content
         ),
         message_type=chat_message.message_type,
         time_sent=chat_message.time_sent,
-        overridden_model=chat_message.overridden_model,
-        alternate_assistant_id=chat_message.alternate_assistant_id,
         citations=chat_message.citations,
         files=chat_message.files or [],
-<<<<<<< HEAD
         tool_call=(
             ToolCallFinalResult(
                 tool_name=chat_message.tool_call.tool_name,
@@ -1765,9 +2682,4 @@
     # Remove the fields that are specific to SavedSearchDoc
     data.pop("db_doc_id", None)
     # Keep score since SearchDoc has it as an optional field
-    return SearchDoc(**data)
-=======
-        tool_call=tool_call_to_final_result(chat_message.tool_call),
-    )
-    return chat_msg_detail
->>>>>>> 4c5a865d
+    return SearchDoc(**data)