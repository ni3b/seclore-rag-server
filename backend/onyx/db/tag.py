--- conflicted
+++ resolved
@@ -1,6 +1,171 @@
 from sqlalchemy import and_
 from sqlalchemy import delete
 from sqlalchemy import func
+from sqlalchemy import or_
+from sqlalchemy import select
+from sqlalchemy.orm import Session
+
+from onyx.configs.constants import DocumentSource
+from onyx.db.models import Document
+from onyx.db.models import Document__Tag
+from onyx.db.models import Tag
+from onyx.utils.logger import setup_logger
+
+logger = setup_logger()
+
+
+def check_tag_validity(tag_key: str, tag_value: str) -> bool:
+    """If a tag is too long, it should not be used (it will cause an error in Postgres
+    as the unique constraint can only apply to entries that are less than 2704 bytes).
+
+    Additionally, extremely long tags are not really usable / useful."""
+    if len(tag_key) + len(tag_value) > 255:
+        logger.error(
+            f"Tag with key '{tag_key}' and value '{tag_value}' is too long, cannot be used"
+        )
+        return False
+
+    return True
+
+
+def create_or_add_document_tag(
+    tag_key: str,
+    tag_value: str,
+    source: DocumentSource,
+    document_id: str,
+    db_session: Session,
+) -> Tag | None:
+    if not check_tag_validity(tag_key, tag_value):
+        return None
+
+    document = db_session.get(Document, document_id)
+    if not document:
+        raise ValueError("Invalid Document, cannot attach Tags")
+
+    tag_stmt = select(Tag).where(
+        Tag.tag_key == tag_key,
+        Tag.tag_value == tag_value,
+        Tag.source == source,
+    )
+    tag = db_session.execute(tag_stmt).scalar_one_or_none()
+
+    if not tag:
+        tag = Tag(tag_key=tag_key, tag_value=tag_value, source=source)
+        db_session.add(tag)
+
+    if tag not in document.tags:
+        document.tags.append(tag)
+
+    db_session.commit()
+    return tag
+
+
+def create_or_add_document_tag_list(
+    tag_key: str,
+    tag_values: list[str],
+    source: DocumentSource,
+    document_id: str,
+    db_session: Session,
+) -> list[Tag]:
+    valid_tag_values = [
+        tag_value for tag_value in tag_values if check_tag_validity(tag_key, tag_value)
+    ]
+    if not valid_tag_values:
+        return []
+
+    document = db_session.get(Document, document_id)
+    if not document:
+        raise ValueError("Invalid Document, cannot attach Tags")
+
+    existing_tags_stmt = select(Tag).where(
+        Tag.tag_key == tag_key,
+        Tag.tag_value.in_(valid_tag_values),
+        Tag.source == source,
+    )
+    existing_tags = list(db_session.execute(existing_tags_stmt).scalars().all())
+    existing_tag_values = {tag.tag_value for tag in existing_tags}
+
+    new_tags = []
+    for tag_value in valid_tag_values:
+        if tag_value not in existing_tag_values:
+            new_tag = Tag(tag_key=tag_key, tag_value=tag_value, source=source)
+            db_session.add(new_tag)
+            new_tags.append(new_tag)
+            existing_tag_values.add(tag_value)
+
+    if new_tags:
+        logger.debug(
+            f"Created new tags: {', '.join([f'{tag.tag_key}:{tag.tag_value}' for tag in new_tags])}"
+        )
+
+    all_tags = existing_tags + new_tags
+
+    for tag in all_tags:
+        if tag not in document.tags:
+            document.tags.append(tag)
+
+    db_session.commit()
+    return all_tags
+
+
+def find_tags(
+    tag_key_prefix: str | None,
+    tag_value_prefix: str | None,
+    sources: list[DocumentSource] | None,
+    limit: int | None,
+    db_session: Session,
+    # if set, both tag_key_prefix and tag_value_prefix must be a match
+    require_both_to_match: bool = False,
+) -> list[Tag]:
+    query = select(Tag)
+
+    if tag_key_prefix or tag_value_prefix:
+        conditions = []
+        if tag_key_prefix:
+            conditions.append(Tag.tag_key.ilike(f"{tag_key_prefix}%"))
+        if tag_value_prefix:
+            conditions.append(Tag.tag_value.ilike(f"{tag_value_prefix}%"))
+
+        final_prefix_condition = (
+            and_(*conditions) if require_both_to_match else or_(*conditions)
+        )
+        query = query.where(final_prefix_condition)
+
+    if sources:
+        query = query.where(Tag.source.in_(sources))
+
+    if limit:
+        query = query.limit(limit)
+
+    result = db_session.execute(query)
+
+    tags = result.scalars().all()
+    return list(tags)
+
+
+def delete_document_tags_for_documents__no_commit(
+    document_ids: list[str], db_session: Session
+) -> None:
+    stmt = delete(Document__Tag).where(Document__Tag.document_id.in_(document_ids))
+    db_session.execute(stmt)
+
+    orphan_tags_query = (
+        select(Tag.id)
+        .outerjoin(Document__Tag, Tag.id == Document__Tag.tag_id)
+        .group_by(Tag.id)
+        .having(func.count(Document__Tag.document_id) == 0)
+    )
+
+    orphan_tags = db_session.execute(orphan_tags_query).scalars().all()
+
+    if orphan_tags:
+        delete_orphan_tags_stmt = delete(Tag).where(Tag.id.in_(orphan_tags))
+        db_session.execute(delete_orphan_tags_stmt)
+
+from typing import Any
+
+from sqlalchemy import and_
+from sqlalchemy import delete
 from sqlalchemy import or_
 from sqlalchemy import select
 from sqlalchemy.orm import Session
@@ -186,7 +351,6 @@
     return list(tags)
 
 
-<<<<<<< HEAD
 def get_structured_tags_for_document(
     document_id: str, db_session: Session
 ) -> dict[str, str | list[str]]:
@@ -224,19 +388,18 @@
     return document_metadata
 
 
-=======
->>>>>>> 4c5a865d
 def delete_document_tags_for_documents__no_commit(
     document_ids: list[str], db_session: Session
 ) -> None:
     stmt = delete(Document__Tag).where(Document__Tag.document_id.in_(document_ids))
     db_session.execute(stmt)
 
-    orphan_tags_query = (
-        select(Tag.id)
-        .outerjoin(Document__Tag, Tag.id == Document__Tag.tag_id)
-        .group_by(Tag.id)
-        .having(func.count(Document__Tag.document_id) == 0)
+
+def delete_orphan_tags__no_commit(db_session: Session) -> None:
+    orphan_tags_query = select(Tag.id).where(
+        ~db_session.query(Document__Tag.tag_id)
+        .filter(Document__Tag.tag_id == Tag.id)
+        .exists()
     )
 
     orphan_tags = db_session.execute(orphan_tags_query).scalars().all()
