--- conflicted
+++ resolved
@@ -45,17 +45,6 @@
             SyncStatus.FAILED,
         }
         return self in terminal_states
-
-
-class MCPAuthenticationType(str, PyEnum):
-    NONE = "NONE"
-    API_TOKEN = "API_TOKEN"
-    OAUTH = "OAUTH"
-
-
-class MCPAuthenticationPerformer(str, PyEnum):
-    ADMIN = "ADMIN"
-    PER_USER = "PER_USER"
 
 
 # Consistent with Celery task statuses
@@ -71,15 +60,6 @@
     PRESENT = "PRESENT"
     FUTURE = "FUTURE"
 
-<<<<<<< HEAD
-    def is_current(self) -> bool:
-        return self == IndexModelStatus.PRESENT
-
-    def is_future(self) -> bool:
-        return self == IndexModelStatus.FUTURE
-
-=======
->>>>>>> 4c5a865d
 
 class ChatSessionSharedStatus(str, PyEnum):
     PUBLIC = "public"
@@ -90,6 +70,117 @@
     ACTIVE = "ACTIVE"
     PAUSED = "PAUSED"
     DELETING = "DELETING"
+
+    def is_active(self) -> bool:
+        return self == ConnectorCredentialPairStatus.ACTIVE
+
+
+class AccessType(str, PyEnum):
+    PUBLIC = "public"
+    PRIVATE = "private"
+    SYNC = "sync"
+
+from enum import Enum as PyEnum
+
+
+class IndexingStatus(str, PyEnum):
+    NOT_STARTED = "not_started"
+    IN_PROGRESS = "in_progress"
+    SUCCESS = "success"
+    CANCELED = "canceled"
+    FAILED = "failed"
+    COMPLETED_WITH_ERRORS = "completed_with_errors"
+
+    def is_terminal(self) -> bool:
+        terminal_states = {
+            IndexingStatus.SUCCESS,
+            IndexingStatus.COMPLETED_WITH_ERRORS,
+            IndexingStatus.CANCELED,
+            IndexingStatus.FAILED,
+        }
+        return self in terminal_states
+
+    def is_successful(self) -> bool:
+        return (
+            self == IndexingStatus.SUCCESS
+            or self == IndexingStatus.COMPLETED_WITH_ERRORS
+        )
+
+
+class IndexingMode(str, PyEnum):
+    UPDATE = "update"
+    REINDEX = "reindex"
+
+
+class SyncType(str, PyEnum):
+    DOCUMENT_SET = "document_set"
+    USER_GROUP = "user_group"
+    CONNECTOR_DELETION = "connector_deletion"
+    PRUNING = "pruning"  # not really a sync, but close enough
+    EXTERNAL_PERMISSIONS = "external_permissions"
+    EXTERNAL_GROUP = "external_group"
+
+    def __str__(self) -> str:
+        return self.value
+
+
+class SyncStatus(str, PyEnum):
+    IN_PROGRESS = "in_progress"
+    SUCCESS = "success"
+    FAILED = "failed"
+    CANCELED = "canceled"
+
+    def is_terminal(self) -> bool:
+        terminal_states = {
+            SyncStatus.SUCCESS,
+            SyncStatus.FAILED,
+        }
+        return self in terminal_states
+
+
+class MCPAuthenticationType(str, PyEnum):
+    NONE = "NONE"
+    API_TOKEN = "API_TOKEN"
+    OAUTH = "OAUTH"
+
+
+class MCPAuthenticationPerformer(str, PyEnum):
+    ADMIN = "ADMIN"
+    PER_USER = "PER_USER"
+
+
+# Consistent with Celery task statuses
+class TaskStatus(str, PyEnum):
+    PENDING = "PENDING"
+    STARTED = "STARTED"
+    SUCCESS = "SUCCESS"
+    FAILURE = "FAILURE"
+
+
+class IndexModelStatus(str, PyEnum):
+    PAST = "PAST"
+    PRESENT = "PRESENT"
+    FUTURE = "FUTURE"
+
+    def is_current(self) -> bool:
+        return self == IndexModelStatus.PRESENT
+
+    def is_future(self) -> bool:
+        return self == IndexModelStatus.FUTURE
+
+
+class ChatSessionSharedStatus(str, PyEnum):
+    PUBLIC = "public"
+    PRIVATE = "private"
+
+
+class ConnectorCredentialPairStatus(str, PyEnum):
+    SCHEDULED = "SCHEDULED"
+    INITIAL_INDEXING = "INITIAL_INDEXING"
+    ACTIVE = "ACTIVE"
+    PAUSED = "PAUSED"
+    DELETING = "DELETING"
+    INVALID = "INVALID"
 
     @classmethod
     def active_statuses(cls) -> list["ConnectorCredentialPairStatus"]:
@@ -107,14 +198,18 @@
         ]
 
     def is_active(self) -> bool:
-<<<<<<< HEAD
         return self in self.active_statuses()
-=======
-        return self == ConnectorCredentialPairStatus.ACTIVE
->>>>>>> 4c5a865d
 
 
 class AccessType(str, PyEnum):
     PUBLIC = "public"
     PRIVATE = "private"
-    SYNC = "sync"+    SYNC = "sync"
+
+
+class EmbeddingPrecision(str, PyEnum):
+    # matches vespa tensor type
+    # only support float / bfloat16 for now, since there's not a
+    # good reason to specify anything else
+    BFLOAT16 = "bfloat16"
+    FLOAT = "float"