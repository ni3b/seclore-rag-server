--- conflicted
+++ resolved
@@ -1,6 +1,5 @@
 from collections.abc import Sequence
 from datetime import datetime
-from enum import Enum
 from uuid import UUID
 
 from fastapi import HTTPException
@@ -12,23 +11,14 @@
 from sqlalchemy import select
 from sqlalchemy import update
 from sqlalchemy.orm import aliased
-<<<<<<< HEAD
-from sqlalchemy.orm import selectinload
-=======
 from sqlalchemy.orm import joinedload
->>>>>>> 4c5a865d
 from sqlalchemy.orm import Session
 
 from onyx.auth.schemas import UserRole
-from onyx.configs.app_configs import CURATORS_CANNOT_VIEW_OR_EDIT_NON_OWNED_ASSISTANTS
 from onyx.configs.app_configs import DISABLE_AUTH
+from onyx.configs.chat_configs import BING_API_KEY
 from onyx.configs.chat_configs import CONTEXT_CHUNKS_ABOVE
 from onyx.configs.chat_configs import CONTEXT_CHUNKS_BELOW
-<<<<<<< HEAD
-from onyx.configs.chat_configs import EXA_API_KEY
-from onyx.configs.constants import NotificationType
-=======
->>>>>>> 4c5a865d
 from onyx.context.search.enums import RecencyBiasSetting
 from onyx.db.constants import SLACK_BOT_PERSONA_PREFIX
 from onyx.db.models import DocumentSet
@@ -42,13 +32,6 @@
 from onyx.db.models import User
 from onyx.db.models import User__UserGroup
 from onyx.db.models import UserGroup
-<<<<<<< HEAD
-from onyx.db.notification import create_notification
-from onyx.server.features.persona.models import FullPersonaSnapshot
-from onyx.server.features.persona.models import MinimalPersonaSnapshot
-from onyx.server.features.persona.models import PersonaSharedNotificationData
-=======
->>>>>>> 4c5a865d
 from onyx.server.features.persona.models import PersonaSnapshot
 from onyx.server.features.persona.models import PersonaUpsertRequest
 from onyx.utils.logger import setup_logger
@@ -62,21 +45,10 @@
 logger = setup_logger()
 
 
-class PersonaLoadType(Enum):
-    NONE = "none"
-    MINIMAL = "minimal"
-    FULL = "full"
-
-
 def _add_user_filters(
-<<<<<<< HEAD
-    stmt: Select[tuple[Persona]], user: User | None, get_editable: bool = True
-) -> Select[tuple[Persona]]:
-=======
     stmt: Select, user: User | None, get_editable: bool = True
 ) -> Select:
     logger.info(f"starting add user filters..........")
->>>>>>> 4c5a865d
     # If user is None and auth is disabled, assume the user is an admin
     if (user is None and DISABLE_AUTH) or (user and user.role == UserRole.ADMIN):
         return stmt
@@ -114,14 +86,6 @@
     # If user is None, this is an anonymous user and we should only show public Personas
     if user is None:
         where_clause = Persona.is_public == True  # noqa: E712
-        return stmt.where(where_clause)
-
-    # If curator ownership restriction is enabled, curators can only access their own assistants
-    if CURATORS_CANNOT_VIEW_OR_EDIT_NON_OWNED_ASSISTANTS and user.role in [
-        UserRole.CURATOR,
-        UserRole.GLOBAL_CURATOR,
-    ]:
-        where_clause = (Persona.user_id == user.id) | (Persona.user_id.is_(None))
         return stmt.where(where_clause)
 
     where_clause = User__UserGroup.user_id == user.id
@@ -363,85 +327,14 @@
     db_session.commit()
 
 
-def _build_persona_filters(
-    stmt: Select[tuple[Persona]],
-    include_default: bool,
-    include_slack_bot_personas: bool,
-    include_deleted: bool,
-) -> Select[tuple[Persona]]:
-    if not include_default:
-        stmt = stmt.where(Persona.builtin_persona.is_(False))
-    if not include_slack_bot_personas:
-        stmt = stmt.where(not_(Persona.name.startswith(SLACK_BOT_PERSONA_PREFIX)))
-    if not include_deleted:
-        stmt = stmt.where(Persona.deleted.is_(False))
-    return stmt
-
-
-def get_minimal_persona_snapshots_for_user(
+def get_personas_for_user(
+    # if user is `None` assume the user is an admin or auth is disabled
     user: User | None,
     db_session: Session,
     get_editable: bool = True,
     include_default: bool = True,
     include_slack_bot_personas: bool = False,
     include_deleted: bool = False,
-) -> list[MinimalPersonaSnapshot]:
-    stmt = select(Persona)
-    stmt = _add_user_filters(stmt, user, get_editable)
-    stmt = _build_persona_filters(
-        stmt, include_default, include_slack_bot_personas, include_deleted
-    )
-    stmt = stmt.options(
-        selectinload(Persona.tools),
-        selectinload(Persona.labels),
-        selectinload(Persona.document_sets),
-        selectinload(Persona.user),
-    )
-    results = db_session.scalars(stmt).all()
-    return [MinimalPersonaSnapshot.from_model(persona) for persona in results]
-
-
-def get_persona_snapshots_for_user(
-    # if user is `None` assume the user is an admin or auth is disabled
-    user: User | None,
-    db_session: Session,
-    get_editable: bool = True,
-    include_default: bool = True,
-    include_slack_bot_personas: bool = False,
-    include_deleted: bool = False,
-<<<<<<< HEAD
-) -> list[PersonaSnapshot]:
-    stmt = select(Persona)
-    stmt = _add_user_filters(stmt, user, get_editable)
-    stmt = _build_persona_filters(
-        stmt, include_default, include_slack_bot_personas, include_deleted
-    )
-    stmt = stmt.options(
-        selectinload(Persona.tools),
-        selectinload(Persona.labels),
-        selectinload(Persona.document_sets),
-        selectinload(Persona.user),
-    )
-
-    results = db_session.scalars(stmt).all()
-    return [PersonaSnapshot.from_model(persona) for persona in results]
-
-
-def get_raw_personas_for_user(
-    user: User | None,
-    db_session: Session,
-    get_editable: bool = True,
-    include_default: bool = True,
-    include_slack_bot_personas: bool = False,
-    include_deleted: bool = False,
-) -> Sequence[Persona]:
-    stmt = select(Persona)
-    stmt = _add_user_filters(stmt, user, get_editable)
-    stmt = _build_persona_filters(
-        stmt, include_default, include_slack_bot_personas, include_deleted
-    )
-    return db_session.scalars(stmt).all()
-=======
     joinedload_all: bool = False,
 ) -> Sequence[Persona]:
     logger.debug(f"starting get_personas_for_user..........")
@@ -464,7 +357,6 @@
         )
 
     return db_session.execute(stmt).unique().scalars().all()
->>>>>>> 4c5a865d
 
 
 def get_personas(db_session: Session) -> Sequence[Persona]:
@@ -571,13 +463,6 @@
         existing_persona = _get_persona_by_name(
             persona_name=name, user=user, db_session=db_session
         )
-
-        # Check for duplicate names when creating new personas
-        # Deleted personas are allowed to be overwritten
-        if existing_persona and not existing_persona.deleted:
-            raise ValueError(
-                f"Assistant with name '{name}' already exists. Please rename your assistant."
-            )
 
     if existing_persona:
         # this checks if the user has permission to edit the persona
@@ -788,13 +673,9 @@
 
 def validate_persona_tools(tools: list[Tool]) -> None:
     for tool in tools:
-        if tool.in_code_tool_id == "InternetSearchTool" and not EXA_API_KEY:
+        if tool.name == "InternetSearchTool" and not BING_API_KEY:
             raise ValueError(
-<<<<<<< HEAD
-                "Internet Search API key not found, please contact your Onyx admin to get it added!"
-=======
                 "Bing API key not found, please contact your Seclore admin to get it added!"
->>>>>>> 4c5a865d
             )
 
 
@@ -938,7 +819,886 @@
 
 def delete_persona_label(label_id: int, db_session: Session) -> None:
     db_session.query(PersonaLabel).filter(PersonaLabel.id == label_id).delete()
-<<<<<<< HEAD
+    db_session.commit()
+
+from collections.abc import Sequence
+from datetime import datetime
+from enum import Enum
+from uuid import UUID
+
+from fastapi import HTTPException
+from sqlalchemy import exists
+from sqlalchemy import func
+from sqlalchemy import not_
+from sqlalchemy import Select
+from sqlalchemy import select
+from sqlalchemy import update
+from sqlalchemy.orm import aliased
+from sqlalchemy.orm import selectinload
+from sqlalchemy.orm import Session
+
+from onyx.auth.schemas import UserRole
+from onyx.configs.app_configs import CURATORS_CANNOT_VIEW_OR_EDIT_NON_OWNED_ASSISTANTS
+from onyx.configs.app_configs import DISABLE_AUTH
+from onyx.configs.chat_configs import CONTEXT_CHUNKS_ABOVE
+from onyx.configs.chat_configs import CONTEXT_CHUNKS_BELOW
+from onyx.configs.chat_configs import EXA_API_KEY
+from onyx.configs.constants import NotificationType
+from onyx.context.search.enums import RecencyBiasSetting
+from onyx.db.constants import SLACK_BOT_PERSONA_PREFIX
+from onyx.db.models import DocumentSet
+from onyx.db.models import Persona
+from onyx.db.models import Persona__User
+from onyx.db.models import Persona__UserGroup
+from onyx.db.models import PersonaLabel
+from onyx.db.models import Prompt
+from onyx.db.models import StarterMessage
+from onyx.db.models import Tool
+from onyx.db.models import User
+from onyx.db.models import User__UserGroup
+from onyx.db.models import UserFile
+from onyx.db.models import UserFolder
+from onyx.db.models import UserGroup
+from onyx.db.notification import create_notification
+from onyx.server.features.persona.models import FullPersonaSnapshot
+from onyx.server.features.persona.models import MinimalPersonaSnapshot
+from onyx.server.features.persona.models import PersonaSharedNotificationData
+from onyx.server.features.persona.models import PersonaSnapshot
+from onyx.server.features.persona.models import PersonaUpsertRequest
+from onyx.utils.logger import setup_logger
+from onyx.utils.variable_functionality import fetch_versioned_implementation
+
+logger = setup_logger()
+
+
+class PersonaLoadType(Enum):
+    NONE = "none"
+    MINIMAL = "minimal"
+    FULL = "full"
+
+
+def _add_user_filters(
+    stmt: Select[tuple[Persona]], user: User | None, get_editable: bool = True
+) -> Select[tuple[Persona]]:
+    # If user is None and auth is disabled, assume the user is an admin
+    if (user is None and DISABLE_AUTH) or (user and user.role == UserRole.ADMIN):
+        return stmt
+
+    stmt = stmt.distinct()
+    Persona__UG = aliased(Persona__UserGroup)
+    User__UG = aliased(User__UserGroup)
+    """
+    Here we select cc_pairs by relation:
+    User -> User__UserGroup -> Persona__UserGroup -> Persona
+    """
+    stmt = (
+        stmt.outerjoin(Persona__UG)
+        .outerjoin(
+            User__UserGroup,
+            User__UserGroup.user_group_id == Persona__UG.user_group_id,
+        )
+        .outerjoin(
+            Persona__User,
+            Persona__User.persona_id == Persona.id,
+        )
+    )
+    """
+    Filter Personas by:
+    - if the user is in the user_group that owns the Persona
+    - if the user is not a global_curator, they must also have a curator relationship
+    to the user_group
+    - if editing is being done, we also filter out Personas that are owned by groups
+    that the user isn't a curator for
+    - if we are not editing, we show all Personas in the groups the user is a curator
+    for (as well as public Personas)
+    - if we are not editing, we return all Personas directly connected to the user
+    """
+
+    # If user is None, this is an anonymous user and we should only show public Personas
+    if user is None:
+        where_clause = Persona.is_public == True  # noqa: E712
+        return stmt.where(where_clause)
+
+    # If curator ownership restriction is enabled, curators can only access their own assistants
+    if CURATORS_CANNOT_VIEW_OR_EDIT_NON_OWNED_ASSISTANTS and user.role in [
+        UserRole.CURATOR,
+        UserRole.GLOBAL_CURATOR,
+    ]:
+        where_clause = (Persona.user_id == user.id) | (Persona.user_id.is_(None))
+        return stmt.where(where_clause)
+
+    where_clause = User__UserGroup.user_id == user.id
+    if user.role == UserRole.CURATOR and get_editable:
+        where_clause &= User__UserGroup.is_curator == True  # noqa: E712
+    if get_editable:
+        user_groups = select(User__UG.user_group_id).where(User__UG.user_id == user.id)
+        if user.role == UserRole.CURATOR:
+            user_groups = user_groups.where(User__UG.is_curator == True)  # noqa: E712
+        where_clause &= (
+            ~exists()
+            .where(Persona__UG.persona_id == Persona.id)
+            .where(~Persona__UG.user_group_id.in_(user_groups))
+            .correlate(Persona)
+        )
+    else:
+        # Group the public persona conditions
+        public_condition = (Persona.is_public == True) & (  # noqa: E712
+            Persona.is_visible == True  # noqa: E712
+        )
+
+        where_clause |= public_condition
+        where_clause |= Persona__User.user_id == user.id
+
+    where_clause |= Persona.user_id == user.id
+
+    return stmt.where(where_clause)
+
+
+def fetch_persona_by_id_for_user(
+    db_session: Session, persona_id: int, user: User | None, get_editable: bool = True
+) -> Persona:
+    stmt = select(Persona).where(Persona.id == persona_id).distinct()
+    stmt = _add_user_filters(stmt=stmt, user=user, get_editable=get_editable)
+    persona = db_session.scalars(stmt).one_or_none()
+    if not persona:
+        raise HTTPException(
+            status_code=403,
+            detail=f"Persona with ID {persona_id} does not exist or user is not authorized to access it",
+        )
+    return persona
+
+
+def get_best_persona_id_for_user(
+    db_session: Session, user: User | None, persona_id: int | None = None
+) -> int | None:
+    if persona_id is not None:
+        stmt = select(Persona).where(Persona.id == persona_id).distinct()
+        stmt = _add_user_filters(
+            stmt=stmt,
+            user=user,
+            # We don't want to filter by editable here, we just want to see if the
+            # persona is usable by the user
+            get_editable=False,
+        )
+        persona = db_session.scalars(stmt).one_or_none()
+        if persona:
+            return persona.id
+
+    # If the persona is not found, or the slack bot is using doc sets instead of personas,
+    # we need to find the best persona for the user
+    # This is the persona with the highest display priority that the user has access to
+    stmt = select(Persona).order_by(Persona.display_priority.desc()).distinct()
+    stmt = _add_user_filters(stmt=stmt, user=user, get_editable=True)
+    persona = db_session.scalars(stmt).one_or_none()
+    return persona.id if persona else None
+
+
+def _get_persona_by_name(
+    persona_name: str, user: User | None, db_session: Session
+) -> Persona | None:
+    """Admins can see all, regular users can only fetch their own.
+    If user is None, assume the user is an admin or auth is disabled."""
+    stmt = select(Persona).where(Persona.name == persona_name)
+    if user and user.role != UserRole.ADMIN:
+        stmt = stmt.where(Persona.user_id == user.id)
+    result = db_session.execute(stmt).scalar_one_or_none()
+    return result
+
+
+def make_persona_private(
+    persona_id: int,
+    creator_user_id: UUID | None,
+    user_ids: list[UUID] | None,
+    group_ids: list[int] | None,
+    db_session: Session,
+) -> None:
+    if user_ids is not None:
+        db_session.query(Persona__User).filter(
+            Persona__User.persona_id == persona_id
+        ).delete(synchronize_session="fetch")
+
+        for user_uuid in user_ids:
+            db_session.add(Persona__User(persona_id=persona_id, user_id=user_uuid))
+            if user_uuid != creator_user_id:
+                create_notification(
+                    user_id=user_uuid,
+                    notif_type=NotificationType.PERSONA_SHARED,
+                    db_session=db_session,
+                    additional_data=PersonaSharedNotificationData(
+                        persona_id=persona_id,
+                    ).model_dump(),
+                )
+
+        db_session.commit()
+
+    # May cause error if someone switches down to MIT from EE
+    if group_ids:
+        raise NotImplementedError("Onyx MIT does not support private Personas")
+
+
+def create_update_persona(
+    persona_id: int | None,
+    create_persona_request: PersonaUpsertRequest,
+    user: User | None,
+    db_session: Session,
+) -> FullPersonaSnapshot:
+    """Higher level function than upsert_persona, although either is valid to use."""
+    # Permission to actually use these is checked later
+
+    try:
+        all_prompt_ids = create_persona_request.prompt_ids
+
+        if not all_prompt_ids:
+            raise ValueError("No prompt IDs provided")
+
+        # Default persona validation
+        if create_persona_request.is_default_persona:
+            if not create_persona_request.is_public:
+                raise ValueError("Cannot make a default persona non public")
+
+            if user:
+                # Curators can edit default personas, but not make them
+                if (
+                    user.role == UserRole.CURATOR
+                    or user.role == UserRole.GLOBAL_CURATOR
+                ):
+                    pass
+                elif user.role != UserRole.ADMIN:
+                    raise ValueError("Only admins can make a default persona")
+
+        persona = upsert_persona(
+            persona_id=persona_id,
+            user=user,
+            db_session=db_session,
+            description=create_persona_request.description,
+            name=create_persona_request.name,
+            prompt_ids=all_prompt_ids,
+            document_set_ids=create_persona_request.document_set_ids,
+            tool_ids=create_persona_request.tool_ids,
+            is_public=create_persona_request.is_public,
+            recency_bias=create_persona_request.recency_bias,
+            llm_model_provider_override=create_persona_request.llm_model_provider_override,
+            llm_model_version_override=create_persona_request.llm_model_version_override,
+            starter_messages=create_persona_request.starter_messages,
+            icon_color=create_persona_request.icon_color,
+            icon_shape=create_persona_request.icon_shape,
+            uploaded_image_id=create_persona_request.uploaded_image_id,
+            display_priority=create_persona_request.display_priority,
+            remove_image=create_persona_request.remove_image,
+            search_start_date=create_persona_request.search_start_date,
+            label_ids=create_persona_request.label_ids,
+            num_chunks=create_persona_request.num_chunks,
+            llm_relevance_filter=create_persona_request.llm_relevance_filter,
+            llm_filter_extraction=create_persona_request.llm_filter_extraction,
+            is_default_persona=create_persona_request.is_default_persona,
+            user_file_ids=create_persona_request.user_file_ids,
+            user_folder_ids=create_persona_request.user_folder_ids,
+        )
+
+        versioned_make_persona_private = fetch_versioned_implementation(
+            "onyx.db.persona", "make_persona_private"
+        )
+
+        # Privatize Persona
+        versioned_make_persona_private(
+            persona_id=persona.id,
+            creator_user_id=user.id if user else None,
+            user_ids=create_persona_request.users,
+            group_ids=create_persona_request.groups,
+            db_session=db_session,
+        )
+
+    except ValueError as e:
+        logger.exception("Failed to create persona")
+        raise HTTPException(status_code=400, detail=str(e))
+
+    return FullPersonaSnapshot.from_model(persona)
+
+
+def update_persona_shared_users(
+    persona_id: int,
+    user_ids: list[UUID],
+    user: User | None,
+    db_session: Session,
+) -> None:
+    """Simplified version of `create_update_persona` which only touches the
+    accessibility rather than any of the logic (e.g. prompt, connected data sources,
+    etc.)."""
+    persona = fetch_persona_by_id_for_user(
+        db_session=db_session, persona_id=persona_id, user=user, get_editable=True
+    )
+
+    if persona.is_public:
+        raise HTTPException(status_code=400, detail="Cannot share public persona")
+
+    versioned_make_persona_private = fetch_versioned_implementation(
+        "onyx.db.persona", "make_persona_private"
+    )
+
+    # Privatize Persona
+    versioned_make_persona_private(
+        persona_id=persona_id,
+        creator_user_id=user.id if user else None,
+        user_ids=user_ids,
+        group_ids=None,
+        db_session=db_session,
+    )
+
+
+def update_persona_public_status(
+    persona_id: int,
+    is_public: bool,
+    db_session: Session,
+    user: User | None,
+) -> None:
+    persona = fetch_persona_by_id_for_user(
+        db_session=db_session, persona_id=persona_id, user=user, get_editable=True
+    )
+    if user and user.role != UserRole.ADMIN and persona.user_id != user.id:
+        raise ValueError("You don't have permission to modify this persona")
+
+    persona.is_public = is_public
+    db_session.commit()
+
+
+def _build_persona_filters(
+    stmt: Select[tuple[Persona]],
+    include_default: bool,
+    include_slack_bot_personas: bool,
+    include_deleted: bool,
+) -> Select[tuple[Persona]]:
+    if not include_default:
+        stmt = stmt.where(Persona.builtin_persona.is_(False))
+    if not include_slack_bot_personas:
+        stmt = stmt.where(not_(Persona.name.startswith(SLACK_BOT_PERSONA_PREFIX)))
+    if not include_deleted:
+        stmt = stmt.where(Persona.deleted.is_(False))
+    return stmt
+
+
+def get_minimal_persona_snapshots_for_user(
+    user: User | None,
+    db_session: Session,
+    get_editable: bool = True,
+    include_default: bool = True,
+    include_slack_bot_personas: bool = False,
+    include_deleted: bool = False,
+) -> list[MinimalPersonaSnapshot]:
+    stmt = select(Persona)
+    stmt = _add_user_filters(stmt, user, get_editable)
+    stmt = _build_persona_filters(
+        stmt, include_default, include_slack_bot_personas, include_deleted
+    )
+    stmt = stmt.options(
+        selectinload(Persona.tools),
+        selectinload(Persona.labels),
+        selectinload(Persona.document_sets),
+        selectinload(Persona.user),
+    )
+    results = db_session.scalars(stmt).all()
+    return [MinimalPersonaSnapshot.from_model(persona) for persona in results]
+
+
+def get_persona_snapshots_for_user(
+    # if user is `None` assume the user is an admin or auth is disabled
+    user: User | None,
+    db_session: Session,
+    get_editable: bool = True,
+    include_default: bool = True,
+    include_slack_bot_personas: bool = False,
+    include_deleted: bool = False,
+) -> list[PersonaSnapshot]:
+    stmt = select(Persona)
+    stmt = _add_user_filters(stmt, user, get_editable)
+    stmt = _build_persona_filters(
+        stmt, include_default, include_slack_bot_personas, include_deleted
+    )
+    stmt = stmt.options(
+        selectinload(Persona.tools),
+        selectinload(Persona.labels),
+        selectinload(Persona.document_sets),
+        selectinload(Persona.user),
+    )
+
+    results = db_session.scalars(stmt).all()
+    return [PersonaSnapshot.from_model(persona) for persona in results]
+
+
+def get_raw_personas_for_user(
+    user: User | None,
+    db_session: Session,
+    get_editable: bool = True,
+    include_default: bool = True,
+    include_slack_bot_personas: bool = False,
+    include_deleted: bool = False,
+) -> Sequence[Persona]:
+    stmt = select(Persona)
+    stmt = _add_user_filters(stmt, user, get_editable)
+    stmt = _build_persona_filters(
+        stmt, include_default, include_slack_bot_personas, include_deleted
+    )
+    return db_session.scalars(stmt).all()
+
+
+def get_personas(db_session: Session) -> Sequence[Persona]:
+    stmt = select(Persona).distinct()
+    stmt = stmt.where(not_(Persona.name.startswith(SLACK_BOT_PERSONA_PREFIX)))
+    stmt = stmt.where(Persona.deleted.is_(False))
+    return db_session.execute(stmt).unique().scalars().all()
+
+
+def mark_persona_as_deleted(
+    persona_id: int,
+    user: User | None,
+    db_session: Session,
+) -> None:
+    persona = get_persona_by_id(persona_id=persona_id, user=user, db_session=db_session)
+    persona.deleted = True
+    db_session.commit()
+
+
+def mark_persona_as_not_deleted(
+    persona_id: int,
+    user: User | None,
+    db_session: Session,
+) -> None:
+    persona = get_persona_by_id(
+        persona_id=persona_id, user=user, db_session=db_session, include_deleted=True
+    )
+    if persona.deleted:
+        persona.deleted = False
+        db_session.commit()
+    else:
+        raise ValueError(f"Persona with ID {persona_id} is not deleted.")
+
+
+def mark_delete_persona_by_name(
+    persona_name: str, db_session: Session, is_default: bool = True
+) -> None:
+    stmt = (
+        update(Persona)
+        .where(Persona.name == persona_name, Persona.builtin_persona == is_default)
+        .values(deleted=True)
+    )
+
+    db_session.execute(stmt)
+    db_session.commit()
+
+
+def update_all_personas_display_priority(
+    display_priority_map: dict[int, int],
+    db_session: Session,
+) -> None:
+    """Updates the display priority of all lives Personas"""
+    personas = get_personas(db_session=db_session)
+    available_persona_ids = {persona.id for persona in personas}
+    if available_persona_ids != set(display_priority_map.keys()):
+        raise ValueError("Invalid persona IDs provided")
+
+    for persona in personas:
+        persona.display_priority = display_priority_map[persona.id]
+    db_session.commit()
+
+
+def upsert_persona(
+    user: User | None,
+    name: str,
+    description: str,
+    num_chunks: float,
+    llm_relevance_filter: bool,
+    llm_filter_extraction: bool,
+    recency_bias: RecencyBiasSetting,
+    llm_model_provider_override: str | None,
+    llm_model_version_override: str | None,
+    starter_messages: list[StarterMessage] | None,
+    is_public: bool,
+    db_session: Session,
+    prompt_ids: list[int] | None = None,
+    document_set_ids: list[int] | None = None,
+    tool_ids: list[int] | None = None,
+    persona_id: int | None = None,
+    commit: bool = True,
+    icon_color: str | None = None,
+    icon_shape: int | None = None,
+    uploaded_image_id: str | None = None,
+    display_priority: int | None = None,
+    is_visible: bool = True,
+    remove_image: bool | None = None,
+    search_start_date: datetime | None = None,
+    builtin_persona: bool = False,
+    is_default_persona: bool | None = None,
+    label_ids: list[int] | None = None,
+    user_file_ids: list[int] | None = None,
+    user_folder_ids: list[int] | None = None,
+    chunks_above: int = CONTEXT_CHUNKS_ABOVE,
+    chunks_below: int = CONTEXT_CHUNKS_BELOW,
+) -> Persona:
+    """
+    NOTE: This operation cannot update persona configuration options that
+    are core to the persona, such as its display priority and
+    whether or not the assistant is a built-in / default assistant
+    """
+
+    if persona_id is not None:
+        existing_persona = db_session.query(Persona).filter_by(id=persona_id).first()
+    else:
+        existing_persona = _get_persona_by_name(
+            persona_name=name, user=user, db_session=db_session
+        )
+
+        # Check for duplicate names when creating new personas
+        # Deleted personas are allowed to be overwritten
+        if existing_persona and not existing_persona.deleted:
+            raise ValueError(
+                f"Assistant with name '{name}' already exists. Please rename your assistant."
+            )
+
+    if existing_persona:
+        # this checks if the user has permission to edit the persona
+        # will raise an Exception if the user does not have permission
+        existing_persona = fetch_persona_by_id_for_user(
+            db_session=db_session,
+            persona_id=existing_persona.id,
+            user=user,
+            get_editable=True,
+        )
+
+    # Fetch and attach tools by IDs
+    tools = None
+    if tool_ids is not None:
+        tools = db_session.query(Tool).filter(Tool.id.in_(tool_ids)).all()
+        if not tools and tool_ids:
+            raise ValueError("Tools not found")
+
+    # Fetch and attach document_sets by IDs
+    document_sets = None
+    if document_set_ids is not None:
+        document_sets = (
+            db_session.query(DocumentSet)
+            .filter(DocumentSet.id.in_(document_set_ids))
+            .all()
+        )
+        if not document_sets and document_set_ids:
+            raise ValueError("document_sets not found")
+
+    # Fetch and attach user_files by IDs
+    user_files = None
+    if user_file_ids is not None:
+        user_files = (
+            db_session.query(UserFile).filter(UserFile.id.in_(user_file_ids)).all()
+        )
+        if not user_files and user_file_ids:
+            raise ValueError("user_files not found")
+
+    # Fetch and attach user_folders by IDs
+    user_folders = None
+    if user_folder_ids is not None:
+        user_folders = (
+            db_session.query(UserFolder)
+            .filter(UserFolder.id.in_(user_folder_ids))
+            .all()
+        )
+        if not user_folders and user_folder_ids:
+            raise ValueError("user_folders not found")
+
+    # Fetch and attach prompts by IDs
+    prompts = None
+    if prompt_ids is not None:
+        prompts = db_session.query(Prompt).filter(Prompt.id.in_(prompt_ids)).all()
+
+    if prompts is not None and len(prompts) == 0:
+        raise ValueError(
+            f"Invalid Persona config, no valid prompts "
+            f"specified. Specified IDs were: '{prompt_ids}'"
+        )
+
+    labels = None
+    if label_ids is not None:
+        labels = (
+            db_session.query(PersonaLabel).filter(PersonaLabel.id.in_(label_ids)).all()
+        )
+
+    # ensure all specified tools are valid
+    if tools:
+        validate_persona_tools(tools)
+
+    if existing_persona:
+        # Built-in personas can only be updated through YAML configuration.
+        # This ensures that core system personas are not modified unintentionally.
+        if existing_persona.builtin_persona and not builtin_persona:
+            raise ValueError("Cannot update builtin persona with non-builtin.")
+
+        # The following update excludes `default`, `built-in`, and display priority.
+        # Display priority is handled separately in the `display-priority` endpoint.
+        # `default` and `built-in` properties can only be set when creating a persona.
+        existing_persona.name = name
+        existing_persona.description = description
+        existing_persona.num_chunks = num_chunks
+        existing_persona.chunks_above = chunks_above
+        existing_persona.chunks_below = chunks_below
+        existing_persona.llm_relevance_filter = llm_relevance_filter
+        existing_persona.llm_filter_extraction = llm_filter_extraction
+        existing_persona.recency_bias = recency_bias
+        existing_persona.llm_model_provider_override = llm_model_provider_override
+        existing_persona.llm_model_version_override = llm_model_version_override
+        existing_persona.starter_messages = starter_messages
+        existing_persona.deleted = False  # Un-delete if previously deleted
+        existing_persona.is_public = is_public
+        existing_persona.icon_color = icon_color
+        existing_persona.icon_shape = icon_shape
+        if remove_image or uploaded_image_id:
+            existing_persona.uploaded_image_id = uploaded_image_id
+        existing_persona.is_visible = is_visible
+        existing_persona.search_start_date = search_start_date
+        existing_persona.labels = labels or []
+        existing_persona.is_default_persona = (
+            is_default_persona
+            if is_default_persona is not None
+            else existing_persona.is_default_persona
+        )
+
+        # Do not delete any associations manually added unless
+        # a new updated list is provided
+        if document_sets is not None:
+            existing_persona.document_sets.clear()
+            existing_persona.document_sets = document_sets or []
+
+        if prompts is not None:
+            existing_persona.prompts.clear()
+            existing_persona.prompts = prompts
+
+        if tools is not None:
+            existing_persona.tools = tools or []
+
+        if user_file_ids is not None:
+            existing_persona.user_files.clear()
+            existing_persona.user_files = user_files or []
+
+        if user_folder_ids is not None:
+            existing_persona.user_folders.clear()
+            existing_persona.user_folders = user_folders or []
+
+        # We should only update display priority if it is not already set
+        if existing_persona.display_priority is None:
+            existing_persona.display_priority = display_priority
+
+        persona = existing_persona
+
+    else:
+        if not prompts:
+            raise ValueError(
+                "Invalid Persona config. "
+                "Must specify at least one prompt for a new persona."
+            )
+
+        new_persona = Persona(
+            id=persona_id,
+            user_id=user.id if user else None,
+            is_public=is_public,
+            name=name,
+            description=description,
+            num_chunks=num_chunks,
+            chunks_above=chunks_above,
+            chunks_below=chunks_below,
+            llm_relevance_filter=llm_relevance_filter,
+            llm_filter_extraction=llm_filter_extraction,
+            recency_bias=recency_bias,
+            builtin_persona=builtin_persona,
+            prompts=prompts,
+            document_sets=document_sets or [],
+            llm_model_provider_override=llm_model_provider_override,
+            llm_model_version_override=llm_model_version_override,
+            starter_messages=starter_messages,
+            tools=tools or [],
+            icon_shape=icon_shape,
+            icon_color=icon_color,
+            uploaded_image_id=uploaded_image_id,
+            display_priority=display_priority,
+            is_visible=is_visible,
+            search_start_date=search_start_date,
+            is_default_persona=(
+                is_default_persona if is_default_persona is not None else False
+            ),
+            user_folders=user_folders or [],
+            user_files=user_files or [],
+            labels=labels or [],
+        )
+        db_session.add(new_persona)
+        persona = new_persona
+    if commit:
+        db_session.commit()
+    else:
+        # flush the session so that the persona has an ID
+        db_session.flush()
+
+    return persona
+
+
+def delete_old_default_personas(
+    db_session: Session,
+) -> None:
+    """Note, this locks out the Summarize and Paraphrase personas for now
+    Need a more graceful fix later or those need to never have IDs"""
+    stmt = (
+        update(Persona)
+        .where(Persona.builtin_persona, Persona.id > 0)
+        .values(deleted=True, name=func.concat(Persona.name, "_old"))
+    )
+
+    db_session.execute(stmt)
+    db_session.commit()
+
+
+def update_persona_is_default(
+    persona_id: int,
+    is_default: bool,
+    db_session: Session,
+    user: User | None = None,
+) -> None:
+    persona = fetch_persona_by_id_for_user(
+        db_session=db_session, persona_id=persona_id, user=user, get_editable=True
+    )
+
+    if not persona.is_public:
+        persona.is_public = True
+
+    persona.is_default_persona = is_default
+    db_session.commit()
+
+
+def update_persona_visibility(
+    persona_id: int,
+    is_visible: bool,
+    db_session: Session,
+    user: User | None = None,
+) -> None:
+    persona = fetch_persona_by_id_for_user(
+        db_session=db_session, persona_id=persona_id, user=user, get_editable=True
+    )
+
+    persona.is_visible = is_visible
+    db_session.commit()
+
+
+def validate_persona_tools(tools: list[Tool]) -> None:
+    for tool in tools:
+        if tool.in_code_tool_id == "InternetSearchTool" and not EXA_API_KEY:
+            raise ValueError(
+                "Internet Search API key not found, please contact your Onyx admin to get it added!"
+            )
+
+
+# TODO: since this gets called with every chat message, could it be more efficient to pregenerate
+# a direct mapping indicating whether a user has access to a specific persona?
+def get_persona_by_id(
+    persona_id: int,
+    # if user is `None` assume the user is an admin or auth is disabled
+    user: User | None,
+    db_session: Session,
+    include_deleted: bool = False,
+    is_for_edit: bool = True,  # NOTE: assume true for safety
+) -> Persona:
+    persona_stmt = (
+        select(Persona)
+        .distinct()
+        .outerjoin(Persona.groups)
+        .outerjoin(Persona.users)
+        .outerjoin(UserGroup.user_group_relationships)
+        .where(Persona.id == persona_id)
+    )
+
+    if not include_deleted:
+        persona_stmt = persona_stmt.where(Persona.deleted.is_(False))
+
+    if not user or user.role == UserRole.ADMIN:
+        result = db_session.execute(persona_stmt)
+        persona = result.scalar_one_or_none()
+        if persona is None:
+            raise ValueError(f"Persona with ID {persona_id} does not exist")
+        return persona
+
+    # or check if user owns persona
+    or_conditions = Persona.user_id == user.id
+    # allow access if persona user id is None
+    or_conditions |= Persona.user_id == None  # noqa: E711
+    if not is_for_edit:
+        # if the user is in a group related to the persona
+        or_conditions |= User__UserGroup.user_id == user.id
+        # if the user is in the .users of the persona
+        or_conditions |= User.id == user.id
+        or_conditions |= Persona.is_public == True  # noqa: E712
+    elif user.role == UserRole.GLOBAL_CURATOR:
+        # global curators can edit personas for the groups they are in
+        or_conditions |= User__UserGroup.user_id == user.id
+    elif user.role == UserRole.CURATOR:
+        # curators can edit personas for the groups they are curators of
+        or_conditions |= (User__UserGroup.user_id == user.id) & (
+            User__UserGroup.is_curator == True  # noqa: E712
+        )
+
+    persona_stmt = persona_stmt.where(or_conditions)
+    result = db_session.execute(persona_stmt)
+    persona = result.scalar_one_or_none()
+    if persona is None:
+        raise ValueError(
+            f"Persona with ID {persona_id} does not exist or does not belong to user"
+        )
+    return persona
+
+
+def get_personas_by_ids(
+    persona_ids: list[int], db_session: Session
+) -> Sequence[Persona]:
+    """Unsafe, can fetch personas from all users"""
+    if not persona_ids:
+        return []
+    personas = db_session.scalars(
+        select(Persona).where(Persona.id.in_(persona_ids))
+    ).all()
+
+    return personas
+
+
+def delete_persona_by_name(
+    persona_name: str, db_session: Session, is_default: bool = True
+) -> None:
+    stmt = (
+        update(Persona)
+        .where(Persona.name == persona_name, Persona.builtin_persona == is_default)
+        .values(deleted=True)
+    )
+
+    db_session.execute(stmt)
+    db_session.commit()
+
+
+def get_assistant_labels(db_session: Session) -> list[PersonaLabel]:
+    return db_session.query(PersonaLabel).all()
+
+
+def create_assistant_label(db_session: Session, name: str) -> PersonaLabel:
+    label = PersonaLabel(name=name)
+    db_session.add(label)
+    db_session.commit()
+    return label
+
+
+def update_persona_label(
+    label_id: int,
+    label_name: str,
+    db_session: Session,
+) -> None:
+    persona_label = (
+        db_session.query(PersonaLabel).filter(PersonaLabel.id == label_id).one_or_none()
+    )
+    if persona_label is None:
+        raise ValueError(f"Persona label with ID {label_id} does not exist")
+    persona_label.name = label_name
+    db_session.commit()
+
+
+def delete_persona_label(label_id: int, db_session: Session) -> None:
+    db_session.query(PersonaLabel).filter(PersonaLabel.id == label_id).delete()
     db_session.commit()
 
 
@@ -951,7 +1711,4 @@
     )
     if persona is None:
         raise ValueError(f"Persona with ID {persona_id} does not exist")
-    return any(tool.in_code_tool_id == "run_search" for tool in persona.tools)
-=======
-    db_session.commit()
->>>>>>> 4c5a865d
+    return any(tool.in_code_tool_id == "run_search" for tool in persona.tools)