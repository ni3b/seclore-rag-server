--- conflicted
+++ resolved
@@ -1,33 +1,16 @@
 from datetime import datetime
-<<<<<<< HEAD
-from enum import Enum
-from typing import TypeVarTuple
-=======
->>>>>>> 4c5a865d
 
 from fastapi import HTTPException
 from sqlalchemy import delete
 from sqlalchemy import desc
 from sqlalchemy import exists
-from sqlalchemy import lateral
-from sqlalchemy import or_
 from sqlalchemy import Select
 from sqlalchemy import select
-<<<<<<< HEAD
-from sqlalchemy import true
-from sqlalchemy import update
-=======
->>>>>>> 4c5a865d
 from sqlalchemy.orm import aliased
 from sqlalchemy.orm import joinedload
 from sqlalchemy.orm import Session
 
 from onyx.configs.app_configs import DISABLE_AUTH
-<<<<<<< HEAD
-from onyx.configs.app_configs import USER_FILE_INDEXING_LIMIT
-from onyx.configs.constants import DocumentSource
-=======
->>>>>>> 4c5a865d
 from onyx.db.connector import fetch_connector_by_id
 from onyx.db.credentials import fetch_credential_by_id
 from onyx.db.credentials import fetch_credential_by_id_for_user
@@ -49,11 +32,6 @@
 logger = setup_logger()
 
 
-class ConnectorType(str, Enum):
-    STANDARD = "standard"
-    USER_FILE = "user_file"
-
-
 def _add_user_filters(
     stmt: Select, user: User | None, get_editable: bool = True
 ) -> Select:
@@ -120,7 +98,606 @@
     get_editable: bool = True,
     ids: list[int] | None = None,
     eager_load_connector: bool = False,
-<<<<<<< HEAD
+) -> list[ConnectorCredentialPair]:
+    stmt = select(ConnectorCredentialPair).distinct()
+
+    if eager_load_connector:
+        stmt = stmt.options(joinedload(ConnectorCredentialPair.connector))
+
+    stmt = _add_user_filters(stmt, user, get_editable)
+    if ids:
+        stmt = stmt.where(ConnectorCredentialPair.id.in_(ids))
+
+    return list(db_session.scalars(stmt).all())
+
+
+def get_connector_credential_pairs(
+    db_session: Session,
+    ids: list[int] | None = None,
+) -> list[ConnectorCredentialPair]:
+    stmt = select(ConnectorCredentialPair).distinct()
+
+    if ids:
+        stmt = stmt.where(ConnectorCredentialPair.id.in_(ids))
+
+    return list(db_session.scalars(stmt).all())
+
+
+def add_deletion_failure_message(
+    db_session: Session,
+    cc_pair_id: int,
+    failure_message: str,
+) -> None:
+    cc_pair = get_connector_credential_pair_from_id(
+        db_session=db_session,
+        cc_pair_id=cc_pair_id,
+    )
+    if not cc_pair:
+        return
+    cc_pair.deletion_failure_message = failure_message
+    db_session.commit()
+
+
+def get_cc_pair_groups_for_ids(
+    db_session: Session,
+    cc_pair_ids: list[int],
+) -> list[UserGroup__ConnectorCredentialPair]:
+    stmt = select(UserGroup__ConnectorCredentialPair).distinct()
+    stmt = stmt.outerjoin(
+        ConnectorCredentialPair,
+        UserGroup__ConnectorCredentialPair.cc_pair_id == ConnectorCredentialPair.id,
+    )
+    stmt = stmt.where(UserGroup__ConnectorCredentialPair.cc_pair_id.in_(cc_pair_ids))
+    return list(db_session.scalars(stmt).all())
+
+
+def get_connector_credential_pair_for_user(
+    db_session: Session,
+    connector_id: int,
+    credential_id: int,
+    user: User | None,
+    get_editable: bool = True,
+) -> ConnectorCredentialPair | None:
+    stmt = select(ConnectorCredentialPair)
+    stmt = _add_user_filters(stmt, user, get_editable)
+    stmt = stmt.where(ConnectorCredentialPair.connector_id == connector_id)
+    stmt = stmt.where(ConnectorCredentialPair.credential_id == credential_id)
+    result = db_session.execute(stmt)
+    return result.scalar_one_or_none()
+
+
+def get_connector_credential_pair(
+    db_session: Session,
+    connector_id: int,
+    credential_id: int,
+) -> ConnectorCredentialPair | None:
+    stmt = select(ConnectorCredentialPair)
+    stmt = stmt.where(ConnectorCredentialPair.connector_id == connector_id)
+    stmt = stmt.where(ConnectorCredentialPair.credential_id == credential_id)
+    result = db_session.execute(stmt)
+    return result.scalar_one_or_none()
+
+
+def get_connector_credential_pair_from_id_for_user(
+    cc_pair_id: int,
+    db_session: Session,
+    user: User | None,
+    get_editable: bool = True,
+) -> ConnectorCredentialPair | None:
+    stmt = select(ConnectorCredentialPair).distinct()
+    stmt = _add_user_filters(stmt, user, get_editable)
+    stmt = stmt.where(ConnectorCredentialPair.id == cc_pair_id)
+    result = db_session.execute(stmt)
+    return result.scalar_one_or_none()
+
+
+def get_connector_credential_pair_from_id(
+    db_session: Session,
+    cc_pair_id: int,
+) -> ConnectorCredentialPair | None:
+    stmt = select(ConnectorCredentialPair).distinct()
+    stmt = stmt.where(ConnectorCredentialPair.id == cc_pair_id)
+    result = db_session.execute(stmt)
+    return result.scalar_one_or_none()
+
+
+def get_last_successful_attempt_time(
+    connector_id: int,
+    credential_id: int,
+    earliest_index: float,
+    search_settings: SearchSettings,
+    db_session: Session,
+) -> float:
+    """Gets the timestamp of the last successful index run stored in
+    the CC Pair row in the database"""
+    if search_settings.status == IndexModelStatus.PRESENT:
+        connector_credential_pair = get_connector_credential_pair(
+            db_session=db_session,
+            connector_id=connector_id,
+            credential_id=credential_id,
+        )
+        if (
+            connector_credential_pair is None
+            or connector_credential_pair.last_successful_index_time is None
+        ):
+            return earliest_index
+
+        return connector_credential_pair.last_successful_index_time.timestamp()
+
+    # For Secondary Index we don't keep track of the latest success, so have to calculate it live
+    attempt = (
+        db_session.query(IndexAttempt)
+        .join(
+            ConnectorCredentialPair,
+            IndexAttempt.connector_credential_pair_id == ConnectorCredentialPair.id,
+        )
+        .filter(
+            ConnectorCredentialPair.connector_id == connector_id,
+            ConnectorCredentialPair.credential_id == credential_id,
+            IndexAttempt.search_settings_id == search_settings.id,
+            IndexAttempt.status == IndexingStatus.SUCCESS,
+        )
+        .order_by(IndexAttempt.time_started.desc())
+        .first()
+    )
+
+    if not attempt or not attempt.time_started:
+        return earliest_index
+
+    return attempt.time_started.timestamp()
+
+
+"""Updates"""
+
+
+def _update_connector_credential_pair(
+    db_session: Session,
+    cc_pair: ConnectorCredentialPair,
+    status: ConnectorCredentialPairStatus | None = None,
+    net_docs: int | None = None,
+    run_dt: datetime | None = None,
+) -> None:
+    # simply don't update last_successful_index_time if run_dt is not specified
+    # at worst, this would result in re-indexing documents that were already indexed
+    if run_dt is not None:
+        cc_pair.last_successful_index_time = run_dt
+    if net_docs is not None:
+        cc_pair.total_docs_indexed += net_docs
+    if status is not None:
+        cc_pair.status = status
+    db_session.commit()
+
+
+def update_connector_credential_pair_from_id(
+    db_session: Session,
+    cc_pair_id: int,
+    status: ConnectorCredentialPairStatus | None = None,
+    net_docs: int | None = None,
+    run_dt: datetime | None = None,
+) -> None:
+    cc_pair = get_connector_credential_pair_from_id(
+        db_session=db_session,
+        cc_pair_id=cc_pair_id,
+    )
+    if not cc_pair:
+        logger.warning(
+            f"Attempted to update pair for Connector Credential Pair '{cc_pair_id}'"
+            f" but it does not exist"
+        )
+        return
+
+    _update_connector_credential_pair(
+        db_session=db_session,
+        cc_pair=cc_pair,
+        status=status,
+        net_docs=net_docs,
+        run_dt=run_dt,
+    )
+
+
+def update_connector_credential_pair(
+    db_session: Session,
+    connector_id: int,
+    credential_id: int,
+    status: ConnectorCredentialPairStatus | None = None,
+    net_docs: int | None = None,
+    run_dt: datetime | None = None,
+) -> None:
+    cc_pair = get_connector_credential_pair(
+        db_session=db_session,
+        connector_id=connector_id,
+        credential_id=credential_id,
+    )
+    if not cc_pair:
+        logger.warning(
+            f"Attempted to update pair for connector id {connector_id} "
+            f"and credential id {credential_id}"
+        )
+        return
+
+    _update_connector_credential_pair(
+        db_session=db_session,
+        cc_pair=cc_pair,
+        status=status,
+        net_docs=net_docs,
+        run_dt=run_dt,
+    )
+
+
+def delete_connector_credential_pair__no_commit(
+    db_session: Session,
+    connector_id: int,
+    credential_id: int,
+) -> None:
+    stmt = delete(ConnectorCredentialPair).where(
+        ConnectorCredentialPair.connector_id == connector_id,
+        ConnectorCredentialPair.credential_id == credential_id,
+    )
+    db_session.execute(stmt)
+
+
+def associate_default_cc_pair(db_session: Session) -> None:
+    existing_association = (
+        db_session.query(ConnectorCredentialPair)
+        .filter(
+            ConnectorCredentialPair.connector_id == 0,
+            ConnectorCredentialPair.credential_id == 0,
+        )
+        .one_or_none()
+    )
+    if existing_association is not None:
+        return
+
+    # DefaultCCPair has id 1 since it is the first CC pair created
+    # It is DEFAULT_CC_PAIR_ID, but can't set it explicitly because it messed with the
+    # auto-incrementing id
+    association = ConnectorCredentialPair(
+        connector_id=0,
+        credential_id=0,
+        access_type=AccessType.PUBLIC,
+        name="DefaultCCPair",
+        status=ConnectorCredentialPairStatus.ACTIVE,
+    )
+    db_session.add(association)
+    db_session.commit()
+
+
+def _relate_groups_to_cc_pair__no_commit(
+    db_session: Session,
+    cc_pair_id: int,
+    user_group_ids: list[int] | None = None,
+) -> None:
+    if not user_group_ids:
+        return
+
+    for group_id in user_group_ids:
+        db_session.add(
+            UserGroup__ConnectorCredentialPair(
+                user_group_id=group_id, cc_pair_id=cc_pair_id
+            )
+        )
+
+
+def add_credential_to_connector(
+    db_session: Session,
+    user: User | None,
+    connector_id: int,
+    credential_id: int,
+    cc_pair_name: str | None,
+    access_type: AccessType,
+    groups: list[int] | None,
+    auto_sync_options: dict | None = None,
+    initial_status: ConnectorCredentialPairStatus = ConnectorCredentialPairStatus.ACTIVE,
+    last_successful_index_time: datetime | None = None,
+    seeding_flow: bool = False,
+) -> StatusResponse:
+    connector = fetch_connector_by_id(connector_id, db_session)
+
+    # If we are in the seeding flow, we shouldn't need to check if the credential belongs to the user
+    if seeding_flow:
+        credential = fetch_credential_by_id(
+            db_session=db_session,
+            credential_id=credential_id,
+        )
+    else:
+        credential = fetch_credential_by_id_for_user(
+            credential_id,
+            user,
+            db_session,
+            get_editable=False,
+        )
+
+    if connector is None:
+        raise HTTPException(status_code=404, detail="Connector does not exist")
+
+    if access_type == AccessType.SYNC:
+        if not fetch_ee_implementation_or_noop(
+            "onyx.external_permissions.sync_params",
+            "check_if_valid_sync_source",
+            noop_return_value=True,
+        )(connector.source):
+            raise HTTPException(
+                status_code=400,
+                detail=f"Connector of type {connector.source} does not support SYNC access type",
+            )
+
+    if credential is None:
+        error_msg = (
+            f"Credential {credential_id} does not exist or does not belong to user"
+        )
+        logger.error(error_msg)
+        raise HTTPException(
+            status_code=401,
+            detail=error_msg,
+        )
+
+    existing_association = (
+        db_session.query(ConnectorCredentialPair)
+        .filter(
+            ConnectorCredentialPair.connector_id == connector_id,
+            ConnectorCredentialPair.credential_id == credential_id,
+        )
+        .one_or_none()
+    )
+    if existing_association is not None:
+        return StatusResponse(
+            success=False,
+            message=f"Connector {connector_id} already has Credential {credential_id}",
+            data=connector_id,
+        )
+
+    association = ConnectorCredentialPair(
+        creator_id=user.id if user else None,
+        connector_id=connector_id,
+        credential_id=credential_id,
+        name=cc_pair_name,
+        status=initial_status,
+        access_type=access_type,
+        auto_sync_options=auto_sync_options,
+        last_successful_index_time=last_successful_index_time,
+    )
+    db_session.add(association)
+    db_session.flush()  # make sure the association has an id
+    db_session.refresh(association)
+
+    _relate_groups_to_cc_pair__no_commit(
+        db_session=db_session,
+        cc_pair_id=association.id,
+        user_group_ids=groups,
+    )
+
+    db_session.commit()
+
+    return StatusResponse(
+        success=True,
+        message=f"Creating new association between Connector {connector_id} and Credential {credential_id}",
+        data=association.id,
+    )
+
+
+def remove_credential_from_connector(
+    connector_id: int,
+    credential_id: int,
+    user: User | None,
+    db_session: Session,
+) -> StatusResponse[int]:
+    connector = fetch_connector_by_id(connector_id, db_session)
+    credential = fetch_credential_by_id_for_user(
+        credential_id,
+        user,
+        db_session,
+        get_editable=False,
+    )
+
+    if connector is None:
+        raise HTTPException(status_code=404, detail="Connector does not exist")
+
+    if credential is None:
+        raise HTTPException(
+            status_code=404,
+            detail="Credential does not exist or does not belong to user",
+        )
+
+    association = get_connector_credential_pair_for_user(
+        db_session=db_session,
+        connector_id=connector_id,
+        credential_id=credential_id,
+        user=user,
+        get_editable=True,
+    )
+
+    if association is not None:
+        fetch_ee_implementation_or_noop(
+            "onyx.db.external_perm",
+            "delete_user__ext_group_for_cc_pair__no_commit",
+        )(
+            db_session=db_session,
+            cc_pair_id=association.id,
+        )
+        db_session.delete(association)
+        db_session.commit()
+        return StatusResponse(
+            success=True,
+            message=f"Credential {credential_id} removed from Connector",
+            data=connector_id,
+        )
+
+    return StatusResponse(
+        success=False,
+        message=f"Connector already does not have Credential {credential_id}",
+        data=connector_id,
+    )
+
+
+def fetch_connector_credential_pairs(
+    db_session: Session,
+) -> list[ConnectorCredentialPair]:
+    return db_session.query(ConnectorCredentialPair).all()
+
+
+def resync_cc_pair(
+    cc_pair: ConnectorCredentialPair,
+    db_session: Session,
+) -> None:
+    def find_latest_index_attempt(
+        connector_id: int,
+        credential_id: int,
+        only_include_success: bool,
+        db_session: Session,
+    ) -> IndexAttempt | None:
+        query = (
+            db_session.query(IndexAttempt)
+            .join(
+                ConnectorCredentialPair,
+                IndexAttempt.connector_credential_pair_id == ConnectorCredentialPair.id,
+            )
+            .join(SearchSettings, IndexAttempt.search_settings_id == SearchSettings.id)
+            .filter(
+                ConnectorCredentialPair.connector_id == connector_id,
+                ConnectorCredentialPair.credential_id == credential_id,
+                SearchSettings.status == IndexModelStatus.PRESENT,
+            )
+        )
+
+        if only_include_success:
+            query = query.filter(IndexAttempt.status == IndexingStatus.SUCCESS)
+
+        latest_index_attempt = query.order_by(desc(IndexAttempt.time_started)).first()
+
+        return latest_index_attempt
+
+    last_success = find_latest_index_attempt(
+        connector_id=cc_pair.connector_id,
+        credential_id=cc_pair.credential_id,
+        only_include_success=True,
+        db_session=db_session,
+    )
+
+    cc_pair.last_successful_index_time = (
+        last_success.time_started if last_success else None
+    )
+
+    db_session.commit()
+
+from datetime import datetime
+from enum import Enum
+from typing import TypeVarTuple
+
+from fastapi import HTTPException
+from sqlalchemy import delete
+from sqlalchemy import desc
+from sqlalchemy import exists
+from sqlalchemy import lateral
+from sqlalchemy import or_
+from sqlalchemy import Select
+from sqlalchemy import select
+from sqlalchemy import true
+from sqlalchemy import update
+from sqlalchemy.orm import aliased
+from sqlalchemy.orm import joinedload
+from sqlalchemy.orm import selectinload
+from sqlalchemy.orm import Session
+
+from onyx.configs.app_configs import DISABLE_AUTH
+from onyx.configs.app_configs import USER_FILE_INDEXING_LIMIT
+from onyx.configs.constants import DocumentSource
+from onyx.db.connector import fetch_connector_by_id
+from onyx.db.credentials import fetch_credential_by_id
+from onyx.db.credentials import fetch_credential_by_id_for_user
+from onyx.db.engine.sql_engine import get_session_with_current_tenant
+from onyx.db.enums import AccessType
+from onyx.db.enums import ConnectorCredentialPairStatus
+from onyx.db.models import Connector
+from onyx.db.models import ConnectorCredentialPair
+from onyx.db.models import Credential
+from onyx.db.models import IndexAttempt
+from onyx.db.models import IndexingStatus
+from onyx.db.models import SearchSettings
+from onyx.db.models import User
+from onyx.db.models import User__UserGroup
+from onyx.db.models import UserFile
+from onyx.db.models import UserGroup__ConnectorCredentialPair
+from onyx.db.models import UserRole
+from onyx.server.models import StatusResponse
+from onyx.utils.logger import setup_logger
+from onyx.utils.variable_functionality import fetch_ee_implementation_or_noop
+
+logger = setup_logger()
+
+R = TypeVarTuple("R")
+
+
+class ConnectorType(str, Enum):
+    STANDARD = "standard"
+    USER_FILE = "user_file"
+
+
+def _add_user_filters(
+    stmt: Select[tuple[*R]], user: User | None, get_editable: bool = True
+) -> Select[tuple[*R]]:
+    # If user is None and auth is disabled, assume the user is an admin
+    if (user is None and DISABLE_AUTH) or (user and user.role == UserRole.ADMIN):
+        return stmt
+
+    stmt = stmt.distinct()
+    UG__CCpair = aliased(UserGroup__ConnectorCredentialPair)
+    User__UG = aliased(User__UserGroup)
+
+    """
+    Here we select cc_pairs by relation:
+    User -> User__UserGroup -> UserGroup__ConnectorCredentialPair ->
+    ConnectorCredentialPair
+    """
+    stmt = stmt.outerjoin(UG__CCpair).outerjoin(
+        User__UG,
+        User__UG.user_group_id == UG__CCpair.user_group_id,
+    )
+
+    """
+    Filter cc_pairs by:
+    - if the user is in the user_group that owns the cc_pair
+    - if the user is not a global_curator, they must also have a curator relationship
+    to the user_group
+    - if editing is being done, we also filter out cc_pairs that are owned by groups
+    that the user isn't a curator for
+    - if we are not editing, we show all cc_pairs in the groups the user is a curator
+    for (as well as public cc_pairs)
+    """
+
+    # If user is None, this is an anonymous user and we should only show public cc_pairs
+    if user is None:
+        where_clause = ConnectorCredentialPair.access_type == AccessType.PUBLIC
+        return stmt.where(where_clause)
+
+    where_clause = User__UG.user_id == user.id
+    if user.role == UserRole.CURATOR and get_editable:
+        where_clause &= User__UG.is_curator == True  # noqa: E712
+    if get_editable:
+        user_groups = select(User__UG.user_group_id).where(User__UG.user_id == user.id)
+        if user.role == UserRole.CURATOR:
+            user_groups = user_groups.where(
+                User__UserGroup.is_curator == True  # noqa: E712
+            )
+        where_clause &= (
+            ~exists()
+            .where(UG__CCpair.cc_pair_id == ConnectorCredentialPair.id)
+            .where(~UG__CCpair.user_group_id.in_(user_groups))
+            .correlate(ConnectorCredentialPair)
+        )
+        where_clause |= ConnectorCredentialPair.creator_id == user.id
+    else:
+        where_clause |= ConnectorCredentialPair.access_type == AccessType.PUBLIC
+        where_clause |= ConnectorCredentialPair.access_type == AccessType.SYNC
+
+    return stmt.where(where_clause)
+
+
+def get_connector_credential_pairs_for_user(
+    db_session: Session,
+    user: User | None,
+    get_editable: bool = True,
+    ids: list[int] | None = None,
+    eager_load_connector: bool = False,
     eager_load_credential: bool = False,
     eager_load_user: bool = False,
     include_user_files: bool = False,
@@ -131,13 +708,16 @@
         assert (
             eager_load_credential
         ), "eager_load_credential must be True if eager_load_user is True"
-=======
-) -> list[ConnectorCredentialPair]:
->>>>>>> 4c5a865d
     stmt = select(ConnectorCredentialPair).distinct()
 
     if eager_load_connector:
-        stmt = stmt.options(joinedload(ConnectorCredentialPair.connector))
+        stmt = stmt.options(selectinload(ConnectorCredentialPair.connector))
+
+    if eager_load_credential:
+        load_opts = selectinload(ConnectorCredentialPair.credential)
+        if eager_load_user:
+            load_opts = load_opts.joinedload(Credential.user)
+        stmt = stmt.options(load_opts)
 
     stmt = _add_user_filters(stmt, user, get_editable)
 
@@ -149,7 +729,6 @@
     if ids:
         stmt = stmt.where(ConnectorCredentialPair.id.in_(ids))
 
-<<<<<<< HEAD
     if not include_user_files:
         stmt = stmt.where(ConnectorCredentialPair.is_user_file.is_(False))
 
@@ -184,19 +763,18 @@
             order_by_desc=order_by_desc,
             source=source,
         )
-=======
-    return list(db_session.scalars(stmt).all())
->>>>>>> 4c5a865d
 
 
 def get_connector_credential_pairs(
-    db_session: Session,
-    ids: list[int] | None = None,
+    db_session: Session, ids: list[int] | None = None, include_user_files: bool = False
 ) -> list[ConnectorCredentialPair]:
     stmt = select(ConnectorCredentialPair).distinct()
 
     if ids:
         stmt = stmt.where(ConnectorCredentialPair.id.in_(ids))
+
+    if not include_user_files:
+        stmt = stmt.where(ConnectorCredentialPair.is_user_file != True)  # noqa: E712
 
     return list(db_session.scalars(stmt).all())
 
@@ -229,17 +807,30 @@
     return list(db_session.scalars(stmt).all())
 
 
+# For use with our thread-level parallelism utils. Note that any relationships
+# you wish to use MUST be eagerly loaded, as the session will not be available
+# after this function to allow lazy loading.
+def get_cc_pair_groups_for_ids_parallel(
+    cc_pair_ids: list[int],
+) -> list[UserGroup__ConnectorCredentialPair]:
+    with get_session_with_current_tenant() as db_session:
+        return get_cc_pair_groups_for_ids(db_session, cc_pair_ids)
+
+
 def get_connector_credential_pair_for_user(
     db_session: Session,
     connector_id: int,
     credential_id: int,
     user: User | None,
+    include_user_files: bool = False,
     get_editable: bool = True,
 ) -> ConnectorCredentialPair | None:
     stmt = select(ConnectorCredentialPair)
     stmt = _add_user_filters(stmt, user, get_editable)
     stmt = stmt.where(ConnectorCredentialPair.connector_id == connector_id)
     stmt = stmt.where(ConnectorCredentialPair.credential_id == credential_id)
+    if not include_user_files:
+        stmt = stmt.where(ConnectorCredentialPair.is_user_file != True)  # noqa: E712
     result = db_session.execute(stmt)
     return result.scalar_one_or_none()
 
@@ -285,7 +876,6 @@
 def get_connector_credential_pair_from_id(
     db_session: Session,
     cc_pair_id: int,
-<<<<<<< HEAD
     eager_load_connector: bool = False,
     eager_load_credential: bool = False,
 ) -> ConnectorCredentialPair | None:
@@ -297,59 +887,56 @@
     if eager_load_connector:
         stmt = stmt.options(joinedload(ConnectorCredentialPair.connector))
 
-=======
-) -> ConnectorCredentialPair | None:
-    stmt = select(ConnectorCredentialPair).distinct()
-    stmt = stmt.where(ConnectorCredentialPair.id == cc_pair_id)
->>>>>>> 4c5a865d
     result = db_session.execute(stmt)
     return result.scalar_one_or_none()
 
 
-def get_last_successful_attempt_time(
-    connector_id: int,
-    credential_id: int,
+def get_connector_credential_pairs_for_source(
+    db_session: Session,
+    source: DocumentSource,
+) -> list[ConnectorCredentialPair]:
+    stmt = (
+        select(ConnectorCredentialPair)
+        .join(ConnectorCredentialPair.connector)
+        .where(Connector.source == source)
+    )
+    return list(db_session.scalars(stmt).unique().all())
+
+
+def get_last_successful_attempt_poll_range_end(
+    cc_pair_id: int,
     earliest_index: float,
     search_settings: SearchSettings,
     db_session: Session,
 ) -> float:
-    """Gets the timestamp of the last successful index run stored in
-    the CC Pair row in the database"""
-    if search_settings.status == IndexModelStatus.PRESENT:
-        connector_credential_pair = get_connector_credential_pair(
-            db_session=db_session,
-            connector_id=connector_id,
-            credential_id=credential_id,
-        )
-        if (
-            connector_credential_pair is None
-            or connector_credential_pair.last_successful_index_time is None
-        ):
-            return earliest_index
-
-        return connector_credential_pair.last_successful_index_time.timestamp()
-
-    # For Secondary Index we don't keep track of the latest success, so have to calculate it live
-    attempt = (
+    """Used to get the latest `poll_range_end` for a given connector and credential.
+
+    This can be used to determine the next "start" time for a new index attempt.
+
+    Note that the attempts time_started is not necessarily correct - that gets set
+    separately and is similar but not exactly the same as the `poll_range_end`.
+    """
+    latest_successful_index_attempt = (
         db_session.query(IndexAttempt)
         .join(
             ConnectorCredentialPair,
             IndexAttempt.connector_credential_pair_id == ConnectorCredentialPair.id,
         )
         .filter(
-            ConnectorCredentialPair.connector_id == connector_id,
-            ConnectorCredentialPair.credential_id == credential_id,
+            ConnectorCredentialPair.id == cc_pair_id,
             IndexAttempt.search_settings_id == search_settings.id,
             IndexAttempt.status == IndexingStatus.SUCCESS,
         )
-        .order_by(IndexAttempt.time_started.desc())
+        .order_by(IndexAttempt.poll_range_end.desc())
         .first()
     )
-
-    if not attempt or not attempt.time_started:
+    if (
+        not latest_successful_index_attempt
+        or not latest_successful_index_attempt.poll_range_end
+    ):
         return earliest_index
 
-    return attempt.time_started.timestamp()
+    return latest_successful_index_attempt.poll_range_end.timestamp()
 
 
 """Updates"""
@@ -370,6 +957,9 @@
         cc_pair.total_docs_indexed += net_docs
     if status is not None:
         cc_pair.status = status
+    if cc_pair.is_user_file:
+        cc_pair.status = ConnectorCredentialPairStatus.PAUSED
+
     db_session.commit()
 
 
@@ -427,6 +1017,20 @@
         net_docs=net_docs,
         run_dt=run_dt,
     )
+
+
+def set_cc_pair_repeated_error_state(
+    db_session: Session,
+    cc_pair_id: int,
+    in_repeated_error_state: bool,
+) -> None:
+    stmt = (
+        update(ConnectorCredentialPair)
+        .where(ConnectorCredentialPair.id == cc_pair_id)
+        .values(in_repeated_error_state=in_repeated_error_state)
+    )
+    db_session.execute(stmt)
+    db_session.commit()
 
 
 def delete_connector_credential_pair__no_commit(
@@ -492,17 +1096,18 @@
     access_type: AccessType,
     groups: list[int] | None,
     auto_sync_options: dict | None = None,
-    initial_status: ConnectorCredentialPairStatus = ConnectorCredentialPairStatus.ACTIVE,
+    initial_status: ConnectorCredentialPairStatus = ConnectorCredentialPairStatus.SCHEDULED,
     last_successful_index_time: datetime | None = None,
     seeding_flow: bool = False,
+    is_user_file: bool = False,
 ) -> StatusResponse:
     connector = fetch_connector_by_id(connector_id, db_session)
 
     # If we are in the seeding flow, we shouldn't need to check if the credential belongs to the user
     if seeding_flow:
         credential = fetch_credential_by_id(
+            credential_id=credential_id,
             db_session=db_session,
-            credential_id=credential_id,
         )
     else:
         credential = fetch_credential_by_id_for_user(
@@ -560,6 +1165,7 @@
         access_type=access_type,
         auto_sync_options=auto_sync_options,
         last_successful_index_time=last_successful_index_time,
+        is_user_file=is_user_file,
     )
     db_session.add(association)
     db_session.flush()  # make sure the association has an id
@@ -636,7 +1242,6 @@
 
 def fetch_indexable_standard_connector_credential_pair_ids(
     db_session: Session,
-<<<<<<< HEAD
     active_cc_pairs_only: bool = True,
     limit: int | None = None,
 ) -> list[int]:
@@ -726,16 +1331,23 @@
         ConnectorCredentialPair.connector_id == connector_id,
     )
     return db_session.scalar(stmt)
-=======
-) -> list[ConnectorCredentialPair]:
-    return db_session.query(ConnectorCredentialPair).all()
->>>>>>> 4c5a865d
 
 
 def resync_cc_pair(
     cc_pair: ConnectorCredentialPair,
-    db_session: Session,
-) -> None:
+    search_settings_id: int,
+    db_session: Session,
+) -> None:
+    """
+    Updates state stored in the connector_credential_pair table based on the
+    latest index attempt for the given search settings.
+
+    Args:
+        cc_pair: ConnectorCredentialPair to resync
+        search_settings_id: SearchSettings to use for resync
+        db_session: Database session
+    """
+
     def find_latest_index_attempt(
         connector_id: int,
         credential_id: int,
@@ -748,11 +1360,10 @@
                 ConnectorCredentialPair,
                 IndexAttempt.connector_credential_pair_id == ConnectorCredentialPair.id,
             )
-            .join(SearchSettings, IndexAttempt.search_settings_id == SearchSettings.id)
             .filter(
                 ConnectorCredentialPair.connector_id == connector_id,
                 ConnectorCredentialPair.credential_id == credential_id,
-                SearchSettings.status == IndexModelStatus.PRESENT,
+                IndexAttempt.search_settings_id == search_settings_id,
             )
         )
 
@@ -774,4 +1385,32 @@
         last_success.time_started if last_success else None
     )
 
-    db_session.commit()+    db_session.commit()
+
+
+def get_connector_credential_pairs_with_user_files(
+    db_session: Session,
+) -> list[ConnectorCredentialPair]:
+    """
+    Get all connector credential pairs that have associated user files.
+
+    Args:
+        db_session: Database session
+
+    Returns:
+        List of ConnectorCredentialPair objects that have user files
+    """
+    return (
+        db_session.query(ConnectorCredentialPair)
+        .join(UserFile, UserFile.cc_pair_id == ConnectorCredentialPair.id)
+        .distinct()
+        .all()
+    )
+
+
+def delete_userfiles_for_cc_pair__no_commit(
+    db_session: Session,
+    cc_pair_id: int,
+) -> None:
+    stmt = delete(UserFile).where(UserFile.cc_pair_id == cc_pair_id)
+    db_session.execute(stmt)