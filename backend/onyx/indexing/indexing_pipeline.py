import traceback
from collections.abc import Callable
<<<<<<< HEAD
=======
from functools import partial
from http import HTTPStatus
>>>>>>> 4c5a865d
from typing import Protocol

import httpx
from pydantic import BaseModel
from pydantic import ConfigDict
from sqlalchemy.orm import Session

from onyx.access.access import get_access_for_documents
from onyx.access.models import DocumentAccess
from onyx.configs.app_configs import INDEXING_EXCEPTION_LIMIT
from onyx.configs.app_configs import MAX_DOCUMENT_CHARS
from onyx.configs.constants import DEFAULT_BOOST
from onyx.connectors.cross_connector_utils.miscellaneous_utils import (
    get_experts_stores_representations,
)
<<<<<<< HEAD
from onyx.connectors.models import ConnectorFailure
from onyx.connectors.models import ConnectorStopSignal
=======
>>>>>>> 4c5a865d
from onyx.connectors.models import Document
from onyx.connectors.models import IndexAttemptMetadata
from onyx.db.document import fetch_chunk_counts_for_documents
from onyx.db.document import get_documents_by_ids
from onyx.db.document import mark_document_as_indexed_for_cc_pair__no_commit
from onyx.db.document import prepare_to_modify_documents
from onyx.db.document import update_docs_chunk_count__no_commit
from onyx.db.document import update_docs_last_modified__no_commit
from onyx.db.document import update_docs_updated_at__no_commit
from onyx.db.document import upsert_document_by_connector_credential_pair
from onyx.db.document import upsert_documents
from onyx.db.document_set import fetch_document_sets_for_documents
<<<<<<< HEAD
from onyx.db.models import Document as DBDocument
from onyx.db.models import IndexModelStatus
from onyx.db.search_settings import get_active_search_settings
from onyx.db.tag import upsert_document_tags
from onyx.db.user_documents import fetch_user_files_for_documents
from onyx.db.user_documents import fetch_user_folders_for_documents
from onyx.db.user_documents import update_user_file_token_count__no_commit
from onyx.document_index.document_index_utils import (
    get_multipass_config,
)
=======
from onyx.db.index_attempt import create_index_attempt_error
from onyx.db.models import Document as DBDocument
from onyx.db.tag import create_or_add_document_tag
from onyx.db.tag import create_or_add_document_tag_list
>>>>>>> 4c5a865d
from onyx.document_index.interfaces import DocumentIndex
from onyx.document_index.interfaces import DocumentMetadata
from onyx.document_index.interfaces import IndexBatchParams
from onyx.document_index.vespa.indexing_utils import (
    get_multipass_config,
)
from onyx.indexing.chunker import Chunker
from onyx.indexing.embedder import IndexingEmbedder
from onyx.indexing.models import DocAwareChunk
from onyx.indexing.models import DocMetadataAwareIndexChunk
from onyx.utils.logger import setup_logger
from onyx.utils.timing import log_function_time

logger = setup_logger()


class DocumentBatchPrepareContext(BaseModel):
    updatable_docs: list[Document]
    id_to_db_doc_map: dict[str, DBDocument]
    model_config = ConfigDict(arbitrary_types_allowed=True)


class IndexingPipelineResult(BaseModel):
    # number of documents that are completely new (e.g. did
    # not exist as a part of this OR any other connector)
    new_docs: int
    # NOTE: need total_docs, since the pipeline can skip some docs
    # (e.g. not even insert them into Postgres)
    total_docs: int
    # number of chunks that were inserted into Vespa
    total_chunks: int


class IndexingPipelineProtocol(Protocol):
    def __call__(
        self,
        document_batch: list[Document],
        index_attempt_metadata: IndexAttemptMetadata,
    ) -> IndexingPipelineResult:
        ...


def _upsert_documents_in_db(
    documents: list[Document],
    index_attempt_metadata: IndexAttemptMetadata,
    db_session: Session,
) -> None:
    # Metadata here refers to basic document info, not metadata about the actual content
    document_metadata_list: list[DocumentMetadata] = []
    for doc in documents:
        first_link = next(
            (section.link for section in doc.sections if section.link), ""
        )
        db_doc_metadata = DocumentMetadata(
            connector_id=index_attempt_metadata.connector_id,
            credential_id=index_attempt_metadata.credential_id,
            document_id=doc.id,
            semantic_identifier=doc.semantic_identifier,
            first_link=first_link,
            primary_owners=get_experts_stores_representations(doc.primary_owners),
            secondary_owners=get_experts_stores_representations(doc.secondary_owners),
            from_ingestion_api=doc.from_ingestion_api,
<<<<<<< HEAD
            external_access=doc.external_access,
            doc_metadata=doc.doc_metadata,
=======
>>>>>>> 4c5a865d
        )
        document_metadata_list.append(db_doc_metadata)

    upsert_documents(db_session, document_metadata_list)

    # Insert document content metadata
    for doc in documents:
        upsert_document_tags(
            document_id=doc.id,
            source=doc.source,
            metadata=doc.metadata,
            db_session=db_session,
        )


def get_doc_ids_to_update(
    documents: list[Document], db_docs: list[DBDocument]
) -> list[Document]:
    """Figures out which documents actually need to be updated. If a document is already present
    and the `updated_at` hasn't changed, we shouldn't need to do anything with it.

    NB: Still need to associate the document in the DB if multiple connectors are
    indexing the same doc."""
    id_update_time_map = {
        doc.id: doc.doc_updated_at for doc in db_docs if doc.doc_updated_at
    }

    updatable_docs: list[Document] = []
    for doc in documents:
        if (
            doc.id in id_update_time_map
            and doc.doc_updated_at
            and doc.doc_updated_at <= id_update_time_map[doc.id]
        ):
            continue
        updatable_docs.append(doc)

    return updatable_docs


def index_doc_batch_with_handler(
    *,
    chunker: Chunker,
    embedder: IndexingEmbedder,
    document_index: DocumentIndex,
    document_batch: list[Document],
    index_attempt_metadata: IndexAttemptMetadata,
    attempt_id: int | None,
    db_session: Session,
    ignore_time_skip: bool = False,
    tenant_id: str | None = None,
) -> IndexingPipelineResult:
    index_pipeline_result = IndexingPipelineResult(
        new_docs=0, total_docs=len(document_batch), total_chunks=0
    )
    try:
        index_pipeline_result = index_doc_batch(
            chunker=chunker,
            embedder=embedder,
            document_index=document_index,
            document_batch=document_batch,
            index_attempt_metadata=index_attempt_metadata,
            db_session=db_session,
            ignore_time_skip=ignore_time_skip,
            tenant_id=tenant_id,
        )

    except ConnectorStopSignal as e:
        logger.warning("Connector stop signal detected in index_doc_batch_with_handler")
        raise e
    except Exception as e:
        if isinstance(e, httpx.HTTPStatusError):
            if e.response.status_code == HTTPStatus.INSUFFICIENT_STORAGE:
                logger.error(
                    "NOTE: HTTP Status 507 Insufficient Storage indicates "
                    "you need to allocate more memory or disk space to the "
                    "Vespa/index container."
                )

        if INDEXING_EXCEPTION_LIMIT == 0:
            raise

        trace = traceback.format_exc()
        create_index_attempt_error(
            attempt_id,
            batch=index_attempt_metadata.batch_num,
            docs=document_batch,
            exception_msg=str(e),
            exception_traceback=trace,
            db_session=db_session,
        )
        logger.exception(
            f"Indexing batch {index_attempt_metadata.batch_num} failed. msg='{e}' trace='{trace}'"
        )

        index_attempt_metadata.num_exceptions += 1
        if index_attempt_metadata.num_exceptions == INDEXING_EXCEPTION_LIMIT:
            logger.warning(
                f"Maximum number of exceptions for this index attempt "
                f"({INDEXING_EXCEPTION_LIMIT}) has been reached. "
                f"The next exception will abort the indexing attempt."
            )
        elif index_attempt_metadata.num_exceptions > INDEXING_EXCEPTION_LIMIT:
            logger.warning(
                f"Maximum number of exceptions for this index attempt "
                f"({INDEXING_EXCEPTION_LIMIT}) has been exceeded."
            )
            raise RuntimeError(
                f"Maximum exception limit of {INDEXING_EXCEPTION_LIMIT} exceeded."
            )
        else:
            pass

    return index_pipeline_result


def index_doc_batch_prepare(
    documents: list[Document],
    index_attempt_metadata: IndexAttemptMetadata,
    db_session: Session,
    ignore_time_skip: bool = False,
) -> DocumentBatchPrepareContext | None:
    """Sets up the documents in the relational DB (source of truth) for permissions, metadata, etc.
    This preceeds indexing it into the actual document index."""
    # Create a trimmed list of docs that don't have a newer updated at
    # Shortcuts the time-consuming flow on connector index retries
    document_ids: list[str] = [document.id for document in documents]
    db_docs: list[DBDocument] = get_documents_by_ids(
        db_session=db_session,
        document_ids=document_ids,
    )

    updatable_docs = (
        get_doc_ids_to_update(documents=documents, db_docs=db_docs)
        if not ignore_time_skip
        else documents
    )
    if len(updatable_docs) != len(documents):
        updatable_doc_ids = [doc.id for doc in updatable_docs]
        skipped_doc_ids = [
            doc.id for doc in documents if doc.id not in updatable_doc_ids
        ]
        logger.info(
            f"Skipping {len(skipped_doc_ids)} documents "
            f"because they are up to date. Skipped doc IDs: {skipped_doc_ids}"
        )

    # for all updatable docs, upsert into the DB
    # Does not include doc_updated_at which is also used to indicate a successful update
    if updatable_docs:
        _upsert_documents_in_db(
            documents=updatable_docs,
            index_attempt_metadata=index_attempt_metadata,
            db_session=db_session,
        )

    logger.info(
        f"Upserted {len(updatable_docs)} changed docs out of "
        f"{len(documents)} total docs into the DB"
    )

    # for all docs, upsert the document to cc pair relationship
    upsert_document_by_connector_credential_pair(
        db_session,
        index_attempt_metadata.connector_id,
        index_attempt_metadata.credential_id,
        document_ids,
    )

    # No docs to process because the batch is empty or every doc was already indexed
    if not updatable_docs:
        return None

    id_to_db_doc_map = {doc.id: doc for doc in db_docs}
    return DocumentBatchPrepareContext(
        updatable_docs=updatable_docs, id_to_db_doc_map=id_to_db_doc_map
    )


def filter_documents(document_batch: list[Document]) -> list[Document]:
    documents: list[Document] = []
    for document in document_batch:
        empty_contents = not any(section.text.strip() for section in document.sections)
        if (
            (not document.title or not document.title.strip())
            and not document.semantic_identifier.strip()
            and empty_contents
        ):
            # Skip documents that have neither title nor content
            # If the document doesn't have either, then there is no useful information in it
            # This is again verified later in the pipeline after chunking but at that point there should
            # already be no documents that are empty.
            logger.warning(
                f"Skipping document with ID {document.id} as it has neither title nor content."
            )
            continue

        if document.title is not None and not document.title.strip() and empty_contents:
            # The title is explicitly empty ("" and not None) and the document is empty
            # so when building the chunk text representation, it will be empty and unuseable
            logger.warning(
                f"Skipping document with ID {document.id} as the chunks will be empty."
            )
            continue

        section_chars = sum(len(section.text) for section in document.sections)
        if (
            MAX_DOCUMENT_CHARS
            and len(document.title or document.semantic_identifier) + section_chars
            > MAX_DOCUMENT_CHARS
        ):
            # Skip documents that are too long, later on there are more memory intensive steps done on the text
            # and the container will run out of memory and crash. Several other checks are included upstream but
            # those are at the connector level so a catchall is still needed.
            # Assumption here is that files that are that long, are generated files and not the type users
            # generally care for.
            logger.warning(
                f"Skipping document with ID {document.id} as it is too long."
            )
            continue

        documents.append(document)
    return documents


<<<<<<< HEAD
def process_image_sections(documents: list[Document]) -> list[IndexingDocument]:
    """
    Process all sections in documents by:
    1. Converting both TextSection and ImageSection objects to base Section objects
    2. Processing ImageSections to generate text summaries using a vision-capable LLM
    3. Returning IndexingDocument objects with both original and processed sections

    Args:
        documents: List of documents with TextSection | ImageSection objects

    Returns:
        List of IndexingDocument objects with processed_sections as list[Section]
    """
    # Check if image extraction and analysis is enabled before trying to get a vision LLM
    if not get_image_extraction_and_analysis_enabled():
        llm = None
    else:
        # Only get the vision LLM if image processing is enabled
        llm = get_default_llm_with_vision()

    if not llm:
        # Even without LLM, we still convert to IndexingDocument with base Sections
        return [
            IndexingDocument(
                **document.model_dump(),
                processed_sections=[
                    Section(
                        text=section.text if isinstance(section, TextSection) else "",
                        link=section.link,
                        image_file_id=(
                            section.image_file_id
                            if isinstance(section, ImageSection)
                            else None
                        ),
                    )
                    for section in document.sections
                ],
            )
            for document in documents
        ]

    indexed_documents: list[IndexingDocument] = []

    for document in documents:
        processed_sections: list[Section] = []

        for section in document.sections:
            # For ImageSection, process and create base Section with both text and image_file_id
            if isinstance(section, ImageSection):
                # Default section with image path preserved - ensure text is always a string
                processed_section = Section(
                    link=section.link,
                    image_file_id=section.image_file_id,
                    text="",  # Initialize with empty string
                )

                # Try to get image summary
                try:
                    file_store = get_default_file_store()

                    file_record = file_store.read_file_record(
                        file_id=section.image_file_id
                    )
                    if not file_record:
                        logger.warning(
                            f"Image file {section.image_file_id} not found in FileStore"
                        )

                        processed_section.text = "[Image could not be processed]"
                    else:
                        # Get the image data
                        image_data_io = file_store.read_file(
                            file_id=section.image_file_id
                        )
                        image_data = image_data_io.read()
                        summary = summarize_image_with_error_handling(
                            llm=llm,
                            image_data=image_data,
                            context_name=file_record.display_name or "Image",
                        )

                        if summary:
                            processed_section.text = summary
                        else:
                            processed_section.text = "[Image could not be summarized]"
                except Exception as e:
                    logger.error(f"Error processing image section: {e}")
                    processed_section.text = "[Error processing image]"

                processed_sections.append(processed_section)

            # For TextSection, create a base Section with text and link
            elif isinstance(section, TextSection):
                processed_section = Section(
                    text=section.text or "",  # Ensure text is always a string, not None
                    link=section.link,
                    image_file_id=None,
                )
                processed_sections.append(processed_section)

        # Create IndexingDocument with original sections and processed_sections
        indexed_document = IndexingDocument(
            **document.model_dump(), processed_sections=processed_sections
        )
        indexed_documents.append(indexed_document)

    return indexed_documents


def add_document_summaries(
    chunks_by_doc: list[DocAwareChunk],
    llm: LLM,
    tokenizer: BaseTokenizer,
    trunc_doc_tokens: int,
) -> list[int] | None:
    """
    Adds a document summary to a list of chunks from the same document.
    Returns the number of tokens in the document.
    """

    doc_tokens = []
    # this is value is the same for each chunk in the document; 0 indicates
    # There is not enough space for contextual RAG (the chunk content
    # and possibly metadata took up too much space)
    if chunks_by_doc[0].contextual_rag_reserved_tokens == 0:
        return None

    doc_tokens = tokenizer.encode(chunks_by_doc[0].source_document.get_text_content())
    doc_content = tokenizer_trim_middle(doc_tokens, trunc_doc_tokens, tokenizer)
    summary_prompt = DOCUMENT_SUMMARY_PROMPT.format(document=doc_content)
    doc_summary = message_to_string(
        llm.invoke(summary_prompt, max_tokens=MAX_CONTEXT_TOKENS)
    )

    for chunk in chunks_by_doc:
        chunk.doc_summary = doc_summary

    return doc_tokens


def add_chunk_summaries(
    chunks_by_doc: list[DocAwareChunk],
    llm: LLM,
    tokenizer: BaseTokenizer,
    trunc_doc_chunk_tokens: int,
    doc_tokens: list[int] | None,
) -> None:
    """
    Adds chunk summaries to the chunks grouped by document id.
    Chunk summaries look at the chunk as well as the entire document (or a summary,
    if the document is too long) and describe how the chunk relates to the document.
    """
    # all chunks within a document have the same contextual_rag_reserved_tokens
    if chunks_by_doc[0].contextual_rag_reserved_tokens == 0:
        return

    # use values computed in above doc summary section if available
    doc_tokens = doc_tokens or tokenizer.encode(
        chunks_by_doc[0].source_document.get_text_content()
    )
    doc_content = tokenizer_trim_middle(doc_tokens, trunc_doc_chunk_tokens, tokenizer)

    # only compute doc summary if needed
    doc_info = (
        doc_content
        if len(doc_tokens) <= MAX_TOKENS_FOR_FULL_INCLUSION
        else chunks_by_doc[0].doc_summary
    )
    if not doc_info:
        # This happens if the document is too long AND document summaries are turned off
        # In this case we compute a doc summary using the LLM
        doc_info = message_to_string(
            llm.invoke(
                DOCUMENT_SUMMARY_PROMPT.format(document=doc_content),
                max_tokens=MAX_CONTEXT_TOKENS,
            )
        )

    context_prompt1 = CONTEXTUAL_RAG_PROMPT1.format(document=doc_info)

    def assign_context(chunk: DocAwareChunk) -> None:
        context_prompt2 = CONTEXTUAL_RAG_PROMPT2.format(chunk=chunk.content)
        try:
            chunk.chunk_context = message_to_string(
                llm.invoke(
                    context_prompt1 + context_prompt2,
                    max_tokens=MAX_CONTEXT_TOKENS,
                )
            )
        except LLMRateLimitError as e:
            # Erroring during chunker is undesirable, so we log the error and continue
            # TODO: for v2, add robust retry logic
            logger.exception(f"Rate limit adding chunk summary: {e}", exc_info=e)
            chunk.chunk_context = ""
        except Exception as e:
            logger.exception(f"Error adding chunk summary: {e}", exc_info=e)
            chunk.chunk_context = ""

    run_functions_tuples_in_parallel(
        [(assign_context, (chunk,)) for chunk in chunks_by_doc]
    )


def add_contextual_summaries(
    chunks: list[DocAwareChunk],
    llm: LLM,
    tokenizer: BaseTokenizer,
    chunk_token_limit: int,
) -> list[DocAwareChunk]:
    """
    Adds Document summary and chunk-within-document context to the chunks
    based on which environment variables are set.
    """
    doc2chunks = defaultdict(list)
    for chunk in chunks:
        doc2chunks[chunk.source_document.id].append(chunk)

    # The number of tokens allowed for the document when computing a document summary
    trunc_doc_summary_tokens = llm.config.max_input_tokens - len(
        tokenizer.encode(DOCUMENT_SUMMARY_PROMPT)
    )

    prompt_tokens = len(
        tokenizer.encode(CONTEXTUAL_RAG_PROMPT1 + CONTEXTUAL_RAG_PROMPT2)
    )
    # The number of tokens allowed for the document when computing a
    # "chunk in context of document" summary
    trunc_doc_chunk_tokens = (
        llm.config.max_input_tokens - prompt_tokens - chunk_token_limit
    )
    for chunks_by_doc in doc2chunks.values():
        doc_tokens = None
        if USE_DOCUMENT_SUMMARY:
            doc_tokens = add_document_summaries(
                chunks_by_doc, llm, tokenizer, trunc_doc_summary_tokens
            )

        if USE_CHUNK_SUMMARY:
            add_chunk_summaries(
                chunks_by_doc, llm, tokenizer, trunc_doc_chunk_tokens, doc_tokens
            )

    return chunks


=======
>>>>>>> 4c5a865d
@log_function_time(debug_only=True)
def index_doc_batch(
    *,
    document_batch: list[Document],
    chunker: Chunker,
    embedder: IndexingEmbedder,
    document_index: DocumentIndex,
    index_attempt_metadata: IndexAttemptMetadata,
    db_session: Session,
    ignore_time_skip: bool = False,
    tenant_id: str | None = None,
    filter_fnc: Callable[[list[Document]], list[Document]] = filter_documents,
) -> IndexingPipelineResult:
    """Takes different pieces of the indexing pipeline and applies it to a batch of documents
    Note that the documents should already be batched at this point so that it does not inflate the
    memory requirements

    Returns a tuple where the first element is the number of new docs and the
    second element is the number of chunks."""

    no_access = DocumentAccess.build(
        user_emails=[],
        user_groups=[],
        external_user_emails=[],
        external_user_group_ids=[],
        is_public=False,
    )

    logger.debug("Filtering Documents")
    filtered_documents = filter_fnc(document_batch)

    ctx = index_doc_batch_prepare(
        documents=filtered_documents,
        index_attempt_metadata=index_attempt_metadata,
        ignore_time_skip=ignore_time_skip,
        db_session=db_session,
    )
    if not ctx:
        # even though we didn't actually index anything, we should still
        # mark them as "completed" for the CC Pair in order to make the
        # counts match
        mark_document_as_indexed_for_cc_pair__no_commit(
            connector_id=index_attempt_metadata.connector_id,
            credential_id=index_attempt_metadata.credential_id,
            document_ids=[doc.id for doc in filtered_documents],
            db_session=db_session,
        )
        return IndexingPipelineResult(
            new_docs=0, total_docs=len(filtered_documents), total_chunks=0
        )

    logger.debug("Starting chunking")
    chunks: list[DocAwareChunk] = chunker.chunk(ctx.updatable_docs)

    logger.debug("Starting embedding")
    chunks_with_embeddings = embedder.embed_chunks(chunks) if chunks else []

    updatable_ids = [doc.id for doc in ctx.updatable_docs]

    # Acquires a lock on the documents so that no other process can modify them
    # NOTE: don't need to acquire till here, since this is when the actual race condition
    # with Vespa can occur.
    with prepare_to_modify_documents(db_session=db_session, document_ids=updatable_ids):
        doc_id_to_access_info = get_access_for_documents(
            document_ids=updatable_ids, db_session=db_session
        )
        doc_id_to_document_set = {
            document_id: document_sets
            for document_id, document_sets in fetch_document_sets_for_documents(
                document_ids=updatable_ids, db_session=db_session
            )
        }

<<<<<<< HEAD
        doc_id_to_user_file_id: dict[str, int | None] = fetch_user_files_for_documents(
            document_ids=updatable_ids, db_session=db_session
        )
        doc_id_to_user_folder_id: dict[str, int | None] = (
            fetch_user_folders_for_documents(
                document_ids=updatable_ids, db_session=db_session
            )
        )

        doc_id_to_previous_chunk_cnt: dict[str, int] = {
=======
        doc_id_to_previous_chunk_cnt: dict[str, int | None] = {
>>>>>>> 4c5a865d
            document_id: chunk_count
            for document_id, chunk_count in fetch_chunk_counts_for_documents(
                document_ids=updatable_ids,
                db_session=db_session,
            )
        }

        doc_id_to_new_chunk_cnt: dict[str, int] = {
            document_id: len(
                [
                    chunk
                    for chunk in chunks_with_embeddings
                    if chunk.source_document.id == document_id
                ]
            )
            for document_id in updatable_ids
        }

<<<<<<< HEAD
        try:
            llm, _ = get_default_llms()

            llm_tokenizer = get_tokenizer(
                model_name=llm.config.model_name,
                provider_type=llm.config.model_provider,
            )
        except Exception as e:
            logger.error(f"Error getting tokenizer: {e}")
            llm_tokenizer = None

        # Calculate token counts for each document by combining all its chunks' content
        user_file_id_to_token_count: dict[int, int | None] = {}
        user_file_id_to_raw_text: dict[int, str] = {}
        for document_id in updatable_ids:
            # Only calculate token counts for documents that have a user file ID

            user_file_id = doc_id_to_user_file_id.get(document_id)
            if user_file_id is None:
                continue

            document_chunks = [
                chunk
                for chunk in chunks_with_embeddings
                if chunk.source_document.id == document_id
            ]
            if document_chunks:
                combined_content = " ".join(
                    [chunk.content for chunk in document_chunks]
                )
                token_count = (
                    len(llm_tokenizer.encode(combined_content)) if llm_tokenizer else 0
                )
                user_file_id_to_token_count[user_file_id] = token_count
                user_file_id_to_raw_text[user_file_id] = combined_content
            else:
                user_file_id_to_token_count[user_file_id] = None

=======
>>>>>>> 4c5a865d
        # we're concerned about race conditions where multiple simultaneous indexings might result
        # in one set of metadata overwriting another one in vespa.
        # we still write data here for the immediate and most likely correct sync, but
        # to resolve this, an update of the last modified field at the end of this loop
        # always triggers a final metadata sync via the celery queue
        access_aware_chunks = [
            DocMetadataAwareIndexChunk.from_index_chunk(
                index_chunk=chunk,
                access=doc_id_to_access_info.get(chunk.source_document.id, no_access),
                document_sets=set(
                    doc_id_to_document_set.get(chunk.source_document.id, [])
                ),
                boost=(
                    ctx.id_to_db_doc_map[chunk.source_document.id].boost
                    if chunk.source_document.id in ctx.id_to_db_doc_map
                    else DEFAULT_BOOST
                ),
                tenant_id=tenant_id,
            )
            for chunk in chunks_with_embeddings
        ]

        logger.debug(
            "Indexing the following chunks: "
            f"{[chunk.to_short_descriptor() for chunk in access_aware_chunks]}"
        )
        # A document will not be spread across different batches, so all the
        # documents with chunks in this set, are fully represented by the chunks
        # in this set
        insertion_records = document_index.index(
            chunks=access_aware_chunks,
            index_batch_params=IndexBatchParams(
                doc_id_to_previous_chunk_cnt=doc_id_to_previous_chunk_cnt,
                doc_id_to_new_chunk_cnt=doc_id_to_new_chunk_cnt,
                tenant_id=tenant_id,
                large_chunks_enabled=chunker.enable_large_chunks,
            ),
        )

        successful_doc_ids = {record.document_id for record in insertion_records}
        if successful_doc_ids != set(updatable_ids):
            raise RuntimeError(
                f"Some documents were not successfully indexed. "
                f"Updatable IDs: {updatable_ids}, "
                f"Successful IDs: {successful_doc_ids}"
            )

        last_modified_ids = []
        ids_to_new_updated_at = {}
        for doc in ctx.updatable_docs:
            last_modified_ids.append(doc.id)
            # doc_updated_at is the source's idea (on the other end of the connector)
            # of when the doc was last modified
            if doc.doc_updated_at is None:
                continue
            ids_to_new_updated_at[doc.id] = doc.doc_updated_at

        update_docs_updated_at__no_commit(
            ids_to_new_updated_at=ids_to_new_updated_at, db_session=db_session
        )

        update_docs_last_modified__no_commit(
            document_ids=last_modified_ids, db_session=db_session
        )

        update_docs_chunk_count__no_commit(
            document_ids=updatable_ids,
            doc_id_to_chunk_count=doc_id_to_new_chunk_cnt,
            db_session=db_session,
        )

        # these documents can now be counted as part of the CC Pairs
        # document count, so we need to mark them as indexed
        # NOTE: even documents we skipped since they were already up
        # to date should be counted here in order to maintain parity
        # between CC Pair and index attempt counts
        mark_document_as_indexed_for_cc_pair__no_commit(
            connector_id=index_attempt_metadata.connector_id,
            credential_id=index_attempt_metadata.credential_id,
            document_ids=[doc.id for doc in filtered_documents],
            db_session=db_session,
        )

        db_session.commit()

    result = IndexingPipelineResult(
        new_docs=len([r for r in insertion_records if not r.already_existed]),
        total_docs=len(filtered_documents),
        total_chunks=len(access_aware_chunks),
    )

    return result


def run_indexing_pipeline(
    *,
    document_batch: list[Document],
    index_attempt_metadata: IndexAttemptMetadata,
    embedder: IndexingEmbedder,
    document_index: DocumentIndex,
    db_session: Session,
    chunker: Chunker | None = None,
    ignore_time_skip: bool = False,
<<<<<<< HEAD
) -> IndexingPipelineResult:
=======
    attempt_id: int | None = None,
    tenant_id: str | None = None,
    callback: IndexingHeartbeatInterface | None = None,
) -> IndexingPipelineProtocol:
>>>>>>> 4c5a865d
    """Builds a pipeline which takes in a list (batch) of docs and indexes them."""
    multipass_config = get_multipass_config(db_session, primary_index=True)

    chunker = chunker or Chunker(
        tokenizer=embedder.embedding_model.tokenizer,
        enable_multipass=multipass_config.multipass_indexing,
        enable_large_chunks=multipass_config.enable_large_chunks,
        # after every doc, update status in case there are a bunch of really long docs
    )

    return index_doc_batch_with_handler(
        chunker=chunker,
        embedder=embedder,
        document_index=document_index,
        document_batch=document_batch,
        index_attempt_metadata=index_attempt_metadata,
        ignore_time_skip=ignore_time_skip,
        attempt_id=attempt_id,
        db_session=db_session,
        tenant_id=tenant_id,
    )<|MERGE_RESOLUTION|>--- conflicted
+++ resolved
@@ -1,10 +1,7 @@
 import traceback
 from collections.abc import Callable
-<<<<<<< HEAD
-=======
 from functools import partial
 from http import HTTPStatus
->>>>>>> 4c5a865d
 from typing import Protocol
 
 import httpx
@@ -20,11 +17,6 @@
 from onyx.connectors.cross_connector_utils.miscellaneous_utils import (
     get_experts_stores_representations,
 )
-<<<<<<< HEAD
-from onyx.connectors.models import ConnectorFailure
-from onyx.connectors.models import ConnectorStopSignal
-=======
->>>>>>> 4c5a865d
 from onyx.connectors.models import Document
 from onyx.connectors.models import IndexAttemptMetadata
 from onyx.db.document import fetch_chunk_counts_for_documents
@@ -37,23 +29,10 @@
 from onyx.db.document import upsert_document_by_connector_credential_pair
 from onyx.db.document import upsert_documents
 from onyx.db.document_set import fetch_document_sets_for_documents
-<<<<<<< HEAD
-from onyx.db.models import Document as DBDocument
-from onyx.db.models import IndexModelStatus
-from onyx.db.search_settings import get_active_search_settings
-from onyx.db.tag import upsert_document_tags
-from onyx.db.user_documents import fetch_user_files_for_documents
-from onyx.db.user_documents import fetch_user_folders_for_documents
-from onyx.db.user_documents import update_user_file_token_count__no_commit
-from onyx.document_index.document_index_utils import (
-    get_multipass_config,
-)
-=======
 from onyx.db.index_attempt import create_index_attempt_error
 from onyx.db.models import Document as DBDocument
 from onyx.db.tag import create_or_add_document_tag
 from onyx.db.tag import create_or_add_document_tag_list
->>>>>>> 4c5a865d
 from onyx.document_index.interfaces import DocumentIndex
 from onyx.document_index.interfaces import DocumentMetadata
 from onyx.document_index.interfaces import IndexBatchParams
@@ -62,6 +41,7 @@
 )
 from onyx.indexing.chunker import Chunker
 from onyx.indexing.embedder import IndexingEmbedder
+from onyx.indexing.indexing_heartbeat import IndexingHeartbeatInterface
 from onyx.indexing.models import DocAwareChunk
 from onyx.indexing.models import DocMetadataAwareIndexChunk
 from onyx.utils.logger import setup_logger
@@ -116,11 +96,6 @@
             primary_owners=get_experts_stores_representations(doc.primary_owners),
             secondary_owners=get_experts_stores_representations(doc.secondary_owners),
             from_ingestion_api=doc.from_ingestion_api,
-<<<<<<< HEAD
-            external_access=doc.external_access,
-            doc_metadata=doc.doc_metadata,
-=======
->>>>>>> 4c5a865d
         )
         document_metadata_list.append(db_doc_metadata)
 
@@ -128,12 +103,24 @@
 
     # Insert document content metadata
     for doc in documents:
-        upsert_document_tags(
-            document_id=doc.id,
-            source=doc.source,
-            metadata=doc.metadata,
-            db_session=db_session,
-        )
+        for k, v in doc.metadata.items():
+            if isinstance(v, list):
+                create_or_add_document_tag_list(
+                    tag_key=k,
+                    tag_values=v,
+                    source=doc.source,
+                    document_id=doc.id,
+                    db_session=db_session,
+                )
+                continue
+
+            create_or_add_document_tag(
+                tag_key=k,
+                tag_value=v,
+                source=doc.source,
+                document_id=doc.id,
+                db_session=db_session,
+            )
 
 
 def get_doc_ids_to_update(
@@ -187,10 +174,6 @@
             ignore_time_skip=ignore_time_skip,
             tenant_id=tenant_id,
         )
-
-    except ConnectorStopSignal as e:
-        logger.warning("Connector stop signal detected in index_doc_batch_with_handler")
-        raise e
     except Exception as e:
         if isinstance(e, httpx.HTTPStatusError):
             if e.response.status_code == HTTPStatus.INSUFFICIENT_STORAGE:
@@ -346,254 +329,6 @@
     return documents
 
 
-<<<<<<< HEAD
-def process_image_sections(documents: list[Document]) -> list[IndexingDocument]:
-    """
-    Process all sections in documents by:
-    1. Converting both TextSection and ImageSection objects to base Section objects
-    2. Processing ImageSections to generate text summaries using a vision-capable LLM
-    3. Returning IndexingDocument objects with both original and processed sections
-
-    Args:
-        documents: List of documents with TextSection | ImageSection objects
-
-    Returns:
-        List of IndexingDocument objects with processed_sections as list[Section]
-    """
-    # Check if image extraction and analysis is enabled before trying to get a vision LLM
-    if not get_image_extraction_and_analysis_enabled():
-        llm = None
-    else:
-        # Only get the vision LLM if image processing is enabled
-        llm = get_default_llm_with_vision()
-
-    if not llm:
-        # Even without LLM, we still convert to IndexingDocument with base Sections
-        return [
-            IndexingDocument(
-                **document.model_dump(),
-                processed_sections=[
-                    Section(
-                        text=section.text if isinstance(section, TextSection) else "",
-                        link=section.link,
-                        image_file_id=(
-                            section.image_file_id
-                            if isinstance(section, ImageSection)
-                            else None
-                        ),
-                    )
-                    for section in document.sections
-                ],
-            )
-            for document in documents
-        ]
-
-    indexed_documents: list[IndexingDocument] = []
-
-    for document in documents:
-        processed_sections: list[Section] = []
-
-        for section in document.sections:
-            # For ImageSection, process and create base Section with both text and image_file_id
-            if isinstance(section, ImageSection):
-                # Default section with image path preserved - ensure text is always a string
-                processed_section = Section(
-                    link=section.link,
-                    image_file_id=section.image_file_id,
-                    text="",  # Initialize with empty string
-                )
-
-                # Try to get image summary
-                try:
-                    file_store = get_default_file_store()
-
-                    file_record = file_store.read_file_record(
-                        file_id=section.image_file_id
-                    )
-                    if not file_record:
-                        logger.warning(
-                            f"Image file {section.image_file_id} not found in FileStore"
-                        )
-
-                        processed_section.text = "[Image could not be processed]"
-                    else:
-                        # Get the image data
-                        image_data_io = file_store.read_file(
-                            file_id=section.image_file_id
-                        )
-                        image_data = image_data_io.read()
-                        summary = summarize_image_with_error_handling(
-                            llm=llm,
-                            image_data=image_data,
-                            context_name=file_record.display_name or "Image",
-                        )
-
-                        if summary:
-                            processed_section.text = summary
-                        else:
-                            processed_section.text = "[Image could not be summarized]"
-                except Exception as e:
-                    logger.error(f"Error processing image section: {e}")
-                    processed_section.text = "[Error processing image]"
-
-                processed_sections.append(processed_section)
-
-            # For TextSection, create a base Section with text and link
-            elif isinstance(section, TextSection):
-                processed_section = Section(
-                    text=section.text or "",  # Ensure text is always a string, not None
-                    link=section.link,
-                    image_file_id=None,
-                )
-                processed_sections.append(processed_section)
-
-        # Create IndexingDocument with original sections and processed_sections
-        indexed_document = IndexingDocument(
-            **document.model_dump(), processed_sections=processed_sections
-        )
-        indexed_documents.append(indexed_document)
-
-    return indexed_documents
-
-
-def add_document_summaries(
-    chunks_by_doc: list[DocAwareChunk],
-    llm: LLM,
-    tokenizer: BaseTokenizer,
-    trunc_doc_tokens: int,
-) -> list[int] | None:
-    """
-    Adds a document summary to a list of chunks from the same document.
-    Returns the number of tokens in the document.
-    """
-
-    doc_tokens = []
-    # this is value is the same for each chunk in the document; 0 indicates
-    # There is not enough space for contextual RAG (the chunk content
-    # and possibly metadata took up too much space)
-    if chunks_by_doc[0].contextual_rag_reserved_tokens == 0:
-        return None
-
-    doc_tokens = tokenizer.encode(chunks_by_doc[0].source_document.get_text_content())
-    doc_content = tokenizer_trim_middle(doc_tokens, trunc_doc_tokens, tokenizer)
-    summary_prompt = DOCUMENT_SUMMARY_PROMPT.format(document=doc_content)
-    doc_summary = message_to_string(
-        llm.invoke(summary_prompt, max_tokens=MAX_CONTEXT_TOKENS)
-    )
-
-    for chunk in chunks_by_doc:
-        chunk.doc_summary = doc_summary
-
-    return doc_tokens
-
-
-def add_chunk_summaries(
-    chunks_by_doc: list[DocAwareChunk],
-    llm: LLM,
-    tokenizer: BaseTokenizer,
-    trunc_doc_chunk_tokens: int,
-    doc_tokens: list[int] | None,
-) -> None:
-    """
-    Adds chunk summaries to the chunks grouped by document id.
-    Chunk summaries look at the chunk as well as the entire document (or a summary,
-    if the document is too long) and describe how the chunk relates to the document.
-    """
-    # all chunks within a document have the same contextual_rag_reserved_tokens
-    if chunks_by_doc[0].contextual_rag_reserved_tokens == 0:
-        return
-
-    # use values computed in above doc summary section if available
-    doc_tokens = doc_tokens or tokenizer.encode(
-        chunks_by_doc[0].source_document.get_text_content()
-    )
-    doc_content = tokenizer_trim_middle(doc_tokens, trunc_doc_chunk_tokens, tokenizer)
-
-    # only compute doc summary if needed
-    doc_info = (
-        doc_content
-        if len(doc_tokens) <= MAX_TOKENS_FOR_FULL_INCLUSION
-        else chunks_by_doc[0].doc_summary
-    )
-    if not doc_info:
-        # This happens if the document is too long AND document summaries are turned off
-        # In this case we compute a doc summary using the LLM
-        doc_info = message_to_string(
-            llm.invoke(
-                DOCUMENT_SUMMARY_PROMPT.format(document=doc_content),
-                max_tokens=MAX_CONTEXT_TOKENS,
-            )
-        )
-
-    context_prompt1 = CONTEXTUAL_RAG_PROMPT1.format(document=doc_info)
-
-    def assign_context(chunk: DocAwareChunk) -> None:
-        context_prompt2 = CONTEXTUAL_RAG_PROMPT2.format(chunk=chunk.content)
-        try:
-            chunk.chunk_context = message_to_string(
-                llm.invoke(
-                    context_prompt1 + context_prompt2,
-                    max_tokens=MAX_CONTEXT_TOKENS,
-                )
-            )
-        except LLMRateLimitError as e:
-            # Erroring during chunker is undesirable, so we log the error and continue
-            # TODO: for v2, add robust retry logic
-            logger.exception(f"Rate limit adding chunk summary: {e}", exc_info=e)
-            chunk.chunk_context = ""
-        except Exception as e:
-            logger.exception(f"Error adding chunk summary: {e}", exc_info=e)
-            chunk.chunk_context = ""
-
-    run_functions_tuples_in_parallel(
-        [(assign_context, (chunk,)) for chunk in chunks_by_doc]
-    )
-
-
-def add_contextual_summaries(
-    chunks: list[DocAwareChunk],
-    llm: LLM,
-    tokenizer: BaseTokenizer,
-    chunk_token_limit: int,
-) -> list[DocAwareChunk]:
-    """
-    Adds Document summary and chunk-within-document context to the chunks
-    based on which environment variables are set.
-    """
-    doc2chunks = defaultdict(list)
-    for chunk in chunks:
-        doc2chunks[chunk.source_document.id].append(chunk)
-
-    # The number of tokens allowed for the document when computing a document summary
-    trunc_doc_summary_tokens = llm.config.max_input_tokens - len(
-        tokenizer.encode(DOCUMENT_SUMMARY_PROMPT)
-    )
-
-    prompt_tokens = len(
-        tokenizer.encode(CONTEXTUAL_RAG_PROMPT1 + CONTEXTUAL_RAG_PROMPT2)
-    )
-    # The number of tokens allowed for the document when computing a
-    # "chunk in context of document" summary
-    trunc_doc_chunk_tokens = (
-        llm.config.max_input_tokens - prompt_tokens - chunk_token_limit
-    )
-    for chunks_by_doc in doc2chunks.values():
-        doc_tokens = None
-        if USE_DOCUMENT_SUMMARY:
-            doc_tokens = add_document_summaries(
-                chunks_by_doc, llm, tokenizer, trunc_doc_summary_tokens
-            )
-
-        if USE_CHUNK_SUMMARY:
-            add_chunk_summaries(
-                chunks_by_doc, llm, tokenizer, trunc_doc_chunk_tokens, doc_tokens
-            )
-
-    return chunks
-
-
-=======
->>>>>>> 4c5a865d
 @log_function_time(debug_only=True)
 def index_doc_batch(
     *,
@@ -667,20 +402,7 @@
             )
         }
 
-<<<<<<< HEAD
-        doc_id_to_user_file_id: dict[str, int | None] = fetch_user_files_for_documents(
-            document_ids=updatable_ids, db_session=db_session
-        )
-        doc_id_to_user_folder_id: dict[str, int | None] = (
-            fetch_user_folders_for_documents(
-                document_ids=updatable_ids, db_session=db_session
-            )
-        )
-
-        doc_id_to_previous_chunk_cnt: dict[str, int] = {
-=======
         doc_id_to_previous_chunk_cnt: dict[str, int | None] = {
->>>>>>> 4c5a865d
             document_id: chunk_count
             for document_id, chunk_count in fetch_chunk_counts_for_documents(
                 document_ids=updatable_ids,
@@ -699,47 +421,6 @@
             for document_id in updatable_ids
         }
 
-<<<<<<< HEAD
-        try:
-            llm, _ = get_default_llms()
-
-            llm_tokenizer = get_tokenizer(
-                model_name=llm.config.model_name,
-                provider_type=llm.config.model_provider,
-            )
-        except Exception as e:
-            logger.error(f"Error getting tokenizer: {e}")
-            llm_tokenizer = None
-
-        # Calculate token counts for each document by combining all its chunks' content
-        user_file_id_to_token_count: dict[int, int | None] = {}
-        user_file_id_to_raw_text: dict[int, str] = {}
-        for document_id in updatable_ids:
-            # Only calculate token counts for documents that have a user file ID
-
-            user_file_id = doc_id_to_user_file_id.get(document_id)
-            if user_file_id is None:
-                continue
-
-            document_chunks = [
-                chunk
-                for chunk in chunks_with_embeddings
-                if chunk.source_document.id == document_id
-            ]
-            if document_chunks:
-                combined_content = " ".join(
-                    [chunk.content for chunk in document_chunks]
-                )
-                token_count = (
-                    len(llm_tokenizer.encode(combined_content)) if llm_tokenizer else 0
-                )
-                user_file_id_to_token_count[user_file_id] = token_count
-                user_file_id_to_raw_text[user_file_id] = combined_content
-            else:
-                user_file_id_to_token_count[user_file_id] = None
-
-=======
->>>>>>> 4c5a865d
         # we're concerned about race conditions where multiple simultaneous indexings might result
         # in one set of metadata overwriting another one in vespa.
         # we still write data here for the immediate and most likely correct sync, but
@@ -826,9 +507,1065 @@
         db_session.commit()
 
     result = IndexingPipelineResult(
+        new_docs=len([r for r in insertion_records if r.already_existed is False]),
+        total_docs=len(filtered_documents),
+        total_chunks=len(access_aware_chunks),
+    )
+
+    return result
+
+
+def build_indexing_pipeline(
+    *,
+    embedder: IndexingEmbedder,
+    document_index: DocumentIndex,
+    db_session: Session,
+    chunker: Chunker | None = None,
+    ignore_time_skip: bool = False,
+    attempt_id: int | None = None,
+    tenant_id: str | None = None,
+    callback: IndexingHeartbeatInterface | None = None,
+) -> IndexingPipelineProtocol:
+    """Builds a pipeline which takes in a list (batch) of docs and indexes them."""
+    multipass_config = get_multipass_config(db_session, primary_index=True)
+
+    chunker = chunker or Chunker(
+        tokenizer=embedder.embedding_model.tokenizer,
+        enable_multipass=multipass_config.multipass_indexing,
+        enable_large_chunks=multipass_config.enable_large_chunks,
+        # after every doc, update status in case there are a bunch of really long docs
+        callback=callback,
+    )
+
+    return partial(
+        index_doc_batch_with_handler,
+        chunker=chunker,
+        embedder=embedder,
+        document_index=document_index,
+        ignore_time_skip=ignore_time_skip,
+        attempt_id=attempt_id,
+        db_session=db_session,
+        tenant_id=tenant_id,
+    )
+
+from collections import defaultdict
+from collections.abc import Callable
+from typing import Protocol
+
+from pydantic import BaseModel
+from pydantic import ConfigDict
+from sqlalchemy.orm import Session
+
+from onyx.access.access import get_access_for_documents
+from onyx.access.models import DocumentAccess
+from onyx.configs.app_configs import DEFAULT_CONTEXTUAL_RAG_LLM_NAME
+from onyx.configs.app_configs import DEFAULT_CONTEXTUAL_RAG_LLM_PROVIDER
+from onyx.configs.app_configs import ENABLE_CONTEXTUAL_RAG
+from onyx.configs.app_configs import MAX_DOCUMENT_CHARS
+from onyx.configs.app_configs import MAX_TOKENS_FOR_FULL_INCLUSION
+from onyx.configs.app_configs import USE_CHUNK_SUMMARY
+from onyx.configs.app_configs import USE_DOCUMENT_SUMMARY
+from onyx.configs.constants import DEFAULT_BOOST
+from onyx.configs.llm_configs import get_image_extraction_and_analysis_enabled
+from onyx.configs.model_configs import USE_INFORMATION_CONTENT_CLASSIFICATION
+from onyx.connectors.cross_connector_utils.miscellaneous_utils import (
+    get_experts_stores_representations,
+)
+from onyx.connectors.models import ConnectorFailure
+from onyx.connectors.models import ConnectorStopSignal
+from onyx.connectors.models import Document
+from onyx.connectors.models import DocumentFailure
+from onyx.connectors.models import ImageSection
+from onyx.connectors.models import IndexAttemptMetadata
+from onyx.connectors.models import IndexingDocument
+from onyx.connectors.models import Section
+from onyx.connectors.models import TextSection
+from onyx.db.chunk import update_chunk_boost_components__no_commit
+from onyx.db.document import fetch_chunk_counts_for_documents
+from onyx.db.document import get_documents_by_ids
+from onyx.db.document import mark_document_as_indexed_for_cc_pair__no_commit
+from onyx.db.document import prepare_to_modify_documents
+from onyx.db.document import update_docs_chunk_count__no_commit
+from onyx.db.document import update_docs_last_modified__no_commit
+from onyx.db.document import update_docs_updated_at__no_commit
+from onyx.db.document import upsert_document_by_connector_credential_pair
+from onyx.db.document import upsert_documents
+from onyx.db.document_set import fetch_document_sets_for_documents
+from onyx.db.models import Document as DBDocument
+from onyx.db.models import IndexModelStatus
+from onyx.db.search_settings import get_active_search_settings
+from onyx.db.tag import upsert_document_tags
+from onyx.db.user_documents import fetch_user_files_for_documents
+from onyx.db.user_documents import fetch_user_folders_for_documents
+from onyx.db.user_documents import update_user_file_token_count__no_commit
+from onyx.document_index.document_index_utils import (
+    get_multipass_config,
+)
+from onyx.document_index.interfaces import DocumentIndex
+from onyx.document_index.interfaces import DocumentMetadata
+from onyx.document_index.interfaces import IndexBatchParams
+from onyx.file_processing.image_summarization import summarize_image_with_error_handling
+from onyx.file_store.file_store import get_default_file_store
+from onyx.file_store.utils import store_user_file_plaintext
+from onyx.indexing.chunker import Chunker
+from onyx.indexing.embedder import embed_chunks_with_failure_handling
+from onyx.indexing.embedder import IndexingEmbedder
+from onyx.indexing.models import DocAwareChunk
+from onyx.indexing.models import DocMetadataAwareIndexChunk
+from onyx.indexing.models import IndexChunk
+from onyx.indexing.models import UpdatableChunkData
+from onyx.indexing.vector_db_insertion import write_chunks_to_vector_db_with_backoff
+from onyx.llm.chat_llm import LLMRateLimitError
+from onyx.llm.factory import get_default_llm_with_vision
+from onyx.llm.factory import get_default_llms
+from onyx.llm.factory import get_llm_for_contextual_rag
+from onyx.llm.interfaces import LLM
+from onyx.llm.utils import MAX_CONTEXT_TOKENS
+from onyx.llm.utils import message_to_string
+from onyx.natural_language_processing.search_nlp_models import (
+    InformationContentClassificationModel,
+)
+from onyx.natural_language_processing.utils import BaseTokenizer
+from onyx.natural_language_processing.utils import get_tokenizer
+from onyx.natural_language_processing.utils import tokenizer_trim_middle
+from onyx.prompts.chat_prompts import CONTEXTUAL_RAG_PROMPT1
+from onyx.prompts.chat_prompts import CONTEXTUAL_RAG_PROMPT2
+from onyx.prompts.chat_prompts import DOCUMENT_SUMMARY_PROMPT
+from onyx.utils.logger import setup_logger
+from onyx.utils.threadpool_concurrency import run_functions_tuples_in_parallel
+from onyx.utils.timing import log_function_time
+from shared_configs.configs import (
+    INDEXING_INFORMATION_CONTENT_CLASSIFICATION_CUTOFF_LENGTH,
+)
+
+
+logger = setup_logger()
+
+
+class DocumentBatchPrepareContext(BaseModel):
+    updatable_docs: list[Document]
+    id_to_db_doc_map: dict[str, DBDocument]
+    indexable_docs: list[IndexingDocument] = []
+    model_config = ConfigDict(arbitrary_types_allowed=True)
+
+
+class IndexingPipelineResult(BaseModel):
+    # number of documents that are completely new (e.g. did
+    # not exist as a part of this OR any other connector)
+    new_docs: int
+    # NOTE: need total_docs, since the pipeline can skip some docs
+    # (e.g. not even insert them into Postgres)
+    total_docs: int
+    # number of chunks that were inserted into Vespa
+    total_chunks: int
+
+    failures: list[ConnectorFailure]
+
+
+class IndexingPipelineProtocol(Protocol):
+    def __call__(
+        self,
+        document_batch: list[Document],
+        index_attempt_metadata: IndexAttemptMetadata,
+    ) -> IndexingPipelineResult: ...
+
+
+def _upsert_documents_in_db(
+    documents: list[Document],
+    index_attempt_metadata: IndexAttemptMetadata,
+    db_session: Session,
+) -> None:
+    # Metadata here refers to basic document info, not metadata about the actual content
+    document_metadata_list: list[DocumentMetadata] = []
+    for doc in documents:
+        first_link = next(
+            (section.link for section in doc.sections if section.link), ""
+        )
+        db_doc_metadata = DocumentMetadata(
+            connector_id=index_attempt_metadata.connector_id,
+            credential_id=index_attempt_metadata.credential_id,
+            document_id=doc.id,
+            semantic_identifier=doc.semantic_identifier,
+            first_link=first_link,
+            primary_owners=get_experts_stores_representations(doc.primary_owners),
+            secondary_owners=get_experts_stores_representations(doc.secondary_owners),
+            from_ingestion_api=doc.from_ingestion_api,
+            external_access=doc.external_access,
+            doc_metadata=doc.doc_metadata,
+        )
+        document_metadata_list.append(db_doc_metadata)
+
+    upsert_documents(db_session, document_metadata_list)
+
+    # Insert document content metadata
+    for doc in documents:
+        upsert_document_tags(
+            document_id=doc.id,
+            source=doc.source,
+            metadata=doc.metadata,
+            db_session=db_session,
+        )
+
+
+def _get_aggregated_chunk_boost_factor(
+    chunks: list[IndexChunk],
+    information_content_classification_model: InformationContentClassificationModel,
+) -> list[float]:
+    """Calculates the aggregated boost factor for a chunk based on its content."""
+
+    short_chunk_content_dict = {
+        chunk_num: chunk.content
+        for chunk_num, chunk in enumerate(chunks)
+        if len(chunk.content.split())
+        <= INDEXING_INFORMATION_CONTENT_CLASSIFICATION_CUTOFF_LENGTH
+    }
+    short_chunk_contents = list(short_chunk_content_dict.values())
+    short_chunk_keys = list(short_chunk_content_dict.keys())
+
+    try:
+        predictions = information_content_classification_model.predict(
+            short_chunk_contents
+        )
+        # Create a mapping of chunk positions to their scores
+        score_map = {
+            short_chunk_keys[i]: prediction.content_boost_factor
+            for i, prediction in enumerate(predictions)
+        }
+        # Default to 1.0 for longer chunks, use predicted score for short chunks
+        chunk_content_scores = [score_map.get(i, 1.0) for i in range(len(chunks))]
+
+        return chunk_content_scores
+
+    except Exception as e:
+        logger.exception(
+            f"Error predicting content classification for chunks: {e}. Falling back to individual examples."
+        )
+
+        chunks_with_scores: list[IndexChunk] = []
+        chunk_content_scores = []
+
+        for chunk in chunks:
+            if (
+                len(chunk.content.split())
+                > INDEXING_INFORMATION_CONTENT_CLASSIFICATION_CUTOFF_LENGTH
+            ):
+                chunk_content_scores.append(1.0)
+                chunks_with_scores.append(chunk)
+                continue
+
+            try:
+                chunk_content_scores.append(
+                    information_content_classification_model.predict([chunk.content])[
+                        0
+                    ].content_boost_factor
+                )
+                chunks_with_scores.append(chunk)
+            except Exception as e:
+                logger.exception(
+                    f"Error predicting content classification for chunk: {e}."
+                )
+
+                raise Exception(
+                    f"Failed to predict content classification for chunk {chunk.chunk_id} "
+                    f"from document {chunk.source_document.id}"
+                ) from e
+
+        return chunk_content_scores
+
+
+def get_doc_ids_to_update(
+    documents: list[Document], db_docs: list[DBDocument]
+) -> list[Document]:
+    """Figures out which documents actually need to be updated. If a document is already present
+    and the `updated_at` hasn't changed, we shouldn't need to do anything with it.
+
+    NB: Still need to associate the document in the DB if multiple connectors are
+    indexing the same doc."""
+    id_update_time_map = {
+        doc.id: doc.doc_updated_at for doc in db_docs if doc.doc_updated_at
+    }
+
+    updatable_docs: list[Document] = []
+    for doc in documents:
+        if (
+            doc.id in id_update_time_map
+            and doc.doc_updated_at
+            and doc.doc_updated_at <= id_update_time_map[doc.id]
+        ):
+            continue
+        updatable_docs.append(doc)
+
+    return updatable_docs
+
+
+def index_doc_batch_with_handler(
+    *,
+    chunker: Chunker,
+    embedder: IndexingEmbedder,
+    information_content_classification_model: InformationContentClassificationModel,
+    document_index: DocumentIndex,
+    document_batch: list[Document],
+    index_attempt_metadata: IndexAttemptMetadata,
+    db_session: Session,
+    tenant_id: str,
+    ignore_time_skip: bool = False,
+    enable_contextual_rag: bool = False,
+    llm: LLM | None = None,
+) -> IndexingPipelineResult:
+    try:
+        index_pipeline_result = index_doc_batch(
+            chunker=chunker,
+            embedder=embedder,
+            information_content_classification_model=information_content_classification_model,
+            document_index=document_index,
+            document_batch=document_batch,
+            index_attempt_metadata=index_attempt_metadata,
+            db_session=db_session,
+            ignore_time_skip=ignore_time_skip,
+            tenant_id=tenant_id,
+            enable_contextual_rag=enable_contextual_rag,
+            llm=llm,
+        )
+
+    except ConnectorStopSignal as e:
+        logger.warning("Connector stop signal detected in index_doc_batch_with_handler")
+        raise e
+    except Exception as e:
+        # don't log the batch directly, it's too much text
+        document_ids = [doc.id for doc in document_batch]
+        logger.exception(f"Failed to index document batch: {document_ids}")
+
+        index_pipeline_result = IndexingPipelineResult(
+            new_docs=0,
+            total_docs=len(document_batch),
+            total_chunks=0,
+            failures=[
+                ConnectorFailure(
+                    failed_document=DocumentFailure(
+                        document_id=document.id,
+                        document_link=(
+                            document.sections[0].link if document.sections else None
+                        ),
+                    ),
+                    failure_message=str(e),
+                    exception=e,
+                )
+                for document in document_batch
+            ],
+        )
+
+    return index_pipeline_result
+
+
+def index_doc_batch_prepare(
+    documents: list[Document],
+    index_attempt_metadata: IndexAttemptMetadata,
+    db_session: Session,
+    ignore_time_skip: bool = False,
+) -> DocumentBatchPrepareContext | None:
+    """Sets up the documents in the relational DB (source of truth) for permissions, metadata, etc.
+    This preceeds indexing it into the actual document index."""
+    # Create a trimmed list of docs that don't have a newer updated at
+    # Shortcuts the time-consuming flow on connector index retries
+    document_ids: list[str] = [document.id for document in documents]
+    db_docs: list[DBDocument] = get_documents_by_ids(
+        db_session=db_session,
+        document_ids=document_ids,
+    )
+
+    updatable_docs = (
+        get_doc_ids_to_update(documents=documents, db_docs=db_docs)
+        if not ignore_time_skip
+        else documents
+    )
+    if len(updatable_docs) != len(documents):
+        updatable_doc_ids = [doc.id for doc in updatable_docs]
+        skipped_doc_ids = [
+            doc.id for doc in documents if doc.id not in updatable_doc_ids
+        ]
+        logger.info(
+            f"Skipping {len(skipped_doc_ids)} documents "
+            f"because they are up to date. Skipped doc IDs: {skipped_doc_ids}"
+        )
+
+    # for all updatable docs, upsert into the DB
+    # Does not include doc_updated_at which is also used to indicate a successful update
+    if updatable_docs:
+        _upsert_documents_in_db(
+            documents=updatable_docs,
+            index_attempt_metadata=index_attempt_metadata,
+            db_session=db_session,
+        )
+
+    logger.info(
+        f"Upserted {len(updatable_docs)} changed docs out of "
+        f"{len(documents)} total docs into the DB"
+    )
+
+    # for all docs, upsert the document to cc pair relationship
+    upsert_document_by_connector_credential_pair(
+        db_session,
+        index_attempt_metadata.connector_id,
+        index_attempt_metadata.credential_id,
+        document_ids,
+    )
+
+    # No docs to process because the batch is empty or every doc was already indexed
+    if not updatable_docs:
+        return None
+
+    id_to_db_doc_map = {doc.id: doc for doc in db_docs}
+    return DocumentBatchPrepareContext(
+        updatable_docs=updatable_docs, id_to_db_doc_map=id_to_db_doc_map
+    )
+
+
+def filter_documents(document_batch: list[Document]) -> list[Document]:
+    documents: list[Document] = []
+    for document in document_batch:
+        empty_contents = not any(
+            isinstance(section, TextSection)
+            and section.text is not None
+            and section.text.strip()
+            for section in document.sections
+        )
+        if (
+            (not document.title or not document.title.strip())
+            and not document.semantic_identifier.strip()
+            and empty_contents
+        ):
+            # Skip documents that have neither title nor content
+            # If the document doesn't have either, then there is no useful information in it
+            # This is again verified later in the pipeline after chunking but at that point there should
+            # already be no documents that are empty.
+            logger.warning(
+                f"Skipping document with ID {document.id} as it has neither title nor content."
+            )
+            continue
+
+        if document.title is not None and not document.title.strip() and empty_contents:
+            # The title is explicitly empty ("" and not None) and the document is empty
+            # so when building the chunk text representation, it will be empty and unuseable
+            logger.warning(
+                f"Skipping document with ID {document.id} as the chunks will be empty."
+            )
+            continue
+
+        section_chars = sum(
+            (
+                len(section.text)
+                if isinstance(section, TextSection) and section.text is not None
+                else 0
+            )
+            for section in document.sections
+        )
+        if (
+            MAX_DOCUMENT_CHARS
+            and len(document.title or document.semantic_identifier) + section_chars
+            > MAX_DOCUMENT_CHARS
+        ):
+            # Skip documents that are too long, later on there are more memory intensive steps done on the text
+            # and the container will run out of memory and crash. Several other checks are included upstream but
+            # those are at the connector level so a catchall is still needed.
+            # Assumption here is that files that are that long, are generated files and not the type users
+            # generally care for.
+            logger.warning(
+                f"Skipping document with ID {document.id} as it is too long."
+            )
+            continue
+
+        documents.append(document)
+    return documents
+
+
+def process_image_sections(documents: list[Document]) -> list[IndexingDocument]:
+    """
+    Process all sections in documents by:
+    1. Converting both TextSection and ImageSection objects to base Section objects
+    2. Processing ImageSections to generate text summaries using a vision-capable LLM
+    3. Returning IndexingDocument objects with both original and processed sections
+
+    Args:
+        documents: List of documents with TextSection | ImageSection objects
+
+    Returns:
+        List of IndexingDocument objects with processed_sections as list[Section]
+    """
+    # Check if image extraction and analysis is enabled before trying to get a vision LLM
+    if not get_image_extraction_and_analysis_enabled():
+        llm = None
+    else:
+        # Only get the vision LLM if image processing is enabled
+        llm = get_default_llm_with_vision()
+
+    if not llm:
+        # Even without LLM, we still convert to IndexingDocument with base Sections
+        return [
+            IndexingDocument(
+                **document.model_dump(),
+                processed_sections=[
+                    Section(
+                        text=section.text if isinstance(section, TextSection) else "",
+                        link=section.link,
+                        image_file_id=(
+                            section.image_file_id
+                            if isinstance(section, ImageSection)
+                            else None
+                        ),
+                    )
+                    for section in document.sections
+                ],
+            )
+            for document in documents
+        ]
+
+    indexed_documents: list[IndexingDocument] = []
+
+    for document in documents:
+        processed_sections: list[Section] = []
+
+        for section in document.sections:
+            # For ImageSection, process and create base Section with both text and image_file_id
+            if isinstance(section, ImageSection):
+                # Default section with image path preserved - ensure text is always a string
+                processed_section = Section(
+                    link=section.link,
+                    image_file_id=section.image_file_id,
+                    text="",  # Initialize with empty string
+                )
+
+                # Try to get image summary
+                try:
+                    file_store = get_default_file_store()
+
+                    file_record = file_store.read_file_record(
+                        file_id=section.image_file_id
+                    )
+                    if not file_record:
+                        logger.warning(
+                            f"Image file {section.image_file_id} not found in FileStore"
+                        )
+
+                        processed_section.text = "[Image could not be processed]"
+                    else:
+                        # Get the image data
+                        image_data_io = file_store.read_file(
+                            file_id=section.image_file_id
+                        )
+                        image_data = image_data_io.read()
+                        summary = summarize_image_with_error_handling(
+                            llm=llm,
+                            image_data=image_data,
+                            context_name=file_record.display_name or "Image",
+                        )
+
+                        if summary:
+                            processed_section.text = summary
+                        else:
+                            processed_section.text = "[Image could not be summarized]"
+                except Exception as e:
+                    logger.error(f"Error processing image section: {e}")
+                    processed_section.text = "[Error processing image]"
+
+                processed_sections.append(processed_section)
+
+            # For TextSection, create a base Section with text and link
+            elif isinstance(section, TextSection):
+                processed_section = Section(
+                    text=section.text or "",  # Ensure text is always a string, not None
+                    link=section.link,
+                    image_file_id=None,
+                )
+                processed_sections.append(processed_section)
+
+        # Create IndexingDocument with original sections and processed_sections
+        indexed_document = IndexingDocument(
+            **document.model_dump(), processed_sections=processed_sections
+        )
+        indexed_documents.append(indexed_document)
+
+    return indexed_documents
+
+
+def add_document_summaries(
+    chunks_by_doc: list[DocAwareChunk],
+    llm: LLM,
+    tokenizer: BaseTokenizer,
+    trunc_doc_tokens: int,
+) -> list[int] | None:
+    """
+    Adds a document summary to a list of chunks from the same document.
+    Returns the number of tokens in the document.
+    """
+
+    doc_tokens = []
+    # this is value is the same for each chunk in the document; 0 indicates
+    # There is not enough space for contextual RAG (the chunk content
+    # and possibly metadata took up too much space)
+    if chunks_by_doc[0].contextual_rag_reserved_tokens == 0:
+        return None
+
+    doc_tokens = tokenizer.encode(chunks_by_doc[0].source_document.get_text_content())
+    doc_content = tokenizer_trim_middle(doc_tokens, trunc_doc_tokens, tokenizer)
+    summary_prompt = DOCUMENT_SUMMARY_PROMPT.format(document=doc_content)
+    doc_summary = message_to_string(
+        llm.invoke(summary_prompt, max_tokens=MAX_CONTEXT_TOKENS)
+    )
+
+    for chunk in chunks_by_doc:
+        chunk.doc_summary = doc_summary
+
+    return doc_tokens
+
+
+def add_chunk_summaries(
+    chunks_by_doc: list[DocAwareChunk],
+    llm: LLM,
+    tokenizer: BaseTokenizer,
+    trunc_doc_chunk_tokens: int,
+    doc_tokens: list[int] | None,
+) -> None:
+    """
+    Adds chunk summaries to the chunks grouped by document id.
+    Chunk summaries look at the chunk as well as the entire document (or a summary,
+    if the document is too long) and describe how the chunk relates to the document.
+    """
+    # all chunks within a document have the same contextual_rag_reserved_tokens
+    if chunks_by_doc[0].contextual_rag_reserved_tokens == 0:
+        return
+
+    # use values computed in above doc summary section if available
+    doc_tokens = doc_tokens or tokenizer.encode(
+        chunks_by_doc[0].source_document.get_text_content()
+    )
+    doc_content = tokenizer_trim_middle(doc_tokens, trunc_doc_chunk_tokens, tokenizer)
+
+    # only compute doc summary if needed
+    doc_info = (
+        doc_content
+        if len(doc_tokens) <= MAX_TOKENS_FOR_FULL_INCLUSION
+        else chunks_by_doc[0].doc_summary
+    )
+    if not doc_info:
+        # This happens if the document is too long AND document summaries are turned off
+        # In this case we compute a doc summary using the LLM
+        doc_info = message_to_string(
+            llm.invoke(
+                DOCUMENT_SUMMARY_PROMPT.format(document=doc_content),
+                max_tokens=MAX_CONTEXT_TOKENS,
+            )
+        )
+
+    context_prompt1 = CONTEXTUAL_RAG_PROMPT1.format(document=doc_info)
+
+    def assign_context(chunk: DocAwareChunk) -> None:
+        context_prompt2 = CONTEXTUAL_RAG_PROMPT2.format(chunk=chunk.content)
+        try:
+            chunk.chunk_context = message_to_string(
+                llm.invoke(
+                    context_prompt1 + context_prompt2,
+                    max_tokens=MAX_CONTEXT_TOKENS,
+                )
+            )
+        except LLMRateLimitError as e:
+            # Erroring during chunker is undesirable, so we log the error and continue
+            # TODO: for v2, add robust retry logic
+            logger.exception(f"Rate limit adding chunk summary: {e}", exc_info=e)
+            chunk.chunk_context = ""
+        except Exception as e:
+            logger.exception(f"Error adding chunk summary: {e}", exc_info=e)
+            chunk.chunk_context = ""
+
+    run_functions_tuples_in_parallel(
+        [(assign_context, (chunk,)) for chunk in chunks_by_doc]
+    )
+
+
+def add_contextual_summaries(
+    chunks: list[DocAwareChunk],
+    llm: LLM,
+    tokenizer: BaseTokenizer,
+    chunk_token_limit: int,
+) -> list[DocAwareChunk]:
+    """
+    Adds Document summary and chunk-within-document context to the chunks
+    based on which environment variables are set.
+    """
+    doc2chunks = defaultdict(list)
+    for chunk in chunks:
+        doc2chunks[chunk.source_document.id].append(chunk)
+
+    # The number of tokens allowed for the document when computing a document summary
+    trunc_doc_summary_tokens = llm.config.max_input_tokens - len(
+        tokenizer.encode(DOCUMENT_SUMMARY_PROMPT)
+    )
+
+    prompt_tokens = len(
+        tokenizer.encode(CONTEXTUAL_RAG_PROMPT1 + CONTEXTUAL_RAG_PROMPT2)
+    )
+    # The number of tokens allowed for the document when computing a
+    # "chunk in context of document" summary
+    trunc_doc_chunk_tokens = (
+        llm.config.max_input_tokens - prompt_tokens - chunk_token_limit
+    )
+    for chunks_by_doc in doc2chunks.values():
+        doc_tokens = None
+        if USE_DOCUMENT_SUMMARY:
+            doc_tokens = add_document_summaries(
+                chunks_by_doc, llm, tokenizer, trunc_doc_summary_tokens
+            )
+
+        if USE_CHUNK_SUMMARY:
+            add_chunk_summaries(
+                chunks_by_doc, llm, tokenizer, trunc_doc_chunk_tokens, doc_tokens
+            )
+
+    return chunks
+
+
+@log_function_time(debug_only=True)
+def index_doc_batch(
+    *,
+    document_batch: list[Document],
+    chunker: Chunker,
+    embedder: IndexingEmbedder,
+    information_content_classification_model: InformationContentClassificationModel,
+    document_index: DocumentIndex,
+    index_attempt_metadata: IndexAttemptMetadata,
+    db_session: Session,
+    tenant_id: str,
+    enable_contextual_rag: bool = False,
+    llm: LLM | None = None,
+    ignore_time_skip: bool = False,
+    filter_fnc: Callable[[list[Document]], list[Document]] = filter_documents,
+) -> IndexingPipelineResult:
+    """Takes different pieces of the indexing pipeline and applies it to a batch of documents
+    Note that the documents should already be batched at this point so that it does not inflate the
+    memory requirements
+
+    Returns a tuple where the first element is the number of new docs and the
+    second element is the number of chunks."""
+
+    no_access = DocumentAccess.build(
+        user_emails=[],
+        user_groups=[],
+        external_user_emails=[],
+        external_user_group_ids=[],
+        is_public=False,
+    )
+
+    filtered_documents = filter_fnc(document_batch)
+
+    ctx = index_doc_batch_prepare(
+        documents=filtered_documents,
+        index_attempt_metadata=index_attempt_metadata,
+        ignore_time_skip=ignore_time_skip,
+        db_session=db_session,
+    )
+    if not ctx:
+        # even though we didn't actually index anything, we should still
+        # mark them as "completed" for the CC Pair in order to make the
+        # counts match
+        mark_document_as_indexed_for_cc_pair__no_commit(
+            connector_id=index_attempt_metadata.connector_id,
+            credential_id=index_attempt_metadata.credential_id,
+            document_ids=[doc.id for doc in filtered_documents],
+            db_session=db_session,
+        )
+        db_session.commit()
+        return IndexingPipelineResult(
+            new_docs=0,
+            total_docs=len(filtered_documents),
+            total_chunks=0,
+            failures=[],
+        )
+
+    # Convert documents to IndexingDocument objects with processed section
+    # logger.debug("Processing image sections")
+    ctx.indexable_docs = process_image_sections(ctx.updatable_docs)
+
+    doc_descriptors = [
+        {
+            "doc_id": doc.id,
+            "doc_length": doc.get_total_char_length(),
+        }
+        for doc in ctx.indexable_docs
+    ]
+    logger.debug(f"Starting indexing process for documents: {doc_descriptors}")
+
+    logger.debug("Starting chunking")
+    # NOTE: no special handling for failures here, since the chunker is not
+    # a common source of failure for the indexing pipeline
+    chunks: list[DocAwareChunk] = chunker.chunk(ctx.indexable_docs)
+    llm_tokenizer: BaseTokenizer | None = None
+
+    # contextual RAG
+    if enable_contextual_rag:
+        assert llm is not None, "must provide an LLM for contextual RAG"
+        llm_tokenizer = get_tokenizer(
+            model_name=llm.config.model_name,
+            provider_type=llm.config.model_provider,
+        )
+
+        # Because the chunker's tokens are different from the LLM's tokens,
+        # We add a fudge factor to ensure we truncate prompts to the LLM's token limit
+        chunks = add_contextual_summaries(
+            chunks=chunks,
+            llm=llm,
+            tokenizer=llm_tokenizer,
+            chunk_token_limit=chunker.chunk_token_limit * 2,
+        )
+
+    logger.debug("Starting embedding")
+    chunks_with_embeddings, embedding_failures = (
+        embed_chunks_with_failure_handling(
+            chunks=chunks,
+            embedder=embedder,
+            tenant_id=tenant_id,
+            request_id=index_attempt_metadata.request_id,
+        )
+        if chunks
+        else ([], [])
+    )
+
+    chunk_content_scores = (
+        _get_aggregated_chunk_boost_factor(
+            chunks_with_embeddings, information_content_classification_model
+        )
+        if USE_INFORMATION_CONTENT_CLASSIFICATION
+        else [1.0] * len(chunks_with_embeddings)
+    )
+
+    updatable_ids = [doc.id for doc in ctx.updatable_docs]
+    updatable_chunk_data = [
+        UpdatableChunkData(
+            chunk_id=chunk.chunk_id,
+            document_id=chunk.source_document.id,
+            boost_score=score,
+        )
+        for chunk, score in zip(chunks_with_embeddings, chunk_content_scores)
+    ]
+
+    # Acquires a lock on the documents so that no other process can modify them
+    # NOTE: don't need to acquire till here, since this is when the actual race condition
+    # with Vespa can occur.
+    with prepare_to_modify_documents(db_session=db_session, document_ids=updatable_ids):
+        doc_id_to_access_info = get_access_for_documents(
+            document_ids=updatable_ids, db_session=db_session
+        )
+        doc_id_to_document_set = {
+            document_id: document_sets
+            for document_id, document_sets in fetch_document_sets_for_documents(
+                document_ids=updatable_ids, db_session=db_session
+            )
+        }
+
+        doc_id_to_user_file_id: dict[str, int | None] = fetch_user_files_for_documents(
+            document_ids=updatable_ids, db_session=db_session
+        )
+        doc_id_to_user_folder_id: dict[str, int | None] = (
+            fetch_user_folders_for_documents(
+                document_ids=updatable_ids, db_session=db_session
+            )
+        )
+
+        doc_id_to_previous_chunk_cnt: dict[str, int] = {
+            document_id: chunk_count
+            for document_id, chunk_count in fetch_chunk_counts_for_documents(
+                document_ids=updatable_ids,
+                db_session=db_session,
+            )
+        }
+
+        doc_id_to_new_chunk_cnt: dict[str, int] = {
+            document_id: len(
+                [
+                    chunk
+                    for chunk in chunks_with_embeddings
+                    if chunk.source_document.id == document_id
+                ]
+            )
+            for document_id in updatable_ids
+        }
+
+        try:
+            llm, _ = get_default_llms()
+
+            llm_tokenizer = get_tokenizer(
+                model_name=llm.config.model_name,
+                provider_type=llm.config.model_provider,
+            )
+        except Exception as e:
+            logger.error(f"Error getting tokenizer: {e}")
+            llm_tokenizer = None
+
+        # Calculate token counts for each document by combining all its chunks' content
+        user_file_id_to_token_count: dict[int, int | None] = {}
+        user_file_id_to_raw_text: dict[int, str] = {}
+        for document_id in updatable_ids:
+            # Only calculate token counts for documents that have a user file ID
+
+            user_file_id = doc_id_to_user_file_id.get(document_id)
+            if user_file_id is None:
+                continue
+
+            document_chunks = [
+                chunk
+                for chunk in chunks_with_embeddings
+                if chunk.source_document.id == document_id
+            ]
+            if document_chunks:
+                combined_content = " ".join(
+                    [chunk.content for chunk in document_chunks]
+                )
+                token_count = (
+                    len(llm_tokenizer.encode(combined_content)) if llm_tokenizer else 0
+                )
+                user_file_id_to_token_count[user_file_id] = token_count
+                user_file_id_to_raw_text[user_file_id] = combined_content
+            else:
+                user_file_id_to_token_count[user_file_id] = None
+
+        # we're concerned about race conditions where multiple simultaneous indexings might result
+        # in one set of metadata overwriting another one in vespa.
+        # we still write data here for the immediate and most likely correct sync, but
+        # to resolve this, an update of the last modified field at the end of this loop
+        # always triggers a final metadata sync via the celery queue
+        access_aware_chunks = [
+            DocMetadataAwareIndexChunk.from_index_chunk(
+                index_chunk=chunk,
+                access=doc_id_to_access_info.get(chunk.source_document.id, no_access),
+                document_sets=set(
+                    doc_id_to_document_set.get(chunk.source_document.id, [])
+                ),
+                user_file=doc_id_to_user_file_id.get(chunk.source_document.id, None),
+                user_folder=doc_id_to_user_folder_id.get(
+                    chunk.source_document.id, None
+                ),
+                boost=(
+                    ctx.id_to_db_doc_map[chunk.source_document.id].boost
+                    if chunk.source_document.id in ctx.id_to_db_doc_map
+                    else DEFAULT_BOOST
+                ),
+                tenant_id=tenant_id,
+                aggregated_chunk_boost_factor=chunk_content_scores[chunk_num],
+            )
+            for chunk_num, chunk in enumerate(chunks_with_embeddings)
+        ]
+
+        short_descriptor_list = [
+            chunk.to_short_descriptor() for chunk in access_aware_chunks
+        ]
+        short_descriptor_log = str(short_descriptor_list)[:1024]
+        logger.debug(f"Indexing the following chunks: {short_descriptor_log}")
+
+        # A document will not be spread across different batches, so all the
+        # documents with chunks in this set, are fully represented by the chunks
+        # in this set
+        (
+            insertion_records,
+            vector_db_write_failures,
+        ) = write_chunks_to_vector_db_with_backoff(
+            document_index=document_index,
+            chunks=access_aware_chunks,
+            index_batch_params=IndexBatchParams(
+                doc_id_to_previous_chunk_cnt=doc_id_to_previous_chunk_cnt,
+                doc_id_to_new_chunk_cnt=doc_id_to_new_chunk_cnt,
+                tenant_id=tenant_id,
+                large_chunks_enabled=chunker.enable_large_chunks,
+            ),
+        )
+
+        all_returned_doc_ids = (
+            {record.document_id for record in insertion_records}
+            .union(
+                {
+                    record.failed_document.document_id
+                    for record in vector_db_write_failures
+                    if record.failed_document
+                }
+            )
+            .union(
+                {
+                    record.failed_document.document_id
+                    for record in embedding_failures
+                    if record.failed_document
+                }
+            )
+        )
+        if all_returned_doc_ids != set(updatable_ids):
+            raise RuntimeError(
+                f"Some documents were not successfully indexed. "
+                f"Updatable IDs: {updatable_ids}, "
+                f"Returned IDs: {all_returned_doc_ids}. "
+                "This should never happen."
+            )
+
+        last_modified_ids = []
+        ids_to_new_updated_at = {}
+        for doc in ctx.updatable_docs:
+            last_modified_ids.append(doc.id)
+            # doc_updated_at is the source's idea (on the other end of the connector)
+            # of when the doc was last modified
+            if doc.doc_updated_at is None:
+                continue
+            ids_to_new_updated_at[doc.id] = doc.doc_updated_at
+
+        # Store the plaintext in the file store for faster retrieval
+        # NOTE: this creates its own session to avoid committing the overall
+        # transaction.
+        for user_file_id, raw_text in user_file_id_to_raw_text.items():
+            store_user_file_plaintext(
+                user_file_id=user_file_id,
+                plaintext_content=raw_text,
+            )
+
+        update_docs_updated_at__no_commit(
+            ids_to_new_updated_at=ids_to_new_updated_at, db_session=db_session
+        )
+
+        update_docs_last_modified__no_commit(
+            document_ids=last_modified_ids, db_session=db_session
+        )
+
+        update_docs_chunk_count__no_commit(
+            document_ids=updatable_ids,
+            doc_id_to_chunk_count=doc_id_to_new_chunk_cnt,
+            db_session=db_session,
+        )
+
+        update_user_file_token_count__no_commit(
+            user_file_id_to_token_count=user_file_id_to_token_count,
+            db_session=db_session,
+        )
+
+        # these documents can now be counted as part of the CC Pairs
+        # document count, so we need to mark them as indexed
+        # NOTE: even documents we skipped since they were already up
+        # to date should be counted here in order to maintain parity
+        # between CC Pair and index attempt counts
+        mark_document_as_indexed_for_cc_pair__no_commit(
+            connector_id=index_attempt_metadata.connector_id,
+            credential_id=index_attempt_metadata.credential_id,
+            document_ids=[doc.id for doc in filtered_documents],
+            db_session=db_session,
+        )
+
+        # save the chunk boost components to postgres
+        update_chunk_boost_components__no_commit(
+            chunk_data=updatable_chunk_data, db_session=db_session
+        )
+
+        # Pause user file ccpairs
+        # TODO: investigate why nothing is done here?
+
+        db_session.commit()
+
+    result = IndexingPipelineResult(
         new_docs=len([r for r in insertion_records if not r.already_existed]),
         total_docs=len(filtered_documents),
         total_chunks=len(access_aware_chunks),
+        failures=vector_db_write_failures + embedding_failures,
     )
 
     return result
@@ -839,36 +1576,54 @@
     document_batch: list[Document],
     index_attempt_metadata: IndexAttemptMetadata,
     embedder: IndexingEmbedder,
+    information_content_classification_model: InformationContentClassificationModel,
     document_index: DocumentIndex,
     db_session: Session,
+    tenant_id: str,
     chunker: Chunker | None = None,
     ignore_time_skip: bool = False,
-<<<<<<< HEAD
 ) -> IndexingPipelineResult:
-=======
-    attempt_id: int | None = None,
-    tenant_id: str | None = None,
-    callback: IndexingHeartbeatInterface | None = None,
-) -> IndexingPipelineProtocol:
->>>>>>> 4c5a865d
     """Builds a pipeline which takes in a list (batch) of docs and indexes them."""
-    multipass_config = get_multipass_config(db_session, primary_index=True)
+    all_search_settings = get_active_search_settings(db_session)
+    if (
+        all_search_settings.secondary
+        and all_search_settings.secondary.status == IndexModelStatus.FUTURE
+    ):
+        search_settings = all_search_settings.secondary
+    else:
+        search_settings = all_search_settings.primary
+
+    multipass_config = get_multipass_config(search_settings)
+
+    enable_contextual_rag = (
+        search_settings.enable_contextual_rag or ENABLE_CONTEXTUAL_RAG
+    )
+    llm = None
+    if enable_contextual_rag:
+        llm = get_llm_for_contextual_rag(
+            search_settings.contextual_rag_llm_name or DEFAULT_CONTEXTUAL_RAG_LLM_NAME,
+            search_settings.contextual_rag_llm_provider
+            or DEFAULT_CONTEXTUAL_RAG_LLM_PROVIDER,
+        )
 
     chunker = chunker or Chunker(
         tokenizer=embedder.embedding_model.tokenizer,
         enable_multipass=multipass_config.multipass_indexing,
         enable_large_chunks=multipass_config.enable_large_chunks,
+        enable_contextual_rag=enable_contextual_rag,
         # after every doc, update status in case there are a bunch of really long docs
     )
 
     return index_doc_batch_with_handler(
         chunker=chunker,
         embedder=embedder,
+        information_content_classification_model=information_content_classification_model,
         document_index=document_index,
         document_batch=document_batch,
         index_attempt_metadata=index_attempt_metadata,
         ignore_time_skip=ignore_time_skip,
-        attempt_id=attempt_id,
         db_session=db_session,
         tenant_id=tenant_id,
+        enable_contextual_rag=enable_contextual_rag,
+        llm=llm,
     )