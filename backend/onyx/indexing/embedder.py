--- conflicted
+++ resolved
@@ -1,12 +1,6 @@
 from abc import ABC
 from abc import abstractmethod
 
-<<<<<<< HEAD
-from onyx.connectors.models import ConnectorFailure
-from onyx.connectors.models import ConnectorStopSignal
-from onyx.connectors.models import DocumentFailure
-=======
->>>>>>> 4c5a865d
 from onyx.db.models import SearchSettings
 from onyx.indexing.indexing_heartbeat import IndexingHeartbeatInterface
 from onyx.indexing.models import ChunkEmbedding
@@ -222,7 +216,248 @@
             api_version=search_settings.api_version,
             deployment_name=search_settings.deployment_name,
             callback=callback,
-<<<<<<< HEAD
+        )
+
+import time
+from abc import ABC
+from abc import abstractmethod
+from collections import defaultdict
+
+from onyx.connectors.models import ConnectorFailure
+from onyx.connectors.models import ConnectorStopSignal
+from onyx.connectors.models import DocumentFailure
+from onyx.db.models import SearchSettings
+from onyx.indexing.indexing_heartbeat import IndexingHeartbeatInterface
+from onyx.indexing.models import ChunkEmbedding
+from onyx.indexing.models import DocAwareChunk
+from onyx.indexing.models import IndexChunk
+from onyx.natural_language_processing.search_nlp_models import EmbeddingModel
+from onyx.utils.logger import setup_logger
+from onyx.utils.timing import log_function_time
+from shared_configs.configs import INDEXING_MODEL_SERVER_HOST
+from shared_configs.configs import INDEXING_MODEL_SERVER_PORT
+from shared_configs.enums import EmbeddingProvider
+from shared_configs.enums import EmbedTextType
+from shared_configs.model_server_models import Embedding
+
+
+logger = setup_logger()
+
+
+class IndexingEmbedder(ABC):
+    """Converts chunks into chunks with embeddings. Note that one chunk may have
+    multiple embeddings associated with it."""
+
+    def __init__(
+        self,
+        model_name: str,
+        normalize: bool,
+        query_prefix: str | None,
+        passage_prefix: str | None,
+        provider_type: EmbeddingProvider | None,
+        api_key: str | None,
+        api_url: str | None,
+        api_version: str | None,
+        deployment_name: str | None,
+        reduced_dimension: int | None,
+        callback: IndexingHeartbeatInterface | None,
+    ):
+        self.model_name = model_name
+        self.normalize = normalize
+        self.query_prefix = query_prefix
+        self.passage_prefix = passage_prefix
+        self.provider_type = provider_type
+        self.api_key = api_key
+        self.api_url = api_url
+        self.api_version = api_version
+        self.deployment_name = deployment_name
+
+        self.embedding_model = EmbeddingModel(
+            model_name=model_name,
+            query_prefix=query_prefix,
+            passage_prefix=passage_prefix,
+            normalize=normalize,
+            api_key=api_key,
+            provider_type=provider_type,
+            api_url=api_url,
+            api_version=api_version,
+            deployment_name=deployment_name,
+            reduced_dimension=reduced_dimension,
+            # The below are globally set, this flow always uses the indexing one
+            server_host=INDEXING_MODEL_SERVER_HOST,
+            server_port=INDEXING_MODEL_SERVER_PORT,
+            retrim_content=True,
+            callback=callback,
+        )
+
+    @abstractmethod
+    def embed_chunks(
+        self,
+        chunks: list[DocAwareChunk],
+        tenant_id: str | None = None,
+        request_id: str | None = None,
+    ) -> list[IndexChunk]:
+        raise NotImplementedError
+
+
+class DefaultIndexingEmbedder(IndexingEmbedder):
+    def __init__(
+        self,
+        model_name: str,
+        normalize: bool,
+        query_prefix: str | None,
+        passage_prefix: str | None,
+        provider_type: EmbeddingProvider | None = None,
+        api_key: str | None = None,
+        api_url: str | None = None,
+        api_version: str | None = None,
+        deployment_name: str | None = None,
+        reduced_dimension: int | None = None,
+        callback: IndexingHeartbeatInterface | None = None,
+    ):
+        super().__init__(
+            model_name,
+            normalize,
+            query_prefix,
+            passage_prefix,
+            provider_type,
+            api_key,
+            api_url,
+            api_version,
+            deployment_name,
+            reduced_dimension,
+            callback,
+        )
+
+    @log_function_time()
+    def embed_chunks(
+        self,
+        chunks: list[DocAwareChunk],
+        tenant_id: str | None = None,
+        request_id: str | None = None,
+    ) -> list[IndexChunk]:
+        """Adds embeddings to the chunks, the title and metadata suffixes are added to the chunk as well
+        if they exist. If there is no space for it, it would have been thrown out at the chunking step.
+        """
+        # All chunks at this point must have some non-empty content
+        flat_chunk_texts: list[str] = []
+        large_chunks_present = False
+        for chunk in chunks:
+            if chunk.large_chunk_reference_ids:
+                large_chunks_present = True
+            chunk_text = (
+                f"{chunk.title_prefix}{chunk.doc_summary}{chunk.content}{chunk.chunk_context}{chunk.metadata_suffix_semantic}"
+            ) or chunk.source_document.get_title_for_document_index()
+
+            if not chunk_text:
+                # This should never happen, the document would have been dropped
+                # before getting to this point
+                raise ValueError(f"Chunk has no content: {chunk.to_short_descriptor()}")
+
+            flat_chunk_texts.append(chunk_text)
+
+            if chunk.mini_chunk_texts:
+                if chunk.large_chunk_reference_ids:
+                    # A large chunk does not contain mini chunks, if it matches the large chunk
+                    # with a high score, then mini chunks would not be used anyway
+                    # otherwise it should match the normal chunk
+                    raise RuntimeError("Large chunk contains mini chunks")
+                flat_chunk_texts.extend(chunk.mini_chunk_texts)
+
+        embeddings = self.embedding_model.encode(
+            texts=flat_chunk_texts,
+            text_type=EmbedTextType.PASSAGE,
+            large_chunks_present=large_chunks_present,
+            tenant_id=tenant_id,
+            request_id=request_id,
+        )
+
+        chunk_titles = {
+            chunk.source_document.get_title_for_document_index() for chunk in chunks
+        }
+
+        # Drop any None or empty strings
+        # If there is no title or the title is empty, the title embedding field will be null
+        # which is ok, it just won't contribute at all to the scoring.
+        chunk_titles_list = [title for title in chunk_titles if title]
+
+        # Cache the Title embeddings to only have to do it once
+        title_embed_dict: dict[str, Embedding] = {}
+        if chunk_titles_list:
+            title_embeddings = self.embedding_model.encode(
+                chunk_titles_list,
+                text_type=EmbedTextType.PASSAGE,
+                tenant_id=tenant_id,
+                request_id=request_id,
+            )
+            title_embed_dict.update(
+                {
+                    title: vector
+                    for title, vector in zip(chunk_titles_list, title_embeddings)
+                }
+            )
+
+        # Mapping embeddings to chunks
+        embedded_chunks: list[IndexChunk] = []
+        embedding_ind_start = 0
+        for chunk in chunks:
+            num_embeddings = 1 + (
+                len(chunk.mini_chunk_texts) if chunk.mini_chunk_texts else 0
+            )
+            chunk_embeddings = embeddings[
+                embedding_ind_start : embedding_ind_start + num_embeddings
+            ]
+
+            title = chunk.source_document.get_title_for_document_index()
+
+            title_embedding = None
+            if title:
+                if title in title_embed_dict:
+                    # Using cached value to avoid recalculating for every chunk
+                    title_embedding = title_embed_dict[title]
+                else:
+                    logger.error(
+                        "Title had to be embedded separately, this should not happen!"
+                    )
+                    title_embedding = self.embedding_model.encode(
+                        [title],
+                        text_type=EmbedTextType.PASSAGE,
+                        tenant_id=tenant_id,
+                        request_id=request_id,
+                    )[0]
+                    title_embed_dict[title] = title_embedding
+
+            new_embedded_chunk = IndexChunk(
+                **chunk.model_dump(),
+                embeddings=ChunkEmbedding(
+                    full_embedding=chunk_embeddings[0],
+                    mini_chunk_embeddings=chunk_embeddings[1:],
+                ),
+                title_embedding=title_embedding,
+            )
+            embedded_chunks.append(new_embedded_chunk)
+            embedding_ind_start += num_embeddings
+
+        return embedded_chunks
+
+    @classmethod
+    def from_db_search_settings(
+        cls,
+        search_settings: SearchSettings,
+        callback: IndexingHeartbeatInterface | None = None,
+    ) -> "DefaultIndexingEmbedder":
+        return cls(
+            model_name=search_settings.model_name,
+            normalize=search_settings.normalize,
+            query_prefix=search_settings.query_prefix,
+            passage_prefix=search_settings.passage_prefix,
+            provider_type=search_settings.provider_type,
+            api_key=search_settings.api_key,
+            api_url=search_settings.api_url,
+            api_version=search_settings.api_version,
+            deployment_name=search_settings.deployment_name,
+            reduced_dimension=search_settings.reduced_dimension,
+            callback=callback,
         )
 
 
@@ -286,7 +521,4 @@
                 )
             )
 
-    return embedded_chunks, failures
-=======
-        )
->>>>>>> 4c5a865d
+    return embedded_chunks, failures