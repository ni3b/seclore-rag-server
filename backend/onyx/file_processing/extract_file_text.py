--- conflicted
+++ resolved
@@ -14,18 +14,6 @@
 from typing import IO
 
 import chardet
-<<<<<<< HEAD
-from markitdown import FileConversionException
-from markitdown import MarkItDown
-from markitdown import UnsupportedFormatException
-from PIL import Image
-from pypdf import PdfReader
-from pypdf.errors import PdfStreamError
-
-from onyx.configs.constants import ONYX_METADATA_FILENAME
-from onyx.configs.llm_configs import get_image_extraction_and_analysis_enabled
-from onyx.file_processing.file_validation import TEXT_MIME_TYPE
-=======
 import docx  # type: ignore
 import openpyxl  # type: ignore
 import pptx  # type: ignore
@@ -36,10 +24,10 @@
 
 from onyx.configs.constants import DANSWER_METADATA_FILENAME
 from onyx.configs.constants import FileOrigin
->>>>>>> 4c5a865d
 from onyx.file_processing.html_utils import parse_html_page_basic
 from onyx.file_processing.unstructured import get_unstructured_api_key
 from onyx.file_processing.unstructured import unstructured_to_text
+from onyx.file_store.file_store import FileStore
 from onyx.utils.logger import setup_logger
 
 logger = setup_logger()
@@ -131,19 +119,9 @@
     )
 
 
-<<<<<<< HEAD
-def to_bytesio(stream: IO[bytes]) -> BytesIO:
-    if isinstance(stream, BytesIO):
-        return stream
-    data = stream.read()  # consumes the stream!
-    return BytesIO(data)
-
-
-=======
 # To include additional metadata in the search index, add a .onyx_metadata.json file
 # to the zip file. This file should contain a list of objects with the following format:
 # [{ "filename": "file1.txt", "link": "https://example.com/file1.txt" }]
->>>>>>> 4c5a865d
 def load_files_from_zip(
     zip_file_io: IO,
     ignore_macos_resource_fork_files: bool = True,
@@ -291,54 +269,6 @@
     return "", metadata
 
 
-<<<<<<< HEAD
-def extract_docx_images(docx_bytes: IO[Any]) -> list[tuple[bytes, str]]:
-    """
-    Given the bytes of a docx file, extract all the images.
-    Returns a list of tuples (image_bytes, image_name).
-    """
-    out = []
-    try:
-        with zipfile.ZipFile(docx_bytes) as z:
-            for name in z.namelist():
-                if name.startswith("word/media/"):
-                    out.append((z.read(name), name.split("/")[-1]))
-    except Exception:
-        logger.exception("Failed to extract all docx images")
-    return out
-
-
-def docx_to_text_and_images(
-    file: IO[Any], file_name: str = ""
-) -> tuple[str, Sequence[tuple[bytes, str]]]:
-    """
-    Extract text from a docx.
-    Return (text_content, list_of_images).
-    """
-    md = MarkItDown(enable_plugins=False)
-    try:
-        doc = md.convert(to_bytesio(file))
-    except (
-        BadZipFile,
-        ValueError,
-        FileConversionException,
-        UnsupportedFormatException,
-    ) as e:
-        logger.warning(
-            f"Failed to extract docx {file_name or 'docx file'}: {e}. Attempting to read as text file."
-        )
-
-        # May be an invalid docx, but still a valid text file
-        file.seek(0)
-        encoding = detect_encoding(file)
-        text_content_raw, _ = read_text_file(
-            file, encoding=encoding, ignore_onyx_metadata=False
-        )
-        return text_content_raw or "", []
-
-    file.seek(0)
-    return doc.markdown, extract_docx_images(to_bytesio(file))
-=======
 def docx_to_text(file: IO[Any]) -> str:
     def is_simple_table(table: docx.table.Table) -> bool:
         for row in table.rows:
@@ -365,7 +295,6 @@
         elif isinstance(item, docx.table.Table):
             if not item.rows or not is_simple_table(item):
                 continue
->>>>>>> 4c5a865d
 
             # Every row is a new line, joined with a single newline
             table_content = "\n".join(
@@ -376,42 +305,6 @@
             )
             paragraphs.append(table_content)
 
-<<<<<<< HEAD
-def pptx_to_text(file: IO[Any], file_name: str = "") -> str:
-    md = MarkItDown(enable_plugins=False)
-    try:
-        presentation = md.convert(to_bytesio(file))
-    except (
-        BadZipFile,
-        ValueError,
-        FileConversionException,
-        UnsupportedFormatException,
-    ) as e:
-        error_str = f"Failed to extract text from {file_name or 'pptx file'}: {e}"
-        logger.warning(error_str)
-        return ""
-    return presentation.markdown
-
-
-def xlsx_to_text(file: IO[Any], file_name: str = "") -> str:
-    md = MarkItDown(enable_plugins=False)
-    try:
-        workbook = md.convert(to_bytesio(file))
-    except (
-        BadZipFile,
-        ValueError,
-        FileConversionException,
-        UnsupportedFormatException,
-    ) as e:
-        error_str = f"Failed to extract text from {file_name or 'xlsx file'}: {e}"
-        if file_name.startswith("~"):
-            logger.debug(error_str + " (this is expected for files with ~)")
-        else:
-            logger.warning(error_str)
-        return ""
-
-    return workbook.markdown
-=======
     # Docx already has good spacing between paragraphs
     return "\n".join(paragraphs)
 
@@ -438,7 +331,6 @@
         )
         text_content.append(sheet_string)
     return TEXT_SECTION_SEPARATOR.join(text_content)
->>>>>>> 4c5a865d
 
 
 def eml_to_text(file: IO[Any]) -> str:
@@ -621,15 +513,9 @@
 ) -> str:
     extension_to_function: dict[str, Callable[[IO[Any]], str]] = {
         ".pdf": pdf_to_text,
-<<<<<<< HEAD
-        ".docx": lambda f: docx_to_text_and_images(f, file_name)[0],  # no images
-        ".pptx": lambda f: pptx_to_text(f, file_name),
-        ".xlsx": lambda f: xlsx_to_text(f, file_name),
-=======
         ".docx": docx_to_text,
         ".pptx": pptx_to_text,
         ".xlsx": xlsx_to_text,
->>>>>>> 4c5a865d
         ".eml": eml_to_text,
         ".epub": epub_to_text,
         ".html": parse_html_page_basic,
@@ -682,7 +568,520 @@
         return ""
 
 
-<<<<<<< HEAD
+def convert_docx_to_txt(
+    file: UploadFile, file_store: FileStore, file_path: str
+) -> None:
+    file.file.seek(0)
+    docx_content = file.file.read()
+    doc = Document(BytesIO(docx_content))
+
+    # Extract text from the document
+    full_text = []
+    for para in doc.paragraphs:
+        full_text.append(para.text)
+
+    # Join the extracted text
+    text_content = "\n".join(full_text)
+
+    txt_file_path = docx_to_txt_filename(file_path)
+    file_store.save_file(
+        file_name=txt_file_path,
+        content=BytesIO(text_content.encode("utf-8")),
+        display_name=file.filename,
+        file_origin=FileOrigin.CONNECTOR,
+        file_type="text/plain",
+    )
+
+
+def docx_to_txt_filename(file_path: str) -> str:
+    """
+    Convert a .docx file path to its corresponding .txt file path.
+    """
+    return file_path.rsplit(".", 1)[0] + ".txt"
+
+import io
+import json
+import os
+import re
+import zipfile
+from collections.abc import Callable
+from collections.abc import Iterator
+from collections.abc import Sequence
+from email.parser import Parser as EmailParser
+from enum import auto
+from enum import IntFlag
+from io import BytesIO
+from pathlib import Path
+from typing import Any
+from typing import IO
+from typing import NamedTuple
+from zipfile import BadZipFile
+
+import chardet
+from markitdown import FileConversionException
+from markitdown import MarkItDown
+from markitdown import UnsupportedFormatException
+from PIL import Image
+from pypdf import PdfReader
+from pypdf.errors import PdfStreamError
+
+from onyx.configs.constants import ONYX_METADATA_FILENAME
+from onyx.configs.llm_configs import get_image_extraction_and_analysis_enabled
+from onyx.file_processing.file_validation import TEXT_MIME_TYPE
+from onyx.file_processing.html_utils import parse_html_page_basic
+from onyx.file_processing.unstructured import get_unstructured_api_key
+from onyx.file_processing.unstructured import unstructured_to_text
+from onyx.utils.logger import setup_logger
+
+logger = setup_logger()
+
+# NOTE(rkuo): Unify this with upload_files_for_chat and file_valiation.py
+TEXT_SECTION_SEPARATOR = "\n\n"
+
+ACCEPTED_PLAIN_TEXT_FILE_EXTENSIONS = [
+    ".txt",
+    ".md",
+    ".mdx",
+    ".conf",
+    ".log",
+    ".json",
+    ".csv",
+    ".tsv",
+    ".xml",
+    ".yml",
+    ".yaml",
+]
+
+ACCEPTED_DOCUMENT_FILE_EXTENSIONS = [
+    ".pdf",
+    ".docx",
+    ".pptx",
+    ".xlsx",
+    ".eml",
+    ".epub",
+    ".html",
+]
+
+ACCEPTED_IMAGE_FILE_EXTENSIONS = [
+    ".png",
+    ".jpg",
+    ".jpeg",
+    ".webp",
+]
+
+ALL_ACCEPTED_FILE_EXTENSIONS = (
+    ACCEPTED_PLAIN_TEXT_FILE_EXTENSIONS
+    + ACCEPTED_DOCUMENT_FILE_EXTENSIONS
+    + ACCEPTED_IMAGE_FILE_EXTENSIONS
+)
+
+IMAGE_MEDIA_TYPES = [
+    "image/png",
+    "image/jpeg",
+    "image/webp",
+]
+
+
+class OnyxExtensionType(IntFlag):
+    Plain = auto()
+    Document = auto()
+    Multimedia = auto()
+    All = Plain | Document | Multimedia
+
+
+def is_text_file_extension(file_name: str) -> bool:
+    return any(file_name.endswith(ext) for ext in ACCEPTED_PLAIN_TEXT_FILE_EXTENSIONS)
+
+
+def get_file_ext(file_path_or_name: str | Path) -> str:
+    _, extension = os.path.splitext(file_path_or_name)
+    return extension.lower()
+
+
+def is_valid_media_type(media_type: str) -> bool:
+    return media_type in IMAGE_MEDIA_TYPES
+
+
+def is_accepted_file_ext(ext: str, ext_type: OnyxExtensionType) -> bool:
+    if ext_type & OnyxExtensionType.Plain:
+        if ext in ACCEPTED_PLAIN_TEXT_FILE_EXTENSIONS:
+            return True
+
+    if ext_type & OnyxExtensionType.Document:
+        if ext in ACCEPTED_DOCUMENT_FILE_EXTENSIONS:
+            return True
+
+    if ext_type & OnyxExtensionType.Multimedia:
+        if ext in ACCEPTED_IMAGE_FILE_EXTENSIONS:
+            return True
+
+    return False
+
+
+def is_text_file(file: IO[bytes]) -> bool:
+    """
+    checks if the first 1024 bytes only contain printable or whitespace characters
+    if it does, then we say it's a plaintext file
+    """
+    raw_data = file.read(1024)
+    file.seek(0)
+    text_chars = bytearray({7, 8, 9, 10, 12, 13, 27} | set(range(0x20, 0x100)) - {0x7F})
+    return all(c in text_chars for c in raw_data)
+
+
+def detect_encoding(file: IO[bytes]) -> str:
+    raw_data = file.read(50000)
+    file.seek(0)
+    encoding = chardet.detect(raw_data)["encoding"] or "utf-8"
+    return encoding
+
+
+def is_macos_resource_fork_file(file_name: str) -> bool:
+    return os.path.basename(file_name).startswith("._") and file_name.startswith(
+        "__MACOSX"
+    )
+
+
+def to_bytesio(stream: IO[bytes]) -> BytesIO:
+    if isinstance(stream, BytesIO):
+        return stream
+    data = stream.read()  # consumes the stream!
+    return BytesIO(data)
+
+
+def load_files_from_zip(
+    zip_file_io: IO,
+    ignore_macos_resource_fork_files: bool = True,
+    ignore_dirs: bool = True,
+) -> Iterator[tuple[zipfile.ZipInfo, IO[Any]]]:
+    """
+    Iterates through files in a zip archive, yielding (ZipInfo, file handle) pairs.
+    """
+    with zipfile.ZipFile(zip_file_io, "r") as zip_file:
+        for file_info in zip_file.infolist():
+            if ignore_dirs and file_info.is_dir():
+                continue
+
+            if (
+                ignore_macos_resource_fork_files
+                and is_macos_resource_fork_file(file_info.filename)
+            ) or file_info.filename == ONYX_METADATA_FILENAME:
+                continue
+
+            with zip_file.open(file_info.filename, "r") as subfile:
+                # Try to match by exact filename first
+                yield file_info, subfile
+
+
+def _extract_onyx_metadata(line: str) -> dict | None:
+    """
+    Example: first line has:
+        <!-- ONYX_METADATA={"title": "..."} -->
+      or
+        #ONYX_METADATA={"title":"..."}
+    """
+    html_comment_pattern = r"<!--\s*ONYX_METADATA=\{(.*?)\}\s*-->"
+    hashtag_pattern = r"#ONYX_METADATA=\{(.*?)\}"
+
+    html_comment_match = re.search(html_comment_pattern, line)
+    hashtag_match = re.search(hashtag_pattern, line)
+
+    if html_comment_match:
+        json_str = html_comment_match.group(1)
+    elif hashtag_match:
+        json_str = hashtag_match.group(1)
+    else:
+        return None
+
+    try:
+        return json.loads("{" + json_str + "}")
+    except json.JSONDecodeError:
+        return None
+
+
+def read_text_file(
+    file: IO,
+    encoding: str = "utf-8",
+    errors: str = "replace",
+    ignore_onyx_metadata: bool = True,
+) -> tuple[str, dict]:
+    """
+    For plain text files. Optionally extracts Onyx metadata from the first line.
+    """
+    metadata = {}
+    file_content_raw = ""
+    for ind, line in enumerate(file):
+        # decode
+        try:
+            line = line.decode(encoding) if isinstance(line, bytes) else line
+        except UnicodeDecodeError:
+            line = (
+                line.decode(encoding, errors=errors)
+                if isinstance(line, bytes)
+                else line
+            )
+
+        # optionally parse metadata in the first line
+        if ind == 0 and not ignore_onyx_metadata:
+            potential_meta = _extract_onyx_metadata(line)
+            if potential_meta is not None:
+                metadata = potential_meta
+                continue
+
+        file_content_raw += line
+
+    return file_content_raw, metadata
+
+
+def pdf_to_text(file: IO[Any], pdf_pass: str | None = None) -> str:
+    """
+    Extract text from a PDF. For embedded images, a more complex approach is needed.
+    This is a minimal approach returning text only.
+    """
+    text, _, _ = read_pdf_file(file, pdf_pass)
+    return text
+
+
+def read_pdf_file(
+    file: IO[Any], pdf_pass: str | None = None, extract_images: bool = False
+) -> tuple[str, dict[str, Any], Sequence[tuple[bytes, str]]]:
+    """
+    Returns the text, basic PDF metadata, and optionally extracted images.
+    """
+    metadata: dict[str, Any] = {}
+    extracted_images: list[tuple[bytes, str]] = []
+    try:
+        pdf_reader = PdfReader(file)
+
+        if pdf_reader.is_encrypted and pdf_pass is not None:
+            decrypt_success = False
+            try:
+                decrypt_success = pdf_reader.decrypt(pdf_pass) != 0
+            except Exception:
+                logger.error("Unable to decrypt pdf")
+
+            if not decrypt_success:
+                return "", metadata, []
+        elif pdf_reader.is_encrypted:
+            logger.warning("No Password for an encrypted PDF, returning empty text.")
+            return "", metadata, []
+
+        # Basic PDF metadata
+        if pdf_reader.metadata is not None:
+            for key, value in pdf_reader.metadata.items():
+                clean_key = key.lstrip("/")
+                if isinstance(value, str) and value.strip():
+                    metadata[clean_key] = value
+                elif isinstance(value, list) and all(
+                    isinstance(item, str) for item in value
+                ):
+                    metadata[clean_key] = ", ".join(value)
+
+        text = TEXT_SECTION_SEPARATOR.join(
+            page.extract_text() for page in pdf_reader.pages
+        )
+
+        if extract_images:
+            for page_num, page in enumerate(pdf_reader.pages):
+                for image_file_object in page.images:
+                    image = Image.open(io.BytesIO(image_file_object.data))
+                    img_byte_arr = io.BytesIO()
+                    image.save(img_byte_arr, format=image.format)
+                    img_bytes = img_byte_arr.getvalue()
+
+                    image_name = (
+                        f"page_{page_num + 1}_image_{image_file_object.name}."
+                        f"{image.format.lower() if image.format else 'png'}"
+                    )
+                    extracted_images.append((img_bytes, image_name))
+
+        return text, metadata, extracted_images
+
+    except PdfStreamError:
+        logger.exception("Invalid PDF file")
+    except Exception:
+        logger.exception("Failed to read PDF")
+
+    return "", metadata, []
+
+
+def extract_docx_images(docx_bytes: IO[Any]) -> list[tuple[bytes, str]]:
+    """
+    Given the bytes of a docx file, extract all the images.
+    Returns a list of tuples (image_bytes, image_name).
+    """
+    out = []
+    try:
+        with zipfile.ZipFile(docx_bytes) as z:
+            for name in z.namelist():
+                if name.startswith("word/media/"):
+                    out.append((z.read(name), name.split("/")[-1]))
+    except Exception:
+        logger.exception("Failed to extract all docx images")
+    return out
+
+
+def docx_to_text_and_images(
+    file: IO[Any], file_name: str = ""
+) -> tuple[str, Sequence[tuple[bytes, str]]]:
+    """
+    Extract text from a docx.
+    Return (text_content, list_of_images).
+    """
+    md = MarkItDown(enable_plugins=False)
+    try:
+        doc = md.convert(to_bytesio(file))
+    except (
+        BadZipFile,
+        ValueError,
+        FileConversionException,
+        UnsupportedFormatException,
+    ) as e:
+        logger.warning(
+            f"Failed to extract docx {file_name or 'docx file'}: {e}. Attempting to read as text file."
+        )
+
+        # May be an invalid docx, but still a valid text file
+        file.seek(0)
+        encoding = detect_encoding(file)
+        text_content_raw, _ = read_text_file(
+            file, encoding=encoding, ignore_onyx_metadata=False
+        )
+        return text_content_raw or "", []
+
+    file.seek(0)
+    return doc.markdown, extract_docx_images(to_bytesio(file))
+
+
+def pptx_to_text(file: IO[Any], file_name: str = "") -> str:
+    md = MarkItDown(enable_plugins=False)
+    try:
+        presentation = md.convert(to_bytesio(file))
+    except (
+        BadZipFile,
+        ValueError,
+        FileConversionException,
+        UnsupportedFormatException,
+    ) as e:
+        error_str = f"Failed to extract text from {file_name or 'pptx file'}: {e}"
+        logger.warning(error_str)
+        return ""
+    return presentation.markdown
+
+
+def xlsx_to_text(file: IO[Any], file_name: str = "") -> str:
+    md = MarkItDown(enable_plugins=False)
+    try:
+        workbook = md.convert(to_bytesio(file))
+    except (
+        BadZipFile,
+        ValueError,
+        FileConversionException,
+        UnsupportedFormatException,
+    ) as e:
+        error_str = f"Failed to extract text from {file_name or 'xlsx file'}: {e}"
+        if file_name.startswith("~"):
+            logger.debug(error_str + " (this is expected for files with ~)")
+        else:
+            logger.warning(error_str)
+        return ""
+
+    return workbook.markdown
+
+
+def eml_to_text(file: IO[Any]) -> str:
+    encoding = detect_encoding(file)
+    text_file = io.TextIOWrapper(file, encoding=encoding)
+    parser = EmailParser()
+    message = parser.parse(text_file)
+
+    text_content = []
+    for part in message.walk():
+        if part.get_content_type().startswith("text/plain"):
+            payload = part.get_payload()
+            if isinstance(payload, str):
+                text_content.append(payload)
+            elif isinstance(payload, list):
+                text_content.extend(item for item in payload if isinstance(item, str))
+            else:
+                logger.warning(f"Unexpected payload type: {type(payload)}")
+    return TEXT_SECTION_SEPARATOR.join(text_content)
+
+
+def epub_to_text(file: IO[Any]) -> str:
+    with zipfile.ZipFile(file) as epub:
+        text_content = []
+        for item in epub.infolist():
+            if item.filename.endswith(".xhtml") or item.filename.endswith(".html"):
+                with epub.open(item) as html_file:
+                    text_content.append(parse_html_page_basic(html_file))
+        return TEXT_SECTION_SEPARATOR.join(text_content)
+
+
+def file_io_to_text(file: IO[Any]) -> str:
+    encoding = detect_encoding(file)
+    file_content, _ = read_text_file(file, encoding=encoding)
+    return file_content
+
+
+def extract_file_text(
+    file: IO[Any],
+    file_name: str,
+    break_on_unprocessable: bool = True,
+    extension: str | None = None,
+) -> str:
+    """
+    Legacy function that returns *only text*, ignoring embedded images.
+    For backward-compatibility in code that only wants text.
+
+    NOTE: Ignoring seems to be defined as returning an empty string for files it can't
+    handle (such as images).
+    """
+    extension_to_function: dict[str, Callable[[IO[Any]], str]] = {
+        ".pdf": pdf_to_text,
+        ".docx": lambda f: docx_to_text_and_images(f, file_name)[0],  # no images
+        ".pptx": lambda f: pptx_to_text(f, file_name),
+        ".xlsx": lambda f: xlsx_to_text(f, file_name),
+        ".eml": eml_to_text,
+        ".epub": epub_to_text,
+        ".html": parse_html_page_basic,
+    }
+
+    try:
+        if get_unstructured_api_key():
+            try:
+                return unstructured_to_text(file, file_name)
+            except Exception as unstructured_error:
+                logger.error(
+                    f"Failed to process with Unstructured: {str(unstructured_error)}. "
+                    "Falling back to normal processing."
+                )
+        if extension is None:
+            extension = get_file_ext(file_name)
+
+        if is_accepted_file_ext(
+            extension, OnyxExtensionType.Plain | OnyxExtensionType.Document
+        ):
+            func = extension_to_function.get(extension, file_io_to_text)
+            file.seek(0)
+            return func(file)
+
+        # If unknown extension, maybe it's a text file
+        file.seek(0)
+        if is_text_file(file):
+            return file_io_to_text(file)
+
+        raise ValueError("Unknown file extension or not recognized as text data")
+
+    except Exception as e:
+        if break_on_unprocessable:
+            raise RuntimeError(
+                f"Failed to process file {file_name or 'Unknown'}: {str(e)}"
+            ) from e
+        logger.warning(f"Failed to process file {file_name or 'Unknown'}: {str(e)}")
+        return ""
+
+
 class ExtractionResult(NamedTuple):
     """Structured result from text and image extraction from various file types."""
 
@@ -802,35 +1201,7 @@
     except Exception as e:
         logger.exception(f"Failed to extract text/images from {file_name}: {e}")
         return ExtractionResult(text_content="", embedded_images=[], metadata={})
-=======
-def convert_docx_to_txt(
-    file: UploadFile, file_store: FileStore, file_path: str
-) -> None:
-    file.file.seek(0)
-    docx_content = file.file.read()
-    doc = Document(BytesIO(docx_content))
-
-    # Extract text from the document
-    full_text = []
-    for para in doc.paragraphs:
-        full_text.append(para.text)
-
-    # Join the extracted text
-    text_content = "\n".join(full_text)
-
-    txt_file_path = docx_to_txt_filename(file_path)
-    file_store.save_file(
-        file_name=txt_file_path,
-        content=BytesIO(text_content.encode("utf-8")),
-        display_name=file.filename,
-        file_origin=FileOrigin.CONNECTOR,
-        file_type="text/plain",
-    )
->>>>>>> 4c5a865d
 
 
 def docx_to_txt_filename(file_path: str) -> str:
-    """
-    Convert a .docx file path to its corresponding .txt file path.
-    """
     return file_path.rsplit(".", 1)[0] + ".txt"