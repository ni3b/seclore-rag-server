--- conflicted
+++ resolved
@@ -13,7 +13,86 @@
 
 TimeRange = tuple[datetime, datetime]
 
-<<<<<<< HEAD
+
+class ConnectorRunner:
+    def __init__(
+        self,
+        connector: BaseConnector,
+        time_range: TimeRange | None = None,
+        fail_loudly: bool = False,
+    ):
+        self.connector = connector
+
+        if isinstance(self.connector, PollConnector):
+            if time_range is None:
+                raise ValueError("time_range is required for PollConnector")
+
+            self.doc_batch_generator = self.connector.poll_source(
+                time_range[0].timestamp(), time_range[1].timestamp()
+            )
+
+        elif isinstance(self.connector, LoadConnector):
+            if time_range and fail_loudly:
+                raise ValueError(
+                    "time_range specified, but passed in connector is not a PollConnector"
+                )
+
+            self.doc_batch_generator = self.connector.load_from_state()
+
+        else:
+            raise ValueError(f"Invalid connector. type: {type(self.connector)}")
+
+    def run(self) -> GenerateDocumentsOutput:
+        """Adds additional exception logging to the connector."""
+        try:
+            yield from self.doc_batch_generator
+        except Exception:
+            exc_type, _, exc_traceback = sys.exc_info()
+
+            # Traverse the traceback to find the last frame where the exception was raised
+            tb = exc_traceback
+            if tb is None:
+                logger.error("No traceback found for exception")
+                raise
+
+            while tb.tb_next:
+                tb = tb.tb_next  # Move to the next frame in the traceback
+
+            # Get the local variables from the frame where the exception occurred
+            local_vars = tb.tb_frame.f_locals
+            local_vars_str = "\n".join(
+                f"{key}: {value}" for key, value in local_vars.items()
+            )
+            logger.error(
+                f"Error in connector. type: {exc_type};\n"
+                f"local_vars below -> \n{local_vars_str}"
+            )
+            raise
+
+import sys
+import time
+from collections.abc import Generator
+from datetime import datetime
+from typing import Generic
+from typing import TypeVar
+
+from onyx.connectors.interfaces import BaseConnector
+from onyx.connectors.interfaces import CheckpointedConnector
+from onyx.connectors.interfaces import CheckpointedConnectorWithPermSync
+from onyx.connectors.interfaces import CheckpointOutput
+from onyx.connectors.interfaces import LoadConnector
+from onyx.connectors.interfaces import PollConnector
+from onyx.connectors.models import ConnectorCheckpoint
+from onyx.connectors.models import ConnectorFailure
+from onyx.connectors.models import Document
+from onyx.utils.logger import setup_logger
+
+
+logger = setup_logger()
+
+
+TimeRange = tuple[datetime, datetime]
+
 CT = TypeVar("CT", bound=ConnectorCheckpoint)
 
 
@@ -91,19 +170,27 @@
         - Additional exception logging
         - Combining different connector types to a single interface
     """
-=======
->>>>>>> 4c5a865d
-
-class ConnectorRunner:
+
     def __init__(
         self,
         connector: BaseConnector,
+        batch_size: int,
+        # cannot be True for non-checkpointed connectors
+        include_permissions: bool,
         time_range: TimeRange | None = None,
-        fail_loudly: bool = False,
     ):
+        if not isinstance(connector, CheckpointedConnector) and include_permissions:
+            raise ValueError(
+                "include_permissions cannot be True for non-checkpointed connectors"
+            )
+
         self.connector = connector
-
-<<<<<<< HEAD
+        self.time_range = time_range
+        self.batch_size = batch_size
+        self.include_permissions = include_permissions
+
+        self.doc_batch: list[Document] = []
+
     def run(self, checkpoint: CT) -> Generator[
         tuple[list[Document] | None, ConnectorFailure | None, CT | None],
         None,
@@ -158,31 +245,29 @@
                 logger.debug(
                     f"Connector took {time.monotonic() - start} seconds to get to the next checkpoint."
                 )
-=======
-        if isinstance(self.connector, PollConnector):
-            if time_range is None:
-                raise ValueError("time_range is required for PollConnector")
->>>>>>> 4c5a865d
-
-            self.doc_batch_generator = self.connector.poll_source(
-                time_range[0].timestamp(), time_range[1].timestamp()
-            )
-
-        elif isinstance(self.connector, LoadConnector):
-            if time_range and fail_loudly:
-                raise ValueError(
-                    "time_range specified, but passed in connector is not a PollConnector"
-                )
-
-            self.doc_batch_generator = self.connector.load_from_state()
-
-        else:
-            raise ValueError(f"Invalid connector. type: {type(self.connector)}")
-
-    def run(self) -> GenerateDocumentsOutput:
-        """Adds additional exception logging to the connector."""
-        try:
-            yield from self.doc_batch_generator
+
+            else:
+                finished_checkpoint = self.connector.build_dummy_checkpoint()
+                finished_checkpoint.has_more = False
+
+                if isinstance(self.connector, PollConnector):
+                    if self.time_range is None:
+                        raise ValueError("time_range is required for PollConnector")
+
+                    for document_batch in self.connector.poll_source(
+                        start=self.time_range[0].timestamp(),
+                        end=self.time_range[1].timestamp(),
+                    ):
+                        yield document_batch, None, None
+
+                    yield None, None, finished_checkpoint
+                elif isinstance(self.connector, LoadConnector):
+                    for document_batch in self.connector.load_from_state():
+                        yield document_batch, None, None
+
+                    yield None, None, finished_checkpoint
+                else:
+                    raise ValueError(f"Invalid connector. type: {type(self.connector)}")
         except Exception:
             exc_type, _, exc_traceback = sys.exc_info()
 
@@ -202,6 +287,6 @@
             )
             logger.error(
                 f"Error in connector. type: {exc_type};\n"
-                f"local_vars below -> \n{local_vars_str}"
+                f"local_vars below -> \n{local_vars_str[:1024]}"
             )
             raise