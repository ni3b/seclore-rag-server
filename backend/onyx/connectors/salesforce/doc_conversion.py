--- conflicted
+++ resolved
@@ -4,18 +4,9 @@
 from onyx.connectors.cross_connector_utils.miscellaneous_utils import time_str_to_utc
 from onyx.connectors.models import BasicExpertInfo
 from onyx.connectors.models import Document
-<<<<<<< HEAD
-from onyx.connectors.models import ImageSection
-from onyx.connectors.models import TextSection
-from onyx.connectors.salesforce.onyx_salesforce import OnyxSalesforce
-from onyx.connectors.salesforce.sqlite_functions import OnyxSalesforceSQLite
-from onyx.connectors.salesforce.utils import MODIFIED_FIELD
-from onyx.connectors.salesforce.utils import NAME_FIELD
-=======
 from onyx.connectors.models import Section
 from onyx.connectors.salesforce.sqlite_functions import get_child_ids
 from onyx.connectors.salesforce.sqlite_functions import get_record
->>>>>>> 4c5a865d
 from onyx.connectors.salesforce.utils import SalesforceObject
 from onyx.utils.logger import setup_logger
 
@@ -145,7 +136,7 @@
         first_name=user_data.get("FirstName"),
         last_name=user_data.get("LastName"),
         email=user_data.get("Email"),
-        display_name=user_data.get(NAME_FIELD),
+        display_name=user_data.get("Name"),
     )
 
     # Check if all fields are None
@@ -161,7 +152,194 @@
         logger.warning(f"No identifying information found for user {user_data}")
         return None
 
-<<<<<<< HEAD
+    return [expert_info]
+
+
+def convert_sf_object_to_doc(
+    sf_object: SalesforceObject,
+    sf_instance: str,
+) -> Document:
+    object_dict = sf_object.data
+    salesforce_id = object_dict["Id"]
+    onyx_salesforce_id = f"{ID_PREFIX}{salesforce_id}"
+    base_url = f"https://{sf_instance}"
+    extracted_doc_updated_at = time_str_to_utc(object_dict["LastModifiedDate"])
+    extracted_semantic_identifier = object_dict.get("Name", "Unknown Object")
+
+    sections = [_extract_section(sf_object, base_url)]
+    for id in get_child_ids(sf_object.id):
+        if not (child_object := get_record(id)):
+            continue
+        sections.append(_extract_section(child_object, base_url))
+
+    doc = Document(
+        id=onyx_salesforce_id,
+        sections=sections,
+        source=DocumentSource.SALESFORCE,
+        semantic_identifier=extracted_semantic_identifier,
+        doc_updated_at=extracted_doc_updated_at,
+        primary_owners=_extract_primary_owners(sf_object),
+        metadata={},
+    )
+    return doc
+
+import re
+from typing import Any
+from typing import cast
+
+from onyx.configs.constants import DocumentSource
+from onyx.connectors.cross_connector_utils.miscellaneous_utils import time_str_to_utc
+from onyx.connectors.models import BasicExpertInfo
+from onyx.connectors.models import Document
+from onyx.connectors.models import ImageSection
+from onyx.connectors.models import TextSection
+from onyx.connectors.salesforce.onyx_salesforce import OnyxSalesforce
+from onyx.connectors.salesforce.sqlite_functions import OnyxSalesforceSQLite
+from onyx.connectors.salesforce.utils import MODIFIED_FIELD
+from onyx.connectors.salesforce.utils import NAME_FIELD
+from onyx.connectors.salesforce.utils import SalesforceObject
+from onyx.utils.logger import setup_logger
+
+logger = setup_logger()
+
+ID_PREFIX = "SALESFORCE_"
+
+# All of these types of keys are handled by specific fields in the doc
+# conversion process (E.g. URLs) or are not useful for the user (E.g. UUIDs)
+_SF_JSON_FILTER = r"Id$|Date$|stamp$|url$"
+
+
+def _clean_salesforce_dict(data: dict | list) -> dict | list:
+    """Clean and transform Salesforce API response data by recursively:
+    1. Extracting records from the response if present
+    2. Merging attributes into the main dictionary
+    3. Filtering out keys matching certain patterns (Id, Date, stamp, url)
+    4. Removing '__c' suffix from custom field names
+    5. Removing None values and empty containers
+
+    Args:
+        data: A dictionary or list from Salesforce API response
+
+    Returns:
+        Cleaned dictionary or list with transformed keys and filtered values
+    """
+    if isinstance(data, dict):
+        if "records" in data.keys():
+            data = data["records"]
+    if isinstance(data, dict):
+        if "attributes" in data.keys():
+            if isinstance(data["attributes"], dict):
+                data.update(data.pop("attributes"))
+
+    if isinstance(data, dict):
+        filtered_dict = {}
+        for key, value in data.items():
+            if not re.search(_SF_JSON_FILTER, key, re.IGNORECASE):
+                # remove the custom object indicator for display
+                if "__c" in key:
+                    key = key[:-3]
+                if isinstance(value, (dict, list)):
+                    filtered_value = _clean_salesforce_dict(value)
+                    # Only add non-empty dictionaries or lists
+                    if filtered_value:
+                        filtered_dict[key] = filtered_value
+                elif value is not None:
+                    filtered_dict[key] = value
+        return filtered_dict
+
+    if isinstance(data, list):
+        filtered_list = []
+        for item in data:
+            filtered_item: dict | list
+            if isinstance(item, (dict, list)):
+                filtered_item = _clean_salesforce_dict(item)
+                # Only add non-empty dictionaries or lists
+                if filtered_item:
+                    filtered_list.append(filtered_item)
+            elif item is not None:
+                filtered_list.append(item)
+        return filtered_list
+
+    return data
+
+
+def _json_to_natural_language(data: dict | list, indent: int = 0) -> str:
+    """Convert a nested dictionary or list into a human-readable string format.
+
+    Recursively traverses the data structure and formats it with:
+    - Key-value pairs on separate lines
+    - Nested structures indented for readability
+    - Lists and dictionaries handled with appropriate formatting
+
+    Args:
+        data: The dictionary or list to convert
+        indent: Number of spaces to indent (default: 0)
+
+    Returns:
+        A formatted string representation of the data structure
+    """
+    result = []
+    indent_str = " " * indent
+
+    if isinstance(data, dict):
+        for key, value in data.items():
+            if isinstance(value, (dict, list)):
+                result.append(f"{indent_str}{key}:")
+                result.append(_json_to_natural_language(value, indent + 2))
+            else:
+                result.append(f"{indent_str}{key}: {value}")
+    elif isinstance(data, list):
+        for item in data:
+            result.append(_json_to_natural_language(item, indent + 2))
+
+    return "\n".join(result)
+
+
+def _extract_section(salesforce_object_data: dict[str, Any], link: str) -> TextSection:
+    """Converts a dict to a TextSection"""
+
+    # Extract text from a Salesforce API response dictionary by:
+    # 1. Cleaning the dictionary
+    # 2. Converting the cleaned dictionary to natural language
+    processed_dict = _clean_salesforce_dict(salesforce_object_data)
+    natural_language_for_dict = _json_to_natural_language(processed_dict)
+
+    return TextSection(
+        text=natural_language_for_dict,
+        link=link,
+    )
+
+
+def _extract_primary_owner(
+    sf_db: OnyxSalesforceSQLite,
+    sf_object: SalesforceObject,
+) -> BasicExpertInfo | None:
+    object_dict = sf_object.data
+    if not (last_modified_by_id := object_dict.get("LastModifiedById")):
+        logger.warning(f"No LastModifiedById found for {sf_object.id}")
+        return None
+    if not (last_modified_by := sf_db.get_record(last_modified_by_id)):
+        logger.warning(f"No LastModifiedBy found for {last_modified_by_id}")
+        return None
+
+    user_data = last_modified_by.data
+    expert_info = BasicExpertInfo(
+        first_name=user_data.get("FirstName"),
+        last_name=user_data.get("LastName"),
+        email=user_data.get("Email"),
+        display_name=user_data.get(NAME_FIELD),
+    )
+
+    # Check if all fields are None
+    if (
+        expert_info.first_name is None
+        and expert_info.last_name is None
+        and expert_info.email is None
+        and expert_info.display_name is None
+    ):
+        logger.warning(f"No identifying information found for user {user_data}")
+        return None
+
     return expert_info
 
 
@@ -202,15 +380,14 @@
         metadata={},
     )
     return doc
-=======
-    return [expert_info]
->>>>>>> 4c5a865d
 
 
 def convert_sf_object_to_doc(
+    sf_db: OnyxSalesforceSQLite,
     sf_object: SalesforceObject,
     sf_instance: str,
 ) -> Document:
+    """Would be nice if this function was documented"""
     object_dict = sf_object.data
     salesforce_id = object_dict["Id"]
     onyx_salesforce_id = f"{ID_PREFIX}{salesforce_id}"
@@ -218,19 +395,29 @@
     extracted_doc_updated_at = time_str_to_utc(object_dict[MODIFIED_FIELD])
     extracted_semantic_identifier = object_dict.get(NAME_FIELD, "Unknown Object")
 
-    sections = [_extract_section(sf_object, base_url)]
-    for id in get_child_ids(sf_object.id):
-        if not (child_object := get_record(id)):
+    sections = [_extract_section(sf_object.data, f"{base_url}/{sf_object.id}")]
+    for id in sf_db.get_child_ids(sf_object.id):
+        if not (child_object := sf_db.get_record(id, isChild=True)):
             continue
-        sections.append(_extract_section(child_object, base_url))
+        sections.append(
+            _extract_section(child_object.data, f"{base_url}/{child_object.id}")
+        )
+
+    # NOTE(rkuo): does using the parent last modified make sense if the update
+    # is being triggered because a child object changed?
+    primary_owner_list: list[BasicExpertInfo] | None = None
+
+    primary_owner = sf_db.make_basic_expert_info_from_record(sf_object)
+    if primary_owner:
+        primary_owner_list = [primary_owner]
 
     doc = Document(
         id=onyx_salesforce_id,
-        sections=sections,
+        sections=cast(list[TextSection | ImageSection], sections),
         source=DocumentSource.SALESFORCE,
         semantic_identifier=extracted_semantic_identifier,
         doc_updated_at=extracted_doc_updated_at,
-        primary_owners=_extract_primary_owners(sf_object),
+        primary_owners=primary_owner_list,
         metadata={},
     )
     return doc