<<<<<<< HEAD
import copy
import json
import os
import sys
import threading
=======
>>>>>>> 4c5a865d
from collections.abc import Callable
from collections.abc import Generator
from collections.abc import Iterator
from concurrent.futures import as_completed
from concurrent.futures import ThreadPoolExecutor
from functools import partial
from typing import Any
from typing import cast

from google.oauth2.credentials import Credentials as OAuthCredentials  # type: ignore
from google.oauth2.service_account import Credentials as ServiceAccountCredentials  # type: ignore
from googleapiclient.errors import HttpError  # type: ignore

from onyx.configs.app_configs import INDEX_BATCH_SIZE
from onyx.configs.app_configs import MAX_FILE_SIZE_BYTES
from onyx.configs.constants import DocumentSource
from onyx.connectors.google_drive.doc_conversion import build_slim_document
from onyx.connectors.google_drive.doc_conversion import (
    convert_drive_item_to_document,
)
from onyx.connectors.google_drive.file_retrieval import crawl_folders_for_files
from onyx.connectors.google_drive.file_retrieval import get_all_files_for_oauth
from onyx.connectors.google_drive.file_retrieval import get_all_files_in_my_drive
from onyx.connectors.google_drive.file_retrieval import get_files_in_shared_drive
from onyx.connectors.google_drive.file_retrieval import get_root_folder_id
from onyx.connectors.google_drive.models import GoogleDriveFileType
from onyx.connectors.google_utils.google_auth import get_google_creds
from onyx.connectors.google_utils.google_utils import execute_paginated_retrieval
from onyx.connectors.google_utils.resources import get_admin_service
from onyx.connectors.google_utils.resources import get_drive_service
from onyx.connectors.google_utils.resources import get_google_docs_service
from onyx.connectors.google_utils.shared_constants import (
    DB_CREDENTIALS_PRIMARY_ADMIN_KEY,
)
from onyx.connectors.google_utils.shared_constants import MISSING_SCOPES_ERROR_STR
from onyx.connectors.google_utils.shared_constants import ONYX_SCOPE_INSTRUCTIONS
from onyx.connectors.google_utils.shared_constants import SCOPE_DOC_URL
from onyx.connectors.google_utils.shared_constants import SLIM_BATCH_SIZE
from onyx.connectors.google_utils.shared_constants import USER_FIELDS
from onyx.connectors.interfaces import GenerateDocumentsOutput
from onyx.connectors.interfaces import GenerateSlimDocumentOutput
from onyx.connectors.interfaces import LoadConnector
from onyx.connectors.interfaces import PollConnector
from onyx.connectors.interfaces import SecondsSinceUnixEpoch
from onyx.connectors.interfaces import SlimConnector
from onyx.utils.logger import setup_logger
from onyx.utils.retry_wrapper import retry_builder

logger = setup_logger()
# TODO: Improve this by using the batch utility: https://googleapis.github.io/google-api-python-client/docs/batch.html
# All file retrievals could be batched and made at once


def _extract_str_list_from_comma_str(string: str | None) -> list[str]:
    if not string:
        return []
    return [s.strip() for s in string.split(",") if s.strip()]


def _extract_ids_from_urls(urls: list[str]) -> list[str]:
    return [url.split("/")[-1] for url in urls]


def _convert_single_file(
    creds: Any, primary_admin_email: str, file: dict[str, Any]
) -> Any:
    user_email = file.get("owners", [{}])[0].get("emailAddress") or primary_admin_email
    user_drive_service = get_drive_service(creds, user_email=user_email)
    docs_service = get_google_docs_service(creds, user_email=user_email)
    return convert_drive_item_to_document(
        file=file,
        drive_service=user_drive_service,
        docs_service=docs_service,
    )


def _process_files_batch(
    files: list[GoogleDriveFileType], convert_func: Callable, batch_size: int
) -> GenerateDocumentsOutput:
    doc_batch = []
    with ThreadPoolExecutor(max_workers=min(16, len(files))) as executor:
        for doc in executor.map(convert_func, files):
            if doc:
                doc_batch.append(doc)
                if len(doc_batch) >= batch_size:
                    yield doc_batch
                    doc_batch = []
    if doc_batch:
        yield doc_batch


def _clean_requested_drive_ids(
    requested_drive_ids: set[str],
    requested_folder_ids: set[str],
    all_drive_ids_available: set[str],
) -> tuple[set[str], set[str]]:
    invalid_requested_drive_ids = requested_drive_ids - all_drive_ids_available
    filtered_folder_ids = requested_folder_ids - all_drive_ids_available
    if invalid_requested_drive_ids:
        logger.warning(
            f"Some shared drive IDs were not found. IDs: {invalid_requested_drive_ids}"
        )
        logger.warning("Checking for folder access instead...")
        filtered_folder_ids.update(invalid_requested_drive_ids)

    valid_requested_drive_ids = requested_drive_ids - invalid_requested_drive_ids
    return valid_requested_drive_ids, filtered_folder_ids


class GoogleDriveConnector(LoadConnector, PollConnector, SlimConnector):
    def __init__(
        self,
        include_shared_drives: bool = False,
        include_my_drives: bool = False,
        include_files_shared_with_me: bool = False,
        shared_drive_urls: str | None = None,
        my_drive_emails: str | None = None,
        shared_folder_urls: str | None = None,
        batch_size: int = INDEX_BATCH_SIZE,
        # OLD PARAMETERS
        folder_paths: list[str] | None = None,
        include_shared: bool | None = None,
        follow_shortcuts: bool | None = None,
        only_org_public: bool | None = None,
        continue_on_failure: bool | None = None,
    ) -> None:
        # Check for old input parameters
        if (
            folder_paths is not None
            or include_shared is not None
            or follow_shortcuts is not None
            or only_org_public is not None
            or continue_on_failure is not None
        ):
            logger.exception(
                "Google Drive connector received old input parameters. "
                "Please visit the docs for help with the new setup: "
                f"{SCOPE_DOC_URL}"
            )
            raise ValueError(
                "Google Drive connector received old input parameters. "
                "Please visit the docs for help with the new setup: "
                f"{SCOPE_DOC_URL}"
            )

        if (
            not include_shared_drives
            and not include_my_drives
            and not include_files_shared_with_me
            and not shared_folder_urls
            and not my_drive_emails
            and not shared_drive_urls
        ):
            raise ValueError(
                "Nothing to index. Please specify at least one of the following: "
                "include_shared_drives, include_my_drives, include_files_shared_with_me, "
                "shared_folder_urls, or my_drive_emails"
            )

        self.batch_size = batch_size

        specific_requests_made = False
        if bool(shared_drive_urls) or bool(my_drive_emails) or bool(shared_folder_urls):
            specific_requests_made = True

        self.include_files_shared_with_me = (
            False if specific_requests_made else include_files_shared_with_me
        )
        self.include_my_drives = False if specific_requests_made else include_my_drives
        self.include_shared_drives = (
            False if specific_requests_made else include_shared_drives
        )

        shared_drive_url_list = _extract_str_list_from_comma_str(shared_drive_urls)
        self._requested_shared_drive_ids = set(
            _extract_ids_from_urls(shared_drive_url_list)
        )

        self._requested_my_drive_emails = set(
            _extract_str_list_from_comma_str(my_drive_emails)
        )

        shared_folder_url_list = _extract_str_list_from_comma_str(shared_folder_urls)
        self._requested_folder_ids = set(_extract_ids_from_urls(shared_folder_url_list))

        self._primary_admin_email: str | None = None

        self._creds: OAuthCredentials | ServiceAccountCredentials | None = None

        self._retrieved_ids: set[str] = set()

    @property
    def primary_admin_email(self) -> str:
        if self._primary_admin_email is None:
            raise RuntimeError(
                "Primary admin email missing, "
                "should not call this property "
                "before calling load_credentials"
            )
        return self._primary_admin_email

    @property
    def google_domain(self) -> str:
        if self._primary_admin_email is None:
            raise RuntimeError(
                "Primary admin email missing, "
                "should not call this property "
                "before calling load_credentials"
            )
        return self._primary_admin_email.split("@")[-1]

    @property
    def creds(self) -> OAuthCredentials | ServiceAccountCredentials:
        if self._creds is None:
            raise RuntimeError(
                "Creds missing, "
                "should not call this property "
                "before calling load_credentials"
            )
        return self._creds

    def load_credentials(self, credentials: dict[str, Any]) -> dict[str, str] | None:
        self._primary_admin_email = credentials[DB_CREDENTIALS_PRIMARY_ADMIN_KEY]

        self._creds, new_creds_dict = get_google_creds(
            credentials=credentials,
            source=DocumentSource.GOOGLE_DRIVE,
        )
        return new_creds_dict

    def _update_traversed_parent_ids(self, folder_id: str) -> None:
        self._retrieved_ids.add(folder_id)

    def _get_all_user_emails(self) -> list[str]:
        # Start with primary admin email
        user_emails = [self.primary_admin_email]

        # Only fetch additional users if using service account
        if isinstance(self.creds, OAuthCredentials):
            return user_emails

        admin_service = get_admin_service(
            creds=self.creds,
            user_email=self.primary_admin_email,
        )

        # Get admins first since they're more likely to have access to most files
        for is_admin in [True, False]:
            query = "isAdmin=true" if is_admin else "isAdmin=false"
            for user in execute_paginated_retrieval(
                retrieval_function=admin_service.users().list,
                list_key="users",
                fields=USER_FIELDS,
                domain=self.google_domain,
                query=query,
            ):
                if email := user.get("primaryEmail"):
                    if email not in user_emails:
                        user_emails.append(email)
        return user_emails

    def get_all_drive_ids(self) -> set[str]:
        primary_drive_service = get_drive_service(
            creds=self.creds,
            user_email=self.primary_admin_email,
        )
        is_service_account = isinstance(self.creds, ServiceAccountCredentials)
        all_drive_ids = set()
        for drive in execute_paginated_retrieval(
            retrieval_function=primary_drive_service.drives().list,
            list_key="drives",
            useDomainAdminAccess=is_service_account,
            fields="drives(id)",
        ):
            all_drive_ids.add(drive["id"])

        if not all_drive_ids:
            logger.warning(
                "No drives found even though we are indexing shared drives was requested."
            )

        return all_drive_ids

    def _impersonate_user_for_retrieval(
        self,
        user_email: str,
        is_slim: bool,
        filtered_drive_ids: set[str],
        filtered_folder_ids: set[str],
        start: SecondsSinceUnixEpoch | None = None,
        end: SecondsSinceUnixEpoch | None = None,
    ) -> Iterator[GoogleDriveFileType]:
        logger.info(f"Impersonating user {user_email}")

        drive_service = get_drive_service(self.creds, user_email)

        # validate that the user has access to the drive APIs by performing a simple
        # request and checking for a 401
        try:
            retry_builder()(get_root_folder_id)(drive_service)
        except HttpError as e:
            if e.status_code == 401:
                # fail gracefully, let the other impersonations continue
                # one user without access shouldn't block the entire connector
                logger.exception(
                    f"User '{user_email}' does not have access to the drive APIs."
                )
                return
            raise

        # if we are including my drives, try to get the current user's my
        # drive if any of the following are true:
        # - include_my_drives is true
        # - the current user's email is in the requested emails
        if self.include_my_drives or user_email in self._requested_my_drive_emails:
            logger.info(f"Getting all files in my drive as '{user_email}'")
            yield from get_all_files_in_my_drive(
                service=drive_service,
                update_traversed_ids_func=self._update_traversed_parent_ids,
                is_slim=is_slim,
                start=start,
                end=end,
            )

        remaining_drive_ids = filtered_drive_ids - self._retrieved_ids
        for drive_id in remaining_drive_ids:
            logger.info(f"Getting files in shared drive '{drive_id}' as '{user_email}'")
            yield from get_files_in_shared_drive(
                service=drive_service,
                drive_id=drive_id,
                is_slim=is_slim,
                update_traversed_ids_func=self._update_traversed_parent_ids,
                start=start,
                end=end,
            )

        remaining_folders = filtered_folder_ids - self._retrieved_ids
        for folder_id in remaining_folders:
            logger.info(f"Getting files in folder '{folder_id}' as '{user_email}'")
            yield from crawl_folders_for_files(
                service=drive_service,
                parent_id=folder_id,
                traversed_parent_ids=self._retrieved_ids,
                update_traversed_ids_func=self._update_traversed_parent_ids,
                start=start,
                end=end,
            )

    def _manage_service_account_retrieval(
        self,
        is_slim: bool,
        start: SecondsSinceUnixEpoch | None = None,
        end: SecondsSinceUnixEpoch | None = None,
    ) -> Iterator[GoogleDriveFileType]:
        all_org_emails: list[str] = self._get_all_user_emails()

        all_drive_ids: set[str] = self.get_all_drive_ids()

        drive_ids_to_retrieve: set[str] = set()
        folder_ids_to_retrieve: set[str] = set()
        if self._requested_shared_drive_ids or self._requested_folder_ids:
            drive_ids_to_retrieve, folder_ids_to_retrieve = _clean_requested_drive_ids(
                requested_drive_ids=self._requested_shared_drive_ids,
                requested_folder_ids=self._requested_folder_ids,
                all_drive_ids_available=all_drive_ids,
            )
        elif self.include_shared_drives:
            drive_ids_to_retrieve = all_drive_ids

        # checkpoint - we've found all users and drives, now time to actually start
        # fetching stuff
        logger.info(f"Found {len(all_org_emails)} users to impersonate")
        logger.debug(f"Users: {all_org_emails}")
        logger.info(f"Found {len(drive_ids_to_retrieve)} drives to retrieve")
        logger.debug(f"Drives: {drive_ids_to_retrieve}")
        logger.info(f"Found {len(folder_ids_to_retrieve)} folders to retrieve")
        logger.debug(f"Folders: {folder_ids_to_retrieve}")

        # Process users in parallel using ThreadPoolExecutor
        with ThreadPoolExecutor(max_workers=10) as executor:
            future_to_email = {
                executor.submit(
                    self._impersonate_user_for_retrieval,
                    email,
                    is_slim,
                    drive_ids_to_retrieve,
                    folder_ids_to_retrieve,
                    start,
                    end,
                ): email
                for email in all_org_emails
            }

            # Yield results as they complete
            for future in as_completed(future_to_email):
                yield from future.result()

        remaining_folders = (
            drive_ids_to_retrieve | folder_ids_to_retrieve
        ) - self._retrieved_ids
        if remaining_folders:
            logger.warning(
                f"Some folders/drives were not retrieved. IDs: {remaining_folders}"
            )

    def _manage_oauth_retrieval(
        self,
        is_slim: bool,
        start: SecondsSinceUnixEpoch | None = None,
        end: SecondsSinceUnixEpoch | None = None,
    ) -> Iterator[GoogleDriveFileType]:
        drive_service = get_drive_service(self.creds, self.primary_admin_email)

        if self.include_files_shared_with_me or self.include_my_drives:
            logger.info(
                f"Getting shared files/my drive files for OAuth "
                f"with include_files_shared_with_me={self.include_files_shared_with_me}, "
                f"include_my_drives={self.include_my_drives}, "
                f"include_shared_drives={self.include_shared_drives}."
                f"Using '{self.primary_admin_email}' as the account."
            )
            yield from get_all_files_for_oauth(
                service=drive_service,
                include_files_shared_with_me=self.include_files_shared_with_me,
                include_my_drives=self.include_my_drives,
                include_shared_drives=self.include_shared_drives,
                is_slim=is_slim,
                start=start,
                end=end,
            )

        all_requested = (
            self.include_files_shared_with_me
            and self.include_my_drives
            and self.include_shared_drives
        )
        if all_requested:
            # If all 3 are true, we already yielded from get_all_files_for_oauth
            return

        all_drive_ids = self.get_all_drive_ids()
        drive_ids_to_retrieve: set[str] = set()
        folder_ids_to_retrieve: set[str] = set()
        if self._requested_shared_drive_ids or self._requested_folder_ids:
            drive_ids_to_retrieve, folder_ids_to_retrieve = _clean_requested_drive_ids(
                requested_drive_ids=self._requested_shared_drive_ids,
                requested_folder_ids=self._requested_folder_ids,
                all_drive_ids_available=all_drive_ids,
            )
        elif self.include_shared_drives:
            drive_ids_to_retrieve = all_drive_ids

        for drive_id in drive_ids_to_retrieve:
            logger.info(
                f"Getting files in shared drive '{drive_id}' as '{self.primary_admin_email}'"
            )
            yield from get_files_in_shared_drive(
                service=drive_service,
                drive_id=drive_id,
                is_slim=is_slim,
                update_traversed_ids_func=self._update_traversed_parent_ids,
                start=start,
                end=end,
            )

        # Even if no folders were requested, we still check if any drives were requested
        # that could be folders.
        remaining_folders = folder_ids_to_retrieve - self._retrieved_ids
        for folder_id in remaining_folders:
            logger.info(
                f"Getting files in folder '{folder_id}' as '{self.primary_admin_email}'"
            )
            yield from crawl_folders_for_files(
                service=drive_service,
                parent_id=folder_id,
                traversed_parent_ids=self._retrieved_ids,
                update_traversed_ids_func=self._update_traversed_parent_ids,
                start=start,
                end=end,
            )

        remaining_folders = (
            drive_ids_to_retrieve | folder_ids_to_retrieve
        ) - self._retrieved_ids
        if remaining_folders:
            logger.warning(
                f"Some folders/drives were not retrieved. IDs: {remaining_folders}"
            )

    def _fetch_drive_items(
        self,
        is_slim: bool,
        start: SecondsSinceUnixEpoch | None = None,
        end: SecondsSinceUnixEpoch | None = None,
    ) -> Iterator[GoogleDriveFileType]:
        retrieval_method = (
            self._manage_service_account_retrieval
            if isinstance(self.creds, ServiceAccountCredentials)
            else self._manage_oauth_retrieval
        )
        drive_files = retrieval_method(
            is_slim=is_slim,
            start=start,
            end=end,
        )

        return drive_files

    def _extract_docs_from_google_drive(
        self,
        start: SecondsSinceUnixEpoch | None = None,
        end: SecondsSinceUnixEpoch | None = None,
    ) -> GenerateDocumentsOutput:
        # Create a larger process pool for file conversion
        convert_func = partial(
            _convert_single_file, self.creds, self.primary_admin_email
        )

        # Process files in larger batches
        LARGE_BATCH_SIZE = self.batch_size * 4
        files_to_process = []
        # Gather the files into batches to be processed in parallel
        for file in self._fetch_drive_items(is_slim=False, start=start, end=end):
            if (
                file.get("size")
                and int(cast(str, file.get("size"))) > MAX_FILE_SIZE_BYTES
            ):
                logger.warning(
                    f"Skipping file {file.get('name', 'Unknown')} as it is too large: {file.get('size')} bytes"
                )
                continue

            files_to_process.append(file)
            if len(files_to_process) >= LARGE_BATCH_SIZE:
                yield from _process_files_batch(
                    files_to_process, convert_func, self.batch_size
                )
                files_to_process = []

        # Process any remaining files
        if files_to_process:
            yield from _process_files_batch(
                files_to_process, convert_func, self.batch_size
            )

    def load_from_state(self) -> GenerateDocumentsOutput:
        try:
            yield from self._extract_docs_from_google_drive()
        except Exception as e:
            if MISSING_SCOPES_ERROR_STR in str(e):
                raise PermissionError(ONYX_SCOPE_INSTRUCTIONS) from e
            raise e

    def poll_source(
        self, start: SecondsSinceUnixEpoch, end: SecondsSinceUnixEpoch
    ) -> GenerateDocumentsOutput:
        try:
            yield from self._extract_docs_from_google_drive(start, end)
        except Exception as e:
            if MISSING_SCOPES_ERROR_STR in str(e):
                raise PermissionError(ONYX_SCOPE_INSTRUCTIONS) from e
            raise e

    def _extract_slim_docs_from_google_drive(
        self,
        start: SecondsSinceUnixEpoch | None = None,
        end: SecondsSinceUnixEpoch | None = None,
    ) -> GenerateSlimDocumentOutput:
        slim_batch = []
        for file in self._fetch_drive_items(
            is_slim=True,
            start=start,
            end=end,
        ):
            if doc := build_slim_document(file):
                slim_batch.append(doc)
            if len(slim_batch) >= SLIM_BATCH_SIZE:
                yield slim_batch
                slim_batch = []
        yield slim_batch

    def retrieve_all_slim_documents(
        self,
        start: SecondsSinceUnixEpoch | None = None,
        end: SecondsSinceUnixEpoch | None = None,
    ) -> GenerateSlimDocumentOutput:
        try:
            yield from self._extract_slim_docs_from_google_drive(start, end)
        except Exception as e:
            if MISSING_SCOPES_ERROR_STR in str(e):
                raise PermissionError(ONYX_SCOPE_INSTRUCTIONS) from e
<<<<<<< HEAD
            raise e

    def validate_connector_settings(self) -> None:
        if self._creds is None:
            raise ConnectorMissingCredentialError(
                "Google Drive credentials not loaded."
            )

        if self._primary_admin_email is None:
            raise ConnectorValidationError(
                "Primary admin email not found in credentials. "
                "Ensure DB_CREDENTIALS_PRIMARY_ADMIN_KEY is set."
            )

        try:
            drive_service = get_drive_service(self._creds, self._primary_admin_email)
            drive_service.files().list(pageSize=1, fields="files(id)").execute()

            if isinstance(self._creds, ServiceAccountCredentials):
                # default is ~17mins of retries, don't do that here since this is called from
                # the UI
                retry_builder(tries=3, delay=0.1)(get_root_folder_id)(drive_service)

        except HttpError as e:
            status_code = e.resp.status if e.resp else None
            if status_code == 401:
                raise CredentialExpiredError(
                    "Invalid or expired Google Drive credentials (401)."
                )
            elif status_code == 403:
                raise InsufficientPermissionsError(
                    "Google Drive app lacks required permissions (403). "
                    "Please ensure the necessary scopes are granted and Drive "
                    "apps are enabled."
                )
            else:
                raise ConnectorValidationError(
                    f"Unexpected Google Drive error (status={status_code}): {e}"
                )

        except Exception as e:
            # Check for scope-related hints from the error message
            if MISSING_SCOPES_ERROR_STR in str(e):
                raise InsufficientPermissionsError(
                    "Google Drive credentials are missing required scopes. "
                    f"{ONYX_SCOPE_INSTRUCTIONS}"
                )
            raise ConnectorValidationError(
                f"Unexpected error during Google Drive validation: {e}"
            )

    @override
    def build_dummy_checkpoint(self) -> GoogleDriveCheckpoint:
        return GoogleDriveCheckpoint(
            retrieved_folder_and_drive_ids=set(),
            completion_stage=DriveRetrievalStage.START,
            completion_map=ThreadSafeDict(),
            all_retrieved_file_ids=set(),
            has_more=True,
        )

    @override
    def validate_checkpoint_json(self, checkpoint_json: str) -> GoogleDriveCheckpoint:
        return GoogleDriveCheckpoint.model_validate_json(checkpoint_json)


def get_credentials_from_env(email: str, oauth: bool) -> dict:
    if oauth:
        raw_credential_string = os.environ["GOOGLE_DRIVE_OAUTH_CREDENTIALS_JSON_STR"]
    else:
        raw_credential_string = os.environ["GOOGLE_DRIVE_SERVICE_ACCOUNT_JSON_STR"]

    refried_credential_string = json.dumps(json.loads(raw_credential_string))

    # This is the Oauth token
    DB_CREDENTIALS_DICT_TOKEN_KEY = "google_tokens"
    # This is the service account key
    DB_CREDENTIALS_DICT_SERVICE_ACCOUNT_KEY = "google_service_account_key"
    # The email saved for both auth types
    DB_CREDENTIALS_PRIMARY_ADMIN_KEY = "google_primary_admin"
    DB_CREDENTIALS_AUTHENTICATION_METHOD = "authentication_method"
    cred_key = (
        DB_CREDENTIALS_DICT_TOKEN_KEY
        if oauth
        else DB_CREDENTIALS_DICT_SERVICE_ACCOUNT_KEY
    )
    return {
        cred_key: refried_credential_string,
        DB_CREDENTIALS_PRIMARY_ADMIN_KEY: email,
        DB_CREDENTIALS_AUTHENTICATION_METHOD: "uploaded",
    }


class CheckpointOutputWrapper:
    """
    Wraps a CheckpointOutput generator to give things back in a more digestible format.
    The connector format is easier for the connector implementor (e.g. it enforces exactly
    one new checkpoint is returned AND that the checkpoint is at the end), thus the different
    formats.
    """

    def __init__(self) -> None:
        self.next_checkpoint: GoogleDriveCheckpoint | None = None

    def __call__(
        self,
        checkpoint_connector_generator: CheckpointOutput[GoogleDriveCheckpoint],
    ) -> Generator[
        tuple[Document | None, ConnectorFailure | None, GoogleDriveCheckpoint | None],
        None,
        None,
    ]:
        # grabs the final return value and stores it in the `next_checkpoint` variable
        def _inner_wrapper(
            checkpoint_connector_generator: CheckpointOutput[GoogleDriveCheckpoint],
        ) -> CheckpointOutput[GoogleDriveCheckpoint]:
            self.next_checkpoint = yield from checkpoint_connector_generator
            return self.next_checkpoint  # not used

        for document_or_failure in _inner_wrapper(checkpoint_connector_generator):
            if isinstance(document_or_failure, Document):
                yield document_or_failure, None, None
            elif isinstance(document_or_failure, ConnectorFailure):
                yield None, document_or_failure, None
            else:
                raise ValueError(
                    f"Invalid document_or_failure type: {type(document_or_failure)}"
                )

        if self.next_checkpoint is None:
            raise RuntimeError(
                "Checkpoint is None. This should never happen - the connector should always return a checkpoint."
            )

        yield None, None, self.next_checkpoint


def yield_all_docs_from_checkpoint_connector(
    connector: GoogleDriveConnector,
    start: SecondsSinceUnixEpoch,
    end: SecondsSinceUnixEpoch,
) -> Iterator[Document | ConnectorFailure]:
    num_iterations = 0

    checkpoint = connector.build_dummy_checkpoint()
    while checkpoint.has_more:
        doc_batch_generator = CheckpointOutputWrapper()(
            connector.load_from_checkpoint(start, end, checkpoint)
        )
        for document, failure, next_checkpoint in doc_batch_generator:
            if failure is not None:
                yield failure
            if document is not None:
                yield document
            if next_checkpoint is not None:
                checkpoint = next_checkpoint

        num_iterations += 1
        if num_iterations > 100_000:
            raise RuntimeError("Too many iterations. Infinite loop?")


if __name__ == "__main__":
    import time

    creds = get_credentials_from_env(
        os.environ["GOOGLE_DRIVE_PRIMARY_ADMIN_EMAIL"], False
    )
    connector = GoogleDriveConnector(
        include_shared_drives=True,
        shared_drive_urls=None,
        include_my_drives=True,
        my_drive_emails=None,
        shared_folder_urls=None,
        include_files_shared_with_me=True,
        specific_user_emails=None,
    )
    connector.load_credentials(creds)
    max_fsize = 0
    biggest_fsize = 0
    num_errors = 0
    start_time = time.time()
    with open("stats.txt", "w") as f:
        for num, doc_or_failure in enumerate(
            yield_all_docs_from_checkpoint_connector(connector, 0, time.time())
        ):
            if num % 200 == 0:
                f.write(f"Processed {num} files\n")
                f.write(f"Max file size: {max_fsize/1000_000:.2f} MB\n")
                f.write(f"Time so far: {time.time() - start_time:.2f} seconds\n")
                f.write(f"Docs per minute: {num/(time.time() - start_time)*60:.2f}\n")
                biggest_fsize = max(biggest_fsize, max_fsize)
                max_fsize = 0
            if isinstance(doc_or_failure, Document):
                max_fsize = max(max_fsize, sys.getsizeof(doc_or_failure))
            elif isinstance(doc_or_failure, ConnectorFailure):
                num_errors += 1
        print(f"Num errors: {num_errors}")
        print(f"Biggest file size: {biggest_fsize/1000_000:.2f} MB")
        print(f"Time taken: {time.time() - start_time:.2f} seconds")
=======
            raise e
>>>>>>> 4c5a865d
<|MERGE_RESOLUTION|>--- conflicted
+++ resolved
@@ -1,13 +1,4 @@
-<<<<<<< HEAD
-import copy
-import json
-import os
-import sys
-import threading
-=======
->>>>>>> 4c5a865d
 from collections.abc import Callable
-from collections.abc import Generator
 from collections.abc import Iterator
 from concurrent.futures import as_completed
 from concurrent.futures import ThreadPoolExecutor
@@ -597,7 +588,1324 @@
         except Exception as e:
             if MISSING_SCOPES_ERROR_STR in str(e):
                 raise PermissionError(ONYX_SCOPE_INSTRUCTIONS) from e
-<<<<<<< HEAD
+            raise e
+
+import copy
+import json
+import os
+import sys
+import threading
+from collections.abc import Callable
+from collections.abc import Generator
+from collections.abc import Iterator
+from datetime import datetime
+from enum import Enum
+from functools import partial
+from typing import Any
+from typing import cast
+from typing import Protocol
+from urllib.parse import urlparse
+
+from google.auth.exceptions import RefreshError  # type: ignore
+from google.oauth2.credentials import Credentials as OAuthCredentials  # type: ignore
+from google.oauth2.service_account import Credentials as ServiceAccountCredentials  # type: ignore
+from googleapiclient.errors import HttpError  # type: ignore
+from typing_extensions import override
+
+from onyx.configs.app_configs import GOOGLE_DRIVE_CONNECTOR_SIZE_THRESHOLD
+from onyx.configs.app_configs import INDEX_BATCH_SIZE
+from onyx.configs.app_configs import MAX_DRIVE_WORKERS
+from onyx.configs.constants import DocumentSource
+from onyx.connectors.exceptions import ConnectorValidationError
+from onyx.connectors.exceptions import CredentialExpiredError
+from onyx.connectors.exceptions import InsufficientPermissionsError
+from onyx.connectors.google_drive.doc_conversion import build_slim_document
+from onyx.connectors.google_drive.doc_conversion import (
+    convert_drive_item_to_document,
+)
+from onyx.connectors.google_drive.doc_conversion import onyx_document_id_from_drive_file
+from onyx.connectors.google_drive.doc_conversion import PermissionSyncContext
+from onyx.connectors.google_drive.file_retrieval import crawl_folders_for_files
+from onyx.connectors.google_drive.file_retrieval import DriveFileFieldType
+from onyx.connectors.google_drive.file_retrieval import get_all_files_for_oauth
+from onyx.connectors.google_drive.file_retrieval import (
+    get_all_files_in_my_drive_and_shared,
+)
+from onyx.connectors.google_drive.file_retrieval import get_files_in_shared_drive
+from onyx.connectors.google_drive.file_retrieval import get_root_folder_id
+from onyx.connectors.google_drive.models import DriveRetrievalStage
+from onyx.connectors.google_drive.models import GoogleDriveCheckpoint
+from onyx.connectors.google_drive.models import GoogleDriveFileType
+from onyx.connectors.google_drive.models import RetrievedDriveFile
+from onyx.connectors.google_drive.models import StageCompletion
+from onyx.connectors.google_utils.google_auth import get_google_creds
+from onyx.connectors.google_utils.google_utils import execute_paginated_retrieval
+from onyx.connectors.google_utils.google_utils import get_file_owners
+from onyx.connectors.google_utils.google_utils import GoogleFields
+from onyx.connectors.google_utils.resources import get_admin_service
+from onyx.connectors.google_utils.resources import get_drive_service
+from onyx.connectors.google_utils.resources import GoogleDriveService
+from onyx.connectors.google_utils.shared_constants import (
+    DB_CREDENTIALS_PRIMARY_ADMIN_KEY,
+)
+from onyx.connectors.google_utils.shared_constants import MISSING_SCOPES_ERROR_STR
+from onyx.connectors.google_utils.shared_constants import ONYX_SCOPE_INSTRUCTIONS
+from onyx.connectors.google_utils.shared_constants import SLIM_BATCH_SIZE
+from onyx.connectors.google_utils.shared_constants import USER_FIELDS
+from onyx.connectors.interfaces import CheckpointedConnectorWithPermSync
+from onyx.connectors.interfaces import CheckpointOutput
+from onyx.connectors.interfaces import GenerateSlimDocumentOutput
+from onyx.connectors.interfaces import SecondsSinceUnixEpoch
+from onyx.connectors.interfaces import SlimConnector
+from onyx.connectors.models import ConnectorFailure
+from onyx.connectors.models import ConnectorMissingCredentialError
+from onyx.connectors.models import Document
+from onyx.connectors.models import EntityFailure
+from onyx.indexing.indexing_heartbeat import IndexingHeartbeatInterface
+from onyx.utils.logger import setup_logger
+from onyx.utils.retry_wrapper import retry_builder
+from onyx.utils.threadpool_concurrency import parallel_yield
+from onyx.utils.threadpool_concurrency import run_functions_tuples_in_parallel
+from onyx.utils.threadpool_concurrency import ThreadSafeDict
+
+logger = setup_logger()
+# TODO: Improve this by using the batch utility: https://googleapis.github.io/google-api-python-client/docs/batch.html
+# All file retrievals could be batched and made at once
+
+BATCHES_PER_CHECKPOINT = 1
+
+DRIVE_BATCH_SIZE = 80
+
+SHARED_DRIVE_PAGES_PER_CHECKPOINT = 2
+MY_DRIVE_PAGES_PER_CHECKPOINT = 2
+OAUTH_PAGES_PER_CHECKPOINT = 2
+FOLDERS_PER_CHECKPOINT = 1
+
+
+def _extract_str_list_from_comma_str(string: str | None) -> list[str]:
+    if not string:
+        return []
+    return [s.strip() for s in string.split(",") if s.strip()]
+
+
+def _extract_ids_from_urls(urls: list[str]) -> list[str]:
+    return [urlparse(url).path.strip("/").split("/")[-1] for url in urls]
+
+
+def _clean_requested_drive_ids(
+    requested_drive_ids: set[str],
+    requested_folder_ids: set[str],
+    all_drive_ids_available: set[str],
+) -> tuple[list[str], list[str]]:
+    invalid_requested_drive_ids = requested_drive_ids - all_drive_ids_available
+    filtered_folder_ids = requested_folder_ids - all_drive_ids_available
+    if invalid_requested_drive_ids:
+        logger.warning(
+            f"Some shared drive IDs were not found. IDs: {invalid_requested_drive_ids}"
+        )
+        logger.warning("Checking for folder access instead...")
+        filtered_folder_ids.update(invalid_requested_drive_ids)
+
+    valid_requested_drive_ids = requested_drive_ids - invalid_requested_drive_ids
+    return sorted(valid_requested_drive_ids), sorted(filtered_folder_ids)
+
+
+class CredentialedRetrievalMethod(Protocol):
+    def __call__(
+        self,
+        field_type: DriveFileFieldType,
+        checkpoint: GoogleDriveCheckpoint,
+        start: SecondsSinceUnixEpoch | None = None,
+        end: SecondsSinceUnixEpoch | None = None,
+    ) -> Iterator[RetrievedDriveFile]: ...
+
+
+def add_retrieval_info(
+    drive_files: Iterator[GoogleDriveFileType | str],
+    user_email: str,
+    completion_stage: DriveRetrievalStage,
+    parent_id: str | None = None,
+) -> Iterator[RetrievedDriveFile | str]:
+    for file in drive_files:
+        if isinstance(file, str):
+            yield file
+            continue
+        yield RetrievedDriveFile(
+            drive_file=file,
+            user_email=user_email,
+            parent_id=parent_id,
+            completion_stage=completion_stage,
+        )
+
+
+class DriveIdStatus(Enum):
+    AVAILABLE = "available"
+    IN_PROGRESS = "in_progress"
+    FINISHED = "finished"
+
+
+class GoogleDriveConnector(
+    SlimConnector, CheckpointedConnectorWithPermSync[GoogleDriveCheckpoint]
+):
+    def __init__(
+        self,
+        include_shared_drives: bool = False,
+        include_my_drives: bool = False,
+        include_files_shared_with_me: bool = False,
+        shared_drive_urls: str | None = None,
+        my_drive_emails: str | None = None,
+        shared_folder_urls: str | None = None,
+        specific_user_emails: str | None = None,
+        batch_size: int = INDEX_BATCH_SIZE,
+        # OLD PARAMETERS
+        folder_paths: list[str] | None = None,
+        include_shared: bool | None = None,
+        follow_shortcuts: bool | None = None,
+        only_org_public: bool | None = None,
+        continue_on_failure: bool | None = None,
+    ) -> None:
+        # Check for old input parameters
+        if folder_paths is not None:
+            logger.warning(
+                "The 'folder_paths' parameter is deprecated. Use 'shared_folder_urls' instead."
+            )
+        if include_shared is not None:
+            logger.warning(
+                "The 'include_shared' parameter is deprecated. Use 'include_files_shared_with_me' instead."
+            )
+        if follow_shortcuts is not None:
+            logger.warning("The 'follow_shortcuts' parameter is deprecated.")
+        if only_org_public is not None:
+            logger.warning("The 'only_org_public' parameter is deprecated.")
+        if continue_on_failure is not None:
+            logger.warning("The 'continue_on_failure' parameter is deprecated.")
+
+        if not any(
+            (
+                include_shared_drives,
+                include_my_drives,
+                include_files_shared_with_me,
+                shared_folder_urls,
+                my_drive_emails,
+                shared_drive_urls,
+            )
+        ):
+            raise ConnectorValidationError(
+                "Nothing to index. Please specify at least one of the following: "
+                "include_shared_drives, include_my_drives, include_files_shared_with_me, "
+                "shared_folder_urls, or my_drive_emails"
+            )
+
+        specific_requests_made = False
+        if bool(shared_drive_urls) or bool(my_drive_emails) or bool(shared_folder_urls):
+            specific_requests_made = True
+        self.specific_requests_made = specific_requests_made
+
+        # NOTE: potentially modified in load_credentials if using service account
+        self.include_files_shared_with_me = (
+            False if specific_requests_made else include_files_shared_with_me
+        )
+        self.include_my_drives = False if specific_requests_made else include_my_drives
+        self.include_shared_drives = (
+            False if specific_requests_made else include_shared_drives
+        )
+
+        shared_drive_url_list = _extract_str_list_from_comma_str(shared_drive_urls)
+        self._requested_shared_drive_ids = set(
+            _extract_ids_from_urls(shared_drive_url_list)
+        )
+
+        self._requested_my_drive_emails = set(
+            _extract_str_list_from_comma_str(my_drive_emails)
+        )
+
+        shared_folder_url_list = _extract_str_list_from_comma_str(shared_folder_urls)
+        self._requested_folder_ids = set(_extract_ids_from_urls(shared_folder_url_list))
+        self._specific_user_emails = _extract_str_list_from_comma_str(
+            specific_user_emails
+        )
+
+        self._primary_admin_email: str | None = None
+
+        self._creds: OAuthCredentials | ServiceAccountCredentials | None = None
+        self._creds_dict: dict[str, Any] | None = None
+
+        # ids of folders and shared drives that have been traversed
+        self._retrieved_folder_and_drive_ids: set[str] = set()
+
+        self.allow_images = False
+
+        self.size_threshold = GOOGLE_DRIVE_CONNECTOR_SIZE_THRESHOLD
+
+    def set_allow_images(self, value: bool) -> None:
+        self.allow_images = value
+
+    @property
+    def primary_admin_email(self) -> str:
+        if self._primary_admin_email is None:
+            raise RuntimeError(
+                "Primary admin email missing, "
+                "should not call this property "
+                "before calling load_credentials"
+            )
+        return self._primary_admin_email
+
+    @property
+    def google_domain(self) -> str:
+        if self._primary_admin_email is None:
+            raise RuntimeError(
+                "Primary admin email missing, "
+                "should not call this property "
+                "before calling load_credentials"
+            )
+        return self._primary_admin_email.split("@")[-1]
+
+    @property
+    def creds(self) -> OAuthCredentials | ServiceAccountCredentials:
+        if self._creds is None:
+            raise RuntimeError(
+                "Creds missing, "
+                "should not call this property "
+                "before calling load_credentials"
+            )
+        return self._creds
+
+    # TODO: ensure returned new_creds_dict is actually persisted when this is called?
+    def load_credentials(self, credentials: dict[str, Any]) -> dict[str, str] | None:
+        try:
+            self._primary_admin_email = credentials[DB_CREDENTIALS_PRIMARY_ADMIN_KEY]
+        except KeyError:
+            raise ValueError("Credentials json missing primary admin key")
+
+        self._creds, new_creds_dict = get_google_creds(
+            credentials=credentials,
+            source=DocumentSource.GOOGLE_DRIVE,
+        )
+
+        # Service account connectors don't have a specific setting determining whether
+        # to include "shared with me" for each user, so we default to true unless the connector
+        # is in specific folders/drives mode. Note that shared files are only picked up during
+        # the My Drive stage, so this does nothing if the connector is set to only index shared drives.
+        if (
+            isinstance(self._creds, ServiceAccountCredentials)
+            and not self.specific_requests_made
+        ):
+            self.include_files_shared_with_me = True
+
+        self._creds_dict = new_creds_dict
+
+        return new_creds_dict
+
+    def _update_traversed_parent_ids(self, folder_id: str) -> None:
+        self._retrieved_folder_and_drive_ids.add(folder_id)
+
+    def _get_all_user_emails(self) -> list[str]:
+        if self._specific_user_emails:
+            return self._specific_user_emails
+
+        # Start with primary admin email
+        user_emails = [self.primary_admin_email]
+
+        # Only fetch additional users if using service account
+        if isinstance(self.creds, OAuthCredentials):
+            return user_emails
+
+        admin_service = get_admin_service(
+            creds=self.creds,
+            user_email=self.primary_admin_email,
+        )
+
+        # Get admins first since they're more likely to have access to most files
+        for is_admin in [True, False]:
+            query = "isAdmin=true" if is_admin else "isAdmin=false"
+            for user in execute_paginated_retrieval(
+                retrieval_function=admin_service.users().list,
+                list_key="users",
+                fields=USER_FIELDS,
+                domain=self.google_domain,
+                query=query,
+            ):
+                if email := user.get("primaryEmail"):
+                    if email not in user_emails:
+                        user_emails.append(email)
+        return user_emails
+
+    def get_all_drive_ids(self) -> set[str]:
+        return self._get_all_drives_for_user(self.primary_admin_email)
+
+    def _get_all_drives_for_user(self, user_email: str) -> set[str]:
+        drive_service = get_drive_service(self.creds, user_email)
+        is_service_account = isinstance(self.creds, ServiceAccountCredentials)
+        all_drive_ids: set[str] = set()
+        for drive in execute_paginated_retrieval(
+            retrieval_function=drive_service.drives().list,
+            list_key="drives",
+            useDomainAdminAccess=is_service_account,
+            fields="drives(id),nextPageToken",
+        ):
+            all_drive_ids.add(drive["id"])
+
+        if not all_drive_ids:
+            logger.warning(
+                "No drives found even though indexing shared drives was requested."
+            )
+
+        return all_drive_ids
+
+    def make_drive_id_getter(
+        self, drive_ids: list[str], checkpoint: GoogleDriveCheckpoint
+    ) -> Callable[[str], str | None]:
+        status_lock = threading.Lock()
+
+        in_progress_drive_ids = {
+            completion.current_folder_or_drive_id: user_email
+            for user_email, completion in checkpoint.completion_map.items()
+            if completion.stage == DriveRetrievalStage.SHARED_DRIVE_FILES
+            and completion.current_folder_or_drive_id is not None
+        }
+        drive_id_status: dict[str, DriveIdStatus] = {}
+        for drive_id in drive_ids:
+            if drive_id in self._retrieved_folder_and_drive_ids:
+                drive_id_status[drive_id] = DriveIdStatus.FINISHED
+            elif drive_id in in_progress_drive_ids:
+                drive_id_status[drive_id] = DriveIdStatus.IN_PROGRESS
+            else:
+                drive_id_status[drive_id] = DriveIdStatus.AVAILABLE
+
+        def get_available_drive_id(thread_id: str) -> str | None:
+            completion = checkpoint.completion_map[thread_id]
+            with status_lock:
+                future_work = None
+                for drive_id, status in drive_id_status.items():
+                    if drive_id in self._retrieved_folder_and_drive_ids:
+                        drive_id_status[drive_id] = DriveIdStatus.FINISHED
+                        continue
+                    if drive_id in completion.processed_drive_ids:
+                        continue
+
+                    if status == DriveIdStatus.AVAILABLE:
+                        # add to processed drive ids so if this user fails to retrieve once
+                        # they won't try again on the next checkpoint run
+                        completion.processed_drive_ids.add(drive_id)
+                        return drive_id
+                    elif status == DriveIdStatus.IN_PROGRESS:
+                        logger.debug(f"Drive id in progress: {drive_id}")
+                        future_work = drive_id
+
+                if future_work:
+                    # in this case, all drive ids are either finished or in progress.
+                    # This thread will pick up one of the in progress ones in case it fails.
+                    # This is a much simpler approach than waiting for a failure picking it up,
+                    # at the cost of some repeated work until all shared drives are retrieved.
+                    # we avoid apocalyptic cases like all threads focusing on one huge drive
+                    # because the drive id is added to _retrieved_folder_and_drive_ids after any thread
+                    # manages to retrieve any file from it (unfortunately, this is also the reason we currently
+                    # sometimes fail to retrieve restricted access folders/files)
+                    completion.processed_drive_ids.add(future_work)
+                    return future_work
+            return None  # no work available, return None
+
+        return get_available_drive_id
+
+    def _impersonate_user_for_retrieval(
+        self,
+        user_email: str,
+        field_type: DriveFileFieldType,
+        checkpoint: GoogleDriveCheckpoint,
+        get_new_drive_id: Callable[[str], str | None],
+        sorted_filtered_folder_ids: list[str],
+        start: SecondsSinceUnixEpoch | None = None,
+        end: SecondsSinceUnixEpoch | None = None,
+    ) -> Iterator[RetrievedDriveFile]:
+        logger.info(f"Impersonating user {user_email}")
+        curr_stage = checkpoint.completion_map[user_email]
+        resuming = True
+        if curr_stage.stage == DriveRetrievalStage.START:
+            logger.info(f"Setting stage to {DriveRetrievalStage.MY_DRIVE_FILES.value}")
+            curr_stage.stage = DriveRetrievalStage.MY_DRIVE_FILES
+            resuming = False
+        drive_service = get_drive_service(self.creds, user_email)
+
+        # validate that the user has access to the drive APIs by performing a simple
+        # request and checking for a 401
+        try:
+            logger.debug(f"Getting root folder id for user {user_email}")
+            # default is ~17mins of retries, don't do that here for cases so we don't
+            # waste 17mins everytime we run into a user without access to drive APIs
+            retry_builder(tries=3, delay=1)(get_root_folder_id)(drive_service)
+        except HttpError as e:
+            if e.status_code == 401:
+                # fail gracefully, let the other impersonations continue
+                # one user without access shouldn't block the entire connector
+                logger.warning(
+                    f"User '{user_email}' does not have access to the drive APIs."
+                )
+                # mark this user as done so we don't try to retrieve anything for them
+                # again
+                curr_stage.stage = DriveRetrievalStage.DONE
+                return
+            raise
+        except RefreshError as e:
+            logger.warning(
+                f"User '{user_email}' could not refresh their token. Error: {e}"
+            )
+            # mark this user as done so we don't try to retrieve anything for them
+            # again
+            yield RetrievedDriveFile(
+                completion_stage=DriveRetrievalStage.DONE,
+                drive_file={},
+                user_email=user_email,
+                error=e,
+            )
+            curr_stage.stage = DriveRetrievalStage.DONE
+            return
+        # if we are including my drives, try to get the current user's my
+        # drive if any of the following are true:
+        # - include_my_drives is true
+        # - the current user's email is in the requested emails
+        if curr_stage.stage == DriveRetrievalStage.MY_DRIVE_FILES:
+            if self.include_my_drives or user_email in self._requested_my_drive_emails:
+
+                logger.info(
+                    f"Getting all files in my drive as '{user_email}. Resuming: {resuming}. "
+                    f"Stage completed until: {curr_stage.completed_until}. "
+                    f"Next page token: {curr_stage.next_page_token}"
+                )
+
+                for file_or_token in add_retrieval_info(
+                    get_all_files_in_my_drive_and_shared(
+                        service=drive_service,
+                        update_traversed_ids_func=self._update_traversed_parent_ids,
+                        field_type=field_type,
+                        include_shared_with_me=self.include_files_shared_with_me,
+                        max_num_pages=MY_DRIVE_PAGES_PER_CHECKPOINT,
+                        start=curr_stage.completed_until if resuming else start,
+                        end=end,
+                        cache_folders=not bool(curr_stage.completed_until),
+                        page_token=curr_stage.next_page_token,
+                    ),
+                    user_email,
+                    DriveRetrievalStage.MY_DRIVE_FILES,
+                ):
+                    if isinstance(file_or_token, str):
+                        logger.debug(f"Done with max num pages for user {user_email}")
+                        checkpoint.completion_map[user_email].next_page_token = (
+                            file_or_token
+                        )
+                        return  # done with the max num pages, return checkpoint
+                    yield file_or_token
+
+            checkpoint.completion_map[user_email].next_page_token = None
+            curr_stage.stage = DriveRetrievalStage.SHARED_DRIVE_FILES
+            curr_stage.current_folder_or_drive_id = None
+            return  # resume from next stage on the next run
+
+        if curr_stage.stage == DriveRetrievalStage.SHARED_DRIVE_FILES:
+
+            def _yield_from_drive(
+                drive_id: str, drive_start: SecondsSinceUnixEpoch | None
+            ) -> Iterator[RetrievedDriveFile | str]:
+                yield from add_retrieval_info(
+                    get_files_in_shared_drive(
+                        service=drive_service,
+                        drive_id=drive_id,
+                        field_type=field_type,
+                        max_num_pages=SHARED_DRIVE_PAGES_PER_CHECKPOINT,
+                        update_traversed_ids_func=self._update_traversed_parent_ids,
+                        cache_folders=not bool(
+                            drive_start
+                        ),  # only cache folders for 0 or None
+                        start=drive_start,
+                        end=end,
+                        page_token=curr_stage.next_page_token,
+                    ),
+                    user_email,
+                    DriveRetrievalStage.SHARED_DRIVE_FILES,
+                    parent_id=drive_id,
+                )
+
+            # resume from a checkpoint
+            if resuming and (drive_id := curr_stage.current_folder_or_drive_id):
+                resume_start = curr_stage.completed_until
+                for file_or_token in _yield_from_drive(drive_id, resume_start):
+                    if isinstance(file_or_token, str):
+                        checkpoint.completion_map[user_email].next_page_token = (
+                            file_or_token
+                        )
+                        return  # done with the max num pages, return checkpoint
+                    yield file_or_token
+
+            drive_id = get_new_drive_id(user_email)
+            if drive_id:
+                logger.info(
+                    f"Getting files in shared drive '{drive_id}' as '{user_email}. Resuming: {resuming}"
+                )
+                curr_stage.completed_until = 0
+                curr_stage.current_folder_or_drive_id = drive_id
+                for file_or_token in _yield_from_drive(drive_id, start):
+                    if isinstance(file_or_token, str):
+                        checkpoint.completion_map[user_email].next_page_token = (
+                            file_or_token
+                        )
+                        return  # done with the max num pages, return checkpoint
+                    yield file_or_token
+                curr_stage.current_folder_or_drive_id = None
+                return  # get a new drive id on the next run
+
+            checkpoint.completion_map[user_email].next_page_token = None
+            curr_stage.stage = DriveRetrievalStage.FOLDER_FILES
+            curr_stage.current_folder_or_drive_id = None
+            return  # resume from next stage on the next run
+
+        # In the folder files section of service account retrieval we take extra care
+        # to not retrieve duplicate docs. In particular, we only add a folder to
+        # retrieved_folder_and_drive_ids when all users are finished retrieving files
+        # from that folder, and maintain a set of all file ids that have been retrieved
+        # for each folder. This might get rather large; in practice we assume that the
+        # specific folders users choose to index don't have too many files.
+        if curr_stage.stage == DriveRetrievalStage.FOLDER_FILES:
+
+            def _yield_from_folder_crawl(
+                folder_id: str, folder_start: SecondsSinceUnixEpoch | None
+            ) -> Iterator[RetrievedDriveFile]:
+                for retrieved_file in crawl_folders_for_files(
+                    service=drive_service,
+                    parent_id=folder_id,
+                    field_type=field_type,
+                    user_email=user_email,
+                    traversed_parent_ids=self._retrieved_folder_and_drive_ids,
+                    update_traversed_ids_func=self._update_traversed_parent_ids,
+                    start=folder_start,
+                    end=end,
+                ):
+                    yield retrieved_file
+
+            # resume from a checkpoint
+            last_processed_folder = None
+            if resuming:
+                folder_id = curr_stage.current_folder_or_drive_id
+                if folder_id is None:
+                    logger.warning(
+                        f"folder id not set in checkpoint for user {user_email}. "
+                        "This happens occasionally when the connector is interrupted "
+                        "and resumed."
+                    )
+                else:
+                    resume_start = curr_stage.completed_until
+                    yield from _yield_from_folder_crawl(folder_id, resume_start)
+                last_processed_folder = folder_id
+
+            skipping_seen_folders = last_processed_folder is not None
+            # NOTE: this assumes a small number of folders to crawl. If someone
+            # really wants to specify a large number of folders, we should use
+            # binary search to find the first unseen folder.
+            num_completed_folders = 0
+            for folder_id in sorted_filtered_folder_ids:
+                if skipping_seen_folders:
+                    skipping_seen_folders = folder_id != last_processed_folder
+                    continue
+
+                if folder_id in self._retrieved_folder_and_drive_ids:
+                    continue
+
+                curr_stage.completed_until = 0
+                curr_stage.current_folder_or_drive_id = folder_id
+
+                if num_completed_folders >= FOLDERS_PER_CHECKPOINT:
+                    return  # resume from this folder on the next run
+
+                logger.info(f"Getting files in folder '{folder_id}' as '{user_email}'")
+                yield from _yield_from_folder_crawl(folder_id, start)
+                num_completed_folders += 1
+
+        curr_stage.stage = DriveRetrievalStage.DONE
+
+    def _manage_service_account_retrieval(
+        self,
+        field_type: DriveFileFieldType,
+        checkpoint: GoogleDriveCheckpoint,
+        start: SecondsSinceUnixEpoch | None = None,
+        end: SecondsSinceUnixEpoch | None = None,
+    ) -> Iterator[RetrievedDriveFile]:
+        """
+        The current implementation of the service account retrieval does some
+        initial setup work using the primary admin email, then runs MAX_DRIVE_WORKERS
+        concurrent threads, each of which impersonates a different user and retrieves
+        files for that user. Technically, the actual work each thread does is "yield the
+        next file retrieved by the user", at which point it returns to the thread pool;
+        see parallel_yield for more details.
+        """
+        if checkpoint.completion_stage == DriveRetrievalStage.START:
+            checkpoint.completion_stage = DriveRetrievalStage.USER_EMAILS
+
+        if checkpoint.completion_stage == DriveRetrievalStage.USER_EMAILS:
+            all_org_emails: list[str] = self._get_all_user_emails()
+            checkpoint.user_emails = all_org_emails
+            checkpoint.completion_stage = DriveRetrievalStage.DRIVE_IDS
+        else:
+            if checkpoint.user_emails is None:
+                raise ValueError("user emails not set")
+            all_org_emails = checkpoint.user_emails
+
+        sorted_drive_ids, sorted_folder_ids = self._determine_retrieval_ids(
+            checkpoint, DriveRetrievalStage.MY_DRIVE_FILES
+        )
+
+        # Setup initial completion map on first connector run
+        for email in all_org_emails:
+            # don't overwrite existing completion map on resuming runs
+            if email in checkpoint.completion_map:
+                continue
+            checkpoint.completion_map[email] = StageCompletion(
+                stage=DriveRetrievalStage.START,
+                completed_until=0,
+                processed_drive_ids=set(),
+            )
+
+        # we've found all users and drives, now time to actually start
+        # fetching stuff
+        logger.info(f"Found {len(all_org_emails)} users to impersonate")
+        logger.debug(f"Users: {all_org_emails}")
+        logger.info(f"Found {len(sorted_drive_ids)} drives to retrieve")
+        logger.debug(f"Drives: {sorted_drive_ids}")
+        logger.info(f"Found {len(sorted_folder_ids)} folders to retrieve")
+        logger.debug(f"Folders: {sorted_folder_ids}")
+
+        drive_id_getter = self.make_drive_id_getter(sorted_drive_ids, checkpoint)
+
+        # only process emails that we haven't already completed retrieval for
+        non_completed_org_emails = [
+            user_email
+            for user_email, stage_completion in checkpoint.completion_map.items()
+            if stage_completion.stage != DriveRetrievalStage.DONE
+        ]
+
+        logger.debug(f"Non-completed users remaining: {len(non_completed_org_emails)}")
+
+        # don't process too many emails before returning a checkpoint. This is
+        # to resolve the case where there are a ton of emails that don't have access
+        # to the drive APIs. Without this, we could loop through these emails for
+        # more than 3 hours, causing a timeout and stalling progress.
+        email_batch_takes_us_to_completion = True
+        MAX_EMAILS_TO_PROCESS_BEFORE_CHECKPOINTING = MAX_DRIVE_WORKERS
+        if len(non_completed_org_emails) > MAX_EMAILS_TO_PROCESS_BEFORE_CHECKPOINTING:
+            non_completed_org_emails = non_completed_org_emails[
+                :MAX_EMAILS_TO_PROCESS_BEFORE_CHECKPOINTING
+            ]
+            email_batch_takes_us_to_completion = False
+
+        user_retrieval_gens = [
+            self._impersonate_user_for_retrieval(
+                email,
+                field_type,
+                checkpoint,
+                drive_id_getter,
+                sorted_folder_ids,
+                start,
+                end,
+            )
+            for email in non_completed_org_emails
+        ]
+        yield from parallel_yield(user_retrieval_gens, max_workers=MAX_DRIVE_WORKERS)
+
+        # if there are more emails to process, don't mark as complete
+        if not email_batch_takes_us_to_completion:
+            return
+
+        remaining_folders = (
+            set(sorted_drive_ids) | set(sorted_folder_ids)
+        ) - self._retrieved_folder_and_drive_ids
+        if remaining_folders:
+            logger.warning(
+                f"Some folders/drives were not retrieved. IDs: {remaining_folders}"
+            )
+        if any(
+            checkpoint.completion_map[user_email].stage != DriveRetrievalStage.DONE
+            for user_email in all_org_emails
+        ):
+            logger.info(
+                "some users did not complete retrieval, "
+                "returning checkpoint for another run"
+            )
+            return
+        checkpoint.completion_stage = DriveRetrievalStage.DONE
+
+    def _determine_retrieval_ids(
+        self,
+        checkpoint: GoogleDriveCheckpoint,
+        next_stage: DriveRetrievalStage,
+    ) -> tuple[list[str], list[str]]:
+        all_drive_ids = self.get_all_drive_ids()
+        sorted_drive_ids: list[str] = []
+        sorted_folder_ids: list[str] = []
+        if checkpoint.completion_stage == DriveRetrievalStage.DRIVE_IDS:
+            if self._requested_shared_drive_ids or self._requested_folder_ids:
+                (
+                    sorted_drive_ids,
+                    sorted_folder_ids,
+                ) = _clean_requested_drive_ids(
+                    requested_drive_ids=self._requested_shared_drive_ids,
+                    requested_folder_ids=self._requested_folder_ids,
+                    all_drive_ids_available=all_drive_ids,
+                )
+            elif self.include_shared_drives:
+                sorted_drive_ids = sorted(all_drive_ids)
+
+            checkpoint.drive_ids_to_retrieve = sorted_drive_ids
+            checkpoint.folder_ids_to_retrieve = sorted_folder_ids
+            checkpoint.completion_stage = next_stage
+        else:
+            if checkpoint.drive_ids_to_retrieve is None:
+                raise ValueError("drive ids to retrieve not set in checkpoint")
+            if checkpoint.folder_ids_to_retrieve is None:
+                raise ValueError("folder ids to retrieve not set in checkpoint")
+            # When loading from a checkpoint, load the previously cached drive and folder ids
+            sorted_drive_ids = checkpoint.drive_ids_to_retrieve
+            sorted_folder_ids = checkpoint.folder_ids_to_retrieve
+
+        return sorted_drive_ids, sorted_folder_ids
+
+    def _oauth_retrieval_all_files(
+        self,
+        field_type: DriveFileFieldType,
+        drive_service: GoogleDriveService,
+        start: SecondsSinceUnixEpoch | None = None,
+        end: SecondsSinceUnixEpoch | None = None,
+        page_token: str | None = None,
+    ) -> Iterator[RetrievedDriveFile | str]:
+        if not self.include_files_shared_with_me and not self.include_my_drives:
+            return
+
+        logger.info(
+            f"Getting shared files/my drive files for OAuth "
+            f"with include_files_shared_with_me={self.include_files_shared_with_me}, "
+            f"include_my_drives={self.include_my_drives}, "
+            f"include_shared_drives={self.include_shared_drives}."
+            f"Using '{self.primary_admin_email}' as the account."
+        )
+        yield from add_retrieval_info(
+            get_all_files_for_oauth(
+                service=drive_service,
+                include_files_shared_with_me=self.include_files_shared_with_me,
+                include_my_drives=self.include_my_drives,
+                include_shared_drives=self.include_shared_drives,
+                field_type=field_type,
+                max_num_pages=OAUTH_PAGES_PER_CHECKPOINT,
+                start=start,
+                end=end,
+                page_token=page_token,
+            ),
+            self.primary_admin_email,
+            DriveRetrievalStage.OAUTH_FILES,
+        )
+
+    def _oauth_retrieval_drives(
+        self,
+        field_type: DriveFileFieldType,
+        drive_service: GoogleDriveService,
+        drive_ids_to_retrieve: list[str],
+        checkpoint: GoogleDriveCheckpoint,
+        start: SecondsSinceUnixEpoch | None = None,
+        end: SecondsSinceUnixEpoch | None = None,
+    ) -> Iterator[RetrievedDriveFile | str]:
+        def _yield_from_drive(
+            drive_id: str, drive_start: SecondsSinceUnixEpoch | None
+        ) -> Iterator[RetrievedDriveFile | str]:
+            yield from add_retrieval_info(
+                get_files_in_shared_drive(
+                    service=drive_service,
+                    drive_id=drive_id,
+                    field_type=field_type,
+                    max_num_pages=SHARED_DRIVE_PAGES_PER_CHECKPOINT,
+                    cache_folders=not bool(
+                        drive_start
+                    ),  # only cache folders for 0 or None
+                    update_traversed_ids_func=self._update_traversed_parent_ids,
+                    start=drive_start,
+                    end=end,
+                    page_token=checkpoint.completion_map[
+                        self.primary_admin_email
+                    ].next_page_token,
+                ),
+                self.primary_admin_email,
+                DriveRetrievalStage.SHARED_DRIVE_FILES,
+                parent_id=drive_id,
+            )
+
+        # If we are resuming from a checkpoint, we need to finish retrieving the files from the last drive we retrieved
+        if (
+            checkpoint.completion_map[self.primary_admin_email].stage
+            == DriveRetrievalStage.SHARED_DRIVE_FILES
+        ):
+            drive_id = checkpoint.completion_map[
+                self.primary_admin_email
+            ].current_folder_or_drive_id
+            if drive_id is None:
+                raise ValueError("drive id not set in checkpoint")
+            resume_start = checkpoint.completion_map[
+                self.primary_admin_email
+            ].completed_until
+            for file_or_token in _yield_from_drive(drive_id, resume_start):
+                if isinstance(file_or_token, str):
+                    checkpoint.completion_map[
+                        self.primary_admin_email
+                    ].next_page_token = file_or_token
+                    return  # done with the max num pages, return checkpoint
+                yield file_or_token
+            checkpoint.completion_map[self.primary_admin_email].next_page_token = None
+
+        for drive_id in drive_ids_to_retrieve:
+            if drive_id in self._retrieved_folder_and_drive_ids:
+                logger.info(
+                    f"Skipping drive '{drive_id}' as it has already been retrieved"
+                )
+                continue
+            logger.info(
+                f"Getting files in shared drive '{drive_id}' as '{self.primary_admin_email}'"
+            )
+            for file_or_token in _yield_from_drive(drive_id, start):
+                if isinstance(file_or_token, str):
+                    checkpoint.completion_map[
+                        self.primary_admin_email
+                    ].next_page_token = file_or_token
+                    return  # done with the max num pages, return checkpoint
+                yield file_or_token
+            checkpoint.completion_map[self.primary_admin_email].next_page_token = None
+
+    def _oauth_retrieval_folders(
+        self,
+        field_type: DriveFileFieldType,
+        drive_service: GoogleDriveService,
+        drive_ids_to_retrieve: set[str],
+        folder_ids_to_retrieve: set[str],
+        checkpoint: GoogleDriveCheckpoint,
+        start: SecondsSinceUnixEpoch | None = None,
+        end: SecondsSinceUnixEpoch | None = None,
+    ) -> Iterator[RetrievedDriveFile]:
+        """
+        If there are any remaining folder ids to retrieve found earlier in the
+        retrieval process, we recursively descend the file tree and retrieve all
+        files in the folder(s).
+        """
+        # Even if no folders were requested, we still check if any drives were requested
+        # that could be folders.
+        remaining_folders = (
+            folder_ids_to_retrieve - self._retrieved_folder_and_drive_ids
+        )
+
+        def _yield_from_folder_crawl(
+            folder_id: str, folder_start: SecondsSinceUnixEpoch | None
+        ) -> Iterator[RetrievedDriveFile]:
+            yield from crawl_folders_for_files(
+                service=drive_service,
+                parent_id=folder_id,
+                field_type=field_type,
+                user_email=self.primary_admin_email,
+                traversed_parent_ids=self._retrieved_folder_and_drive_ids,
+                update_traversed_ids_func=self._update_traversed_parent_ids,
+                start=folder_start,
+                end=end,
+            )
+
+        # resume from a checkpoint
+        # TODO: actually checkpoint folder retrieval. Since we moved towards returning from
+        # generator functions to indicate when a checkpoint should be returned, this code
+        # shouldn't be used currently. Unfortunately folder crawling is quite difficult to checkpoint
+        # effectively (likely need separate folder crawling and file retrieval stages),
+        # so we'll revisit this later.
+        if checkpoint.completion_map[
+            self.primary_admin_email
+        ].stage == DriveRetrievalStage.FOLDER_FILES and (
+            folder_id := checkpoint.completion_map[
+                self.primary_admin_email
+            ].current_folder_or_drive_id
+        ):
+            resume_start = checkpoint.completion_map[
+                self.primary_admin_email
+            ].completed_until
+            yield from _yield_from_folder_crawl(folder_id, resume_start)
+
+        # the times stored in the completion_map aren't used due to the crawling behavior
+        # instead, the traversed_parent_ids are used to determine what we have left to retrieve
+        for folder_id in remaining_folders:
+            logger.info(
+                f"Getting files in folder '{folder_id}' as '{self.primary_admin_email}'"
+            )
+            yield from _yield_from_folder_crawl(folder_id, start)
+
+        remaining_folders = (
+            drive_ids_to_retrieve | folder_ids_to_retrieve
+        ) - self._retrieved_folder_and_drive_ids
+        if remaining_folders:
+            logger.warning(
+                f"Some folders/drives were not retrieved. IDs: {remaining_folders}"
+            )
+
+    def _checkpointed_retrieval(
+        self,
+        retrieval_method: CredentialedRetrievalMethod,
+        field_type: DriveFileFieldType,
+        checkpoint: GoogleDriveCheckpoint,
+        start: SecondsSinceUnixEpoch | None = None,
+        end: SecondsSinceUnixEpoch | None = None,
+    ) -> Iterator[RetrievedDriveFile]:
+        drive_files = retrieval_method(
+            field_type=field_type,
+            checkpoint=checkpoint,
+            start=start,
+            end=end,
+        )
+
+        for file in drive_files:
+            document_id = onyx_document_id_from_drive_file(file.drive_file)
+            logger.debug(
+                f"Updating checkpoint for file: {file.drive_file.get('name')}. "
+                f"Seen: {document_id in checkpoint.all_retrieved_file_ids}"
+            )
+            checkpoint.completion_map[file.user_email].update(
+                stage=file.completion_stage,
+                completed_until=datetime.fromisoformat(
+                    file.drive_file[GoogleFields.MODIFIED_TIME.value]
+                ).timestamp(),
+                current_folder_or_drive_id=file.parent_id,
+            )
+            if document_id not in checkpoint.all_retrieved_file_ids:
+                checkpoint.all_retrieved_file_ids.add(document_id)
+                yield file
+
+    def _manage_oauth_retrieval(
+        self,
+        field_type: DriveFileFieldType,
+        checkpoint: GoogleDriveCheckpoint,
+        start: SecondsSinceUnixEpoch | None = None,
+        end: SecondsSinceUnixEpoch | None = None,
+    ) -> Iterator[RetrievedDriveFile]:
+        if checkpoint.completion_stage == DriveRetrievalStage.START:
+            checkpoint.completion_stage = DriveRetrievalStage.OAUTH_FILES
+            checkpoint.completion_map[self.primary_admin_email] = StageCompletion(
+                stage=DriveRetrievalStage.START,
+                completed_until=0,
+                current_folder_or_drive_id=None,
+            )
+
+        drive_service = get_drive_service(self.creds, self.primary_admin_email)
+
+        if checkpoint.completion_stage == DriveRetrievalStage.OAUTH_FILES:
+            completion = checkpoint.completion_map[self.primary_admin_email]
+            all_files_start = start
+            # if resuming from a checkpoint
+            if completion.stage == DriveRetrievalStage.OAUTH_FILES:
+                all_files_start = completion.completed_until
+
+            for file_or_token in self._oauth_retrieval_all_files(
+                field_type=field_type,
+                drive_service=drive_service,
+                start=all_files_start,
+                end=end,
+                page_token=checkpoint.completion_map[
+                    self.primary_admin_email
+                ].next_page_token,
+            ):
+                if isinstance(file_or_token, str):
+                    checkpoint.completion_map[
+                        self.primary_admin_email
+                    ].next_page_token = file_or_token
+                    return  # done with the max num pages, return checkpoint
+                yield file_or_token
+            checkpoint.completion_stage = DriveRetrievalStage.DRIVE_IDS
+            checkpoint.completion_map[self.primary_admin_email].next_page_token = None
+            return  # create a new checkpoint
+
+        all_requested = (
+            self.include_files_shared_with_me
+            and self.include_my_drives
+            and self.include_shared_drives
+        )
+        if all_requested:
+            # If all 3 are true, we already yielded from get_all_files_for_oauth
+            checkpoint.completion_stage = DriveRetrievalStage.DONE
+            return
+
+        sorted_drive_ids, sorted_folder_ids = self._determine_retrieval_ids(
+            checkpoint, DriveRetrievalStage.SHARED_DRIVE_FILES
+        )
+
+        if checkpoint.completion_stage == DriveRetrievalStage.SHARED_DRIVE_FILES:
+            for file_or_token in self._oauth_retrieval_drives(
+                field_type=field_type,
+                drive_service=drive_service,
+                drive_ids_to_retrieve=sorted_drive_ids,
+                checkpoint=checkpoint,
+                start=start,
+                end=end,
+            ):
+                if isinstance(file_or_token, str):
+                    checkpoint.completion_map[
+                        self.primary_admin_email
+                    ].next_page_token = file_or_token
+                    return  # done with the max num pages, return checkpoint
+                yield file_or_token
+            checkpoint.completion_stage = DriveRetrievalStage.FOLDER_FILES
+            checkpoint.completion_map[self.primary_admin_email].next_page_token = None
+            return  # create a new checkpoint
+
+        if checkpoint.completion_stage == DriveRetrievalStage.FOLDER_FILES:
+            yield from self._oauth_retrieval_folders(
+                field_type=field_type,
+                drive_service=drive_service,
+                drive_ids_to_retrieve=set(sorted_drive_ids),
+                folder_ids_to_retrieve=set(sorted_folder_ids),
+                checkpoint=checkpoint,
+                start=start,
+                end=end,
+            )
+
+        checkpoint.completion_stage = DriveRetrievalStage.DONE
+
+    def _fetch_drive_items(
+        self,
+        field_type: DriveFileFieldType,
+        checkpoint: GoogleDriveCheckpoint,
+        start: SecondsSinceUnixEpoch | None = None,
+        end: SecondsSinceUnixEpoch | None = None,
+    ) -> Iterator[RetrievedDriveFile]:
+        retrieval_method = (
+            self._manage_service_account_retrieval
+            if isinstance(self.creds, ServiceAccountCredentials)
+            else self._manage_oauth_retrieval
+        )
+
+        return self._checkpointed_retrieval(
+            retrieval_method=retrieval_method,
+            field_type=field_type,
+            checkpoint=checkpoint,
+            start=start,
+            end=end,
+        )
+
+    def _extract_docs_from_google_drive(
+        self,
+        checkpoint: GoogleDriveCheckpoint,
+        start: SecondsSinceUnixEpoch | None,
+        end: SecondsSinceUnixEpoch | None,
+        include_permissions: bool,
+    ) -> Iterator[Document | ConnectorFailure]:
+        """
+        Retrieves and converts Google Drive files to documents.
+        """
+        field_type = (
+            DriveFileFieldType.WITH_PERMISSIONS
+            if include_permissions
+            else DriveFileFieldType.STANDARD
+        )
+
+        try:
+            # Prepare a partial function with the credentials and admin email
+            convert_func = partial(
+                convert_drive_item_to_document,
+                self.creds,
+                self.allow_images,
+                self.size_threshold,
+                (
+                    PermissionSyncContext(
+                        primary_admin_email=self.primary_admin_email,
+                        google_domain=self.google_domain,
+                    )
+                    if include_permissions
+                    else None
+                ),
+            )
+            # Fetch files in batches
+            batches_complete = 0
+            files_batch: list[RetrievedDriveFile] = []
+
+            def _yield_batch(
+                files_batch: list[RetrievedDriveFile],
+            ) -> Iterator[Document | ConnectorFailure]:
+                nonlocal batches_complete
+                # Process the batch using run_functions_tuples_in_parallel
+                func_with_args = [
+                    (
+                        convert_func,
+                        (
+                            [file.user_email, self.primary_admin_email]
+                            + get_file_owners(file.drive_file),
+                            file.drive_file,
+                        ),
+                    )
+                    for file in files_batch
+                ]
+                results = cast(
+                    list[Document | ConnectorFailure | None],
+                    run_functions_tuples_in_parallel(func_with_args, max_workers=8),
+                )
+                logger.debug(
+                    f"finished processing batch {batches_complete} with {len(results)} results"
+                )
+
+                docs_and_failures = [result for result in results if result is not None]
+                logger.debug(
+                    f"batch {batches_complete} has {len(docs_and_failures)} docs or failures"
+                )
+
+                if docs_and_failures:
+                    yield from docs_and_failures
+                    batches_complete += 1
+                logger.debug(f"finished yielding batch {batches_complete}")
+
+            for retrieved_file in self._fetch_drive_items(
+                field_type=field_type,
+                checkpoint=checkpoint,
+                start=start,
+                end=end,
+            ):
+                if retrieved_file.error is None:
+                    files_batch.append(retrieved_file)
+                    continue
+
+                # handle retrieval errors
+                failure_stage = retrieved_file.completion_stage.value
+                failure_message = f"retrieval failure during stage: {failure_stage},"
+                failure_message += f"user: {retrieved_file.user_email},"
+                failure_message += f"parent drive/folder: {retrieved_file.parent_id},"
+                failure_message += f"error: {retrieved_file.error}"
+                logger.error(failure_message)
+                yield ConnectorFailure(
+                    failed_entity=EntityFailure(
+                        entity_id=failure_stage,
+                    ),
+                    failure_message=failure_message,
+                    exception=retrieved_file.error,
+                )
+
+            yield from _yield_batch(files_batch)
+            checkpoint.retrieved_folder_and_drive_ids = (
+                self._retrieved_folder_and_drive_ids
+            )
+
+        except Exception as e:
+            logger.exception(f"Error extracting documents from Google Drive: {e}")
+            raise e
+
+    def _load_from_checkpoint(
+        self,
+        start: SecondsSinceUnixEpoch,
+        end: SecondsSinceUnixEpoch,
+        checkpoint: GoogleDriveCheckpoint,
+        include_permissions: bool,
+    ) -> CheckpointOutput[GoogleDriveCheckpoint]:
+        """
+        Entrypoint for the connector; first run is with an empty checkpoint.
+        """
+        if self._creds is None or self._primary_admin_email is None:
+            raise RuntimeError(
+                "Credentials missing, should not call this method before calling load_credentials"
+            )
+
+        logger.info(
+            f"Loading from checkpoint with completion stage: {checkpoint.completion_stage},"
+            f"num retrieved ids: {len(checkpoint.all_retrieved_file_ids)}"
+        )
+        checkpoint = copy.deepcopy(checkpoint)
+        self._retrieved_folder_and_drive_ids = checkpoint.retrieved_folder_and_drive_ids
+        try:
+            yield from self._extract_docs_from_google_drive(
+                checkpoint, start, end, include_permissions
+            )
+        except Exception as e:
+            if MISSING_SCOPES_ERROR_STR in str(e):
+                raise PermissionError(ONYX_SCOPE_INSTRUCTIONS) from e
+            raise e
+        checkpoint.retrieved_folder_and_drive_ids = self._retrieved_folder_and_drive_ids
+
+        logger.info(
+            f"num drive files retrieved: {len(checkpoint.all_retrieved_file_ids)}"
+        )
+        if checkpoint.completion_stage == DriveRetrievalStage.DONE:
+            checkpoint.has_more = False
+        return checkpoint
+
+    @override
+    def load_from_checkpoint(
+        self,
+        start: SecondsSinceUnixEpoch,
+        end: SecondsSinceUnixEpoch,
+        checkpoint: GoogleDriveCheckpoint,
+    ) -> CheckpointOutput[GoogleDriveCheckpoint]:
+        return self._load_from_checkpoint(
+            start, end, checkpoint, include_permissions=False
+        )
+
+    @override
+    def load_from_checkpoint_with_perm_sync(
+        self,
+        start: SecondsSinceUnixEpoch,
+        end: SecondsSinceUnixEpoch,
+        checkpoint: GoogleDriveCheckpoint,
+    ) -> CheckpointOutput[GoogleDriveCheckpoint]:
+        return self._load_from_checkpoint(
+            start, end, checkpoint, include_permissions=True
+        )
+
+    def _extract_slim_docs_from_google_drive(
+        self,
+        checkpoint: GoogleDriveCheckpoint,
+        start: SecondsSinceUnixEpoch | None = None,
+        end: SecondsSinceUnixEpoch | None = None,
+        callback: IndexingHeartbeatInterface | None = None,
+    ) -> GenerateSlimDocumentOutput:
+        slim_batch = []
+        for file in self._fetch_drive_items(
+            field_type=DriveFileFieldType.SLIM,
+            checkpoint=checkpoint,
+            start=start,
+            end=end,
+        ):
+            if file.error is not None:
+                raise file.error
+            if doc := build_slim_document(
+                self.creds,
+                file.drive_file,
+                # for now, always fetch permissions for slim runs
+                # TODO: move everything to load_from_checkpoint
+                # and only fetch permissions if needed
+                PermissionSyncContext(
+                    primary_admin_email=self.primary_admin_email,
+                    google_domain=self.google_domain,
+                ),
+            ):
+                slim_batch.append(doc)
+            if len(slim_batch) >= SLIM_BATCH_SIZE:
+                yield slim_batch
+                slim_batch = []
+                if callback:
+                    if callback.should_stop():
+                        raise RuntimeError(
+                            "_extract_slim_docs_from_google_drive: Stop signal detected"
+                        )
+                    callback.progress("_extract_slim_docs_from_google_drive", 1)
+        yield slim_batch
+
+    def retrieve_all_slim_documents(
+        self,
+        start: SecondsSinceUnixEpoch | None = None,
+        end: SecondsSinceUnixEpoch | None = None,
+        callback: IndexingHeartbeatInterface | None = None,
+    ) -> GenerateSlimDocumentOutput:
+        try:
+            checkpoint = self.build_dummy_checkpoint()
+            while checkpoint.completion_stage != DriveRetrievalStage.DONE:
+                yield from self._extract_slim_docs_from_google_drive(
+                    checkpoint=checkpoint,
+                    start=start,
+                    end=end,
+                    callback=callback,
+                )
+            logger.info("Drive perm sync: Slim doc retrieval complete")
+
+        except Exception as e:
+            if MISSING_SCOPES_ERROR_STR in str(e):
+                raise PermissionError(ONYX_SCOPE_INSTRUCTIONS) from e
             raise e
 
     def validate_connector_settings(self) -> None:
@@ -797,7 +2105,4 @@
                 num_errors += 1
         print(f"Num errors: {num_errors}")
         print(f"Biggest file size: {biggest_fsize/1000_000:.2f} MB")
-        print(f"Time taken: {time.time() - start_time:.2f} seconds")
-=======
-            raise e
->>>>>>> 4c5a865d
+        print(f"Time taken: {time.time() - start_time:.2f} seconds")