--- conflicted
+++ resolved
@@ -88,26 +88,12 @@
     return channels_list
 
 
-<<<<<<< HEAD
-def _construct_semantic_identifier(channel: Channel, top_message: Message) -> str:
-    top_message_user_name: str
-
-    if top_message.from_ and top_message.from_.user:
-        top_message_user_name = top_message.from_.user.display_name
-    else:
-        logger.warn(f"Message {top_message=} has no `from.user` field")
-        top_message_user_name = "Unknown User"
-
-    top_message_content = top_message.body.content or ""
-    top_message_subject = top_message.subject or "Unknown Subject"
-=======
 def _construct_semantic_identifier(channel: Channel, top_message: ChatMessage) -> str:
     first_poster = (
         top_message.properties.get("from", {})
         .get("user", {})
         .get("displayName", "Unknown User")
     )
->>>>>>> 4c5a865d
     channel_name = channel.properties.get("displayName", "Unknown")
     thread_subject = top_message.properties.get("subject", "Unknown")
 
@@ -300,4 +286,580 @@
         }
     )
     document_batches = connector.load_from_state()
-    print(next(document_batches))+    print(next(document_batches))
+
+import copy
+import os
+from collections.abc import Iterator
+from datetime import datetime
+from datetime import timezone
+from typing import Any
+from typing import cast
+
+import msal  # type: ignore
+from office365.graph_client import GraphClient  # type: ignore
+from office365.runtime.client_request_exception import ClientRequestException  # type: ignore
+from office365.runtime.http.request_options import RequestOptions  # type: ignore[import-untyped]
+from office365.teams.channels.channel import Channel  # type: ignore
+from office365.teams.team import Team  # type: ignore
+
+from onyx.configs.constants import DocumentSource
+from onyx.connectors.exceptions import ConnectorValidationError
+from onyx.connectors.exceptions import CredentialExpiredError
+from onyx.connectors.exceptions import InsufficientPermissionsError
+from onyx.connectors.exceptions import UnexpectedValidationError
+from onyx.connectors.interfaces import CheckpointedConnector
+from onyx.connectors.interfaces import CheckpointOutput
+from onyx.connectors.interfaces import GenerateSlimDocumentOutput
+from onyx.connectors.interfaces import SecondsSinceUnixEpoch
+from onyx.connectors.interfaces import SlimConnector
+from onyx.connectors.models import ConnectorCheckpoint
+from onyx.connectors.models import ConnectorFailure
+from onyx.connectors.models import ConnectorMissingCredentialError
+from onyx.connectors.models import Document
+from onyx.connectors.models import EntityFailure
+from onyx.connectors.models import SlimDocument
+from onyx.connectors.models import TextSection
+from onyx.connectors.teams.models import Message
+from onyx.connectors.teams.utils import fetch_expert_infos
+from onyx.connectors.teams.utils import fetch_external_access
+from onyx.connectors.teams.utils import fetch_messages
+from onyx.connectors.teams.utils import fetch_replies
+from onyx.file_processing.html_utils import parse_html_page_basic
+from onyx.indexing.indexing_heartbeat import IndexingHeartbeatInterface
+from onyx.utils.logger import setup_logger
+from onyx.utils.threadpool_concurrency import run_with_timeout
+
+logger = setup_logger()
+
+_SLIM_DOC_BATCH_SIZE = 5000
+
+
+class TeamsCheckpoint(ConnectorCheckpoint):
+    todo_team_ids: list[str] | None = None
+
+
+class TeamsConnector(
+    CheckpointedConnector[TeamsCheckpoint],
+    SlimConnector,
+):
+    MAX_WORKERS = 10
+    AUTHORITY_URL_PREFIX = "https://login.microsoftonline.com/"
+
+    def __init__(
+        self,
+        # TODO: (chris) move from "Display Names" to IDs, since display names
+        # are NOT guaranteed to be unique
+        teams: list[str] = [],
+        max_workers: int = MAX_WORKERS,
+    ) -> None:
+        self.graph_client: GraphClient | None = None
+        self.msal_app: msal.ConfidentialClientApplication | None = None
+        self.max_workers = max_workers
+        self.requested_team_list: list[str] = teams
+
+    # impls for BaseConnector
+
+    def load_credentials(self, credentials: dict[str, Any]) -> dict[str, Any] | None:
+        teams_client_id = credentials["teams_client_id"]
+        teams_client_secret = credentials["teams_client_secret"]
+        teams_directory_id = credentials["teams_directory_id"]
+
+        authority_url = f"{TeamsConnector.AUTHORITY_URL_PREFIX}{teams_directory_id}"
+        self.msal_app = msal.ConfidentialClientApplication(
+            authority=authority_url,
+            client_id=teams_client_id,
+            client_credential=teams_client_secret,
+        )
+
+        def _acquire_token_func() -> dict[str, Any]:
+            """
+            Acquire token via MSAL
+            """
+            if self.msal_app is None:
+                raise RuntimeError("MSAL app is not initialized")
+
+            token = self.msal_app.acquire_token_for_client(
+                scopes=["https://graph.microsoft.com/.default"]
+            )
+
+            if not isinstance(token, dict):
+                raise RuntimeError("`token` instance must be of type dict")
+
+            return token
+
+        self.graph_client = GraphClient(_acquire_token_func)
+        return None
+
+    def validate_connector_settings(self) -> None:
+        if self.graph_client is None:
+            raise ConnectorMissingCredentialError("Teams credentials not loaded.")
+
+        try:
+            # Minimal call to confirm we can retrieve Teams
+            # make sure it doesn't take forever, since this is a syncronous call
+            found_teams = run_with_timeout(
+                timeout=10,
+                func=_collect_all_teams,
+                graph_client=self.graph_client,
+                requested=self.requested_team_list,
+            )
+
+        except ClientRequestException as e:
+            if not e.response:
+                raise RuntimeError(f"No response provided in error; {e=}")
+            status_code = e.response.status_code
+            if status_code == 401:
+                raise CredentialExpiredError(
+                    "Invalid or expired Microsoft Teams credentials (401 Unauthorized)."
+                )
+            elif status_code == 403:
+                raise InsufficientPermissionsError(
+                    "Your app lacks sufficient permissions to read Teams (403 Forbidden)."
+                )
+            raise UnexpectedValidationError(f"Unexpected error retrieving teams: {e}")
+
+        except Exception as e:
+            error_str = str(e).lower()
+            if (
+                "unauthorized" in error_str
+                or "401" in error_str
+                or "invalid_grant" in error_str
+            ):
+                raise CredentialExpiredError(
+                    "Invalid or expired Microsoft Teams credentials."
+                )
+            elif "forbidden" in error_str or "403" in error_str:
+                raise InsufficientPermissionsError(
+                    "App lacks required permissions to read from Microsoft Teams."
+                )
+            raise ConnectorValidationError(
+                f"Unexpected error during Teams validation: {e}"
+            )
+
+        if not found_teams:
+            raise ConnectorValidationError(
+                "No Teams found for the given credentials. "
+                "Either there are no Teams in this tenant, or your app does not have permission to view them."
+            )
+
+    # impls for CheckpointedConnector
+
+    def build_dummy_checkpoint(self) -> TeamsCheckpoint:
+        return TeamsCheckpoint(
+            has_more=True,
+        )
+
+    def validate_checkpoint_json(self, checkpoint_json: str) -> TeamsCheckpoint:
+        return TeamsCheckpoint.model_validate_json(checkpoint_json)
+
+    def load_from_checkpoint(
+        self,
+        start: SecondsSinceUnixEpoch,
+        end: SecondsSinceUnixEpoch,
+        checkpoint: TeamsCheckpoint,
+    ) -> CheckpointOutput[TeamsCheckpoint]:
+        if self.graph_client is None:
+            raise ConnectorMissingCredentialError("Teams")
+
+        checkpoint = cast(TeamsCheckpoint, copy.deepcopy(checkpoint))
+
+        todos = checkpoint.todo_team_ids
+
+        if todos is None:
+            teams = _collect_all_teams(
+                graph_client=self.graph_client,
+                requested=self.requested_team_list,
+            )
+            todo_team_ids = [team.id for team in teams if team.id]
+            return TeamsCheckpoint(
+                todo_team_ids=todo_team_ids,
+                has_more=bool(todo_team_ids),
+            )
+
+        # `todos.pop()` should always return an element. This is because if
+        # `todos` was the empty list, then we would have set `has_more=False`
+        # during the previous invocation of `TeamsConnector.load_from_checkpoint`,
+        # meaning that this function wouldn't have been called in the first place.
+        todo_team_id = todos.pop()
+        team = _get_team_by_id(
+            graph_client=self.graph_client,
+            team_id=todo_team_id,
+        )
+        channels = _collect_all_channels_from_team(
+            team=team,
+        )
+
+        # An iterator of channels, in which each channel is an iterator of docs.
+        channels_docs = [
+            _collect_documents_for_channel(
+                graph_client=self.graph_client,
+                team=team,
+                channel=channel,
+                start=start,
+            )
+            for channel in channels
+        ]
+
+        # Was previously `for doc in parallel_yield(gens=docs, max_workers=self.max_workers): ...`.
+        # However, that lead to some weird exceptions (potentially due to non-thread-safe behaviour in the Teams library).
+        # Reverting back to the non-threaded case for now.
+        for channel_docs in channels_docs:
+            for channel_doc in channel_docs:
+                if channel_doc:
+                    yield channel_doc
+
+        logger.info(
+            f"Processed team with id {todo_team_id}; {len(todos)} team(s) left to process"
+        )
+
+        return TeamsCheckpoint(
+            todo_team_ids=todos,
+            has_more=bool(todos),
+        )
+
+    # impls for SlimConnector
+
+    def retrieve_all_slim_documents(
+        self,
+        start: SecondsSinceUnixEpoch | None = None,
+        end: SecondsSinceUnixEpoch | None = None,
+        callback: IndexingHeartbeatInterface | None = None,
+    ) -> GenerateSlimDocumentOutput:
+        start = start or 0
+
+        teams = _collect_all_teams(
+            graph_client=self.graph_client,
+            requested=self.requested_team_list,
+        )
+
+        for team in teams:
+            if not team.id:
+                logger.warn(f"Expected a team with an id, instead got no id: {team=}")
+                continue
+
+            channels = _collect_all_channels_from_team(
+                team=team,
+            )
+
+            for channel in channels:
+                if not channel.id:
+                    logger.warn(
+                        f"Expected a channel with an id, instead got no id: {channel=}"
+                    )
+                    continue
+
+                external_access = fetch_external_access(
+                    graph_client=self.graph_client, channel=channel
+                )
+
+                messages = fetch_messages(
+                    graph_client=self.graph_client,
+                    team_id=team.id,
+                    channel_id=channel.id,
+                    start=start,
+                )
+
+                slim_doc_buffer = []
+
+                for message in messages:
+                    slim_doc_buffer.append(
+                        SlimDocument(
+                            id=message.id,
+                            external_access=external_access,
+                        )
+                    )
+
+                    if len(slim_doc_buffer) >= _SLIM_DOC_BATCH_SIZE:
+                        yield slim_doc_buffer
+                        slim_doc_buffer = []
+
+
+def _construct_semantic_identifier(channel: Channel, top_message: Message) -> str:
+    top_message_user_name: str
+
+    if top_message.from_ and top_message.from_.user:
+        top_message_user_name = top_message.from_.user.display_name
+    else:
+        logger.warn(f"Message {top_message=} has no `from.user` field")
+        top_message_user_name = "Unknown User"
+
+    top_message_content = top_message.body.content or ""
+    top_message_subject = top_message.subject or "Unknown Subject"
+    channel_name = channel.properties.get("displayName", "Unknown")
+
+    try:
+        snippet = parse_html_page_basic(top_message_content.rstrip())
+        snippet = snippet[:50] + "..." if len(snippet) > 50 else snippet
+
+    except Exception:
+        logger.exception(
+            f"Error parsing snippet for message "
+            f"{top_message.id} with url {top_message.web_url}"
+        )
+        snippet = ""
+
+    semantic_identifier = (
+        f"{top_message_user_name} in {channel_name} about {top_message_subject}"
+    )
+    if snippet:
+        semantic_identifier += f": {snippet}"
+
+    return semantic_identifier
+
+
+def _convert_thread_to_document(
+    graph_client: GraphClient,
+    channel: Channel,
+    thread: list[Message],
+) -> Document | None:
+    if len(thread) == 0:
+        return None
+
+    most_recent_message_datetime: datetime | None = None
+    top_message = thread[0]
+    thread_text = ""
+
+    sorted_thread = sorted(thread, key=lambda m: m.created_date_time, reverse=True)
+
+    if sorted_thread:
+        most_recent_message_datetime = sorted_thread[0].created_date_time
+
+    for message in thread:
+        # Add text and a newline
+        if message.body.content:
+            thread_text += parse_html_page_basic(message.body.content)
+
+        # If it has a subject, that means its the top level post message, so grab its id, url, and subject
+        if message.subject:
+            top_message = message
+
+    if not thread_text:
+        return None
+
+    semantic_string = _construct_semantic_identifier(channel, top_message)
+    expert_infos = fetch_expert_infos(graph_client=graph_client, channel=channel)
+    external_access = fetch_external_access(
+        graph_client=graph_client, channel=channel, expert_infos=expert_infos
+    )
+
+    return Document(
+        id=top_message.id,
+        sections=[TextSection(link=top_message.web_url, text=thread_text)],
+        source=DocumentSource.TEAMS,
+        semantic_identifier=semantic_string,
+        title="",  # teams threads don't really have a "title"
+        doc_updated_at=most_recent_message_datetime,
+        primary_owners=expert_infos,
+        metadata={},
+        external_access=external_access,
+    )
+
+
+def _update_request_url(request: RequestOptions, next_url: str) -> None:
+    request.url = next_url
+
+
+def _collect_all_teams(
+    graph_client: GraphClient,
+    requested: list[str] | None = None,
+) -> list[Team]:
+    teams: list[Team] = []
+    next_url: str | None = None
+
+    filter = None
+    if requested:
+        filter = " or ".join(f"displayName eq '{team_name}'" for team_name in requested)
+
+    while True:
+        if filter:
+            query = graph_client.teams.get().filter(filter)
+        else:
+            query = graph_client.teams.get_all(
+                # explicitly needed because of incorrect type definitions provided by the `office365` library
+                page_loaded=lambda _: None
+            )
+
+        if next_url:
+            url = next_url
+            query.before_execute(
+                lambda req: _update_request_url(request=req, next_url=url)
+            )
+
+        team_collection = query.execute_query()
+        filtered_teams = (
+            team
+            for team in team_collection
+            if _filter_team(team=team, requested=requested)
+        )
+        teams.extend(filtered_teams)
+
+        if not team_collection.has_next:
+            break
+
+        if not isinstance(team_collection._next_request_url, str):
+            raise ValueError(
+                f"The next request url field should be a string, instead got {type(team_collection._next_request_url)}"
+            )
+
+        next_url = team_collection._next_request_url
+
+    return teams
+
+
+def _filter_team(
+    team: Team,
+    requested: list[str] | None = None,
+) -> bool:
+    """
+    Returns the true if:
+        - Team is not expired / deleted
+        - Team has a display-name and ID
+        - Team display-name is in the requested teams list
+
+    Otherwise, returns false.
+    """
+
+    if not team.id or not team.display_name:
+        return False
+
+    if requested and team.display_name not in requested:
+        return False
+
+    props = team.properties
+
+    expiration = props.get("expirationDateTime")
+    deleted = props.get("deletedDateTime")
+
+    # We just check for the existence of those two fields, not their actual dates.
+    # This is because if these fields do exist, they have to have occurred in the past, thus making them already
+    # expired / deleted.
+    return not expiration and not deleted
+
+
+def _get_team_by_id(
+    graph_client: GraphClient,
+    team_id: str,
+) -> Team:
+    team_collection = (
+        graph_client.teams.get().filter(f"id eq '{team_id}'").top(1).execute_query()
+    )
+
+    if not team_collection:
+        raise ValueError(f"No team with {team_id=} was found")
+    elif team_collection.has_next:
+        # shouldn't happen, but catching it regardless
+        raise RuntimeError(f"Multiple teams with {team_id=} were found")
+
+    return team_collection[0]
+
+
+def _collect_all_channels_from_team(
+    team: Team,
+) -> list[Channel]:
+    if not team.id:
+        raise RuntimeError(f"The {team=} has an empty `id` field")
+
+    channels: list[Channel] = []
+    next_url = None
+
+    while True:
+        query = team.channels.get_all(
+            # explicitly needed because of incorrect type definitions provided by the `office365` library
+            page_loaded=lambda _: None
+        )
+        if next_url:
+            url = next_url
+            query = query.before_execute(
+                lambda req: _update_request_url(request=req, next_url=url)
+            )
+
+        channel_collection = query.execute_query()
+        channels.extend(channel for channel in channel_collection if channel.id)
+
+        if not channel_collection.has_next:
+            break
+
+    return channels
+
+
+def _collect_documents_for_channel(
+    graph_client: GraphClient,
+    team: Team,
+    channel: Channel,
+    start: SecondsSinceUnixEpoch,
+) -> Iterator[Document | None | ConnectorFailure]:
+    """
+    This function yields an iterator of `Document`s, where each `Document` corresponds to a "thread".
+
+    A "thread" is the conjunction of the "root" message and all of its replies.
+    """
+
+    for message in fetch_messages(
+        graph_client=graph_client,
+        team_id=team.id,
+        channel_id=channel.id,
+        start=start,
+    ):
+        try:
+            replies = list(
+                fetch_replies(
+                    graph_client=graph_client,
+                    team_id=team.id,
+                    channel_id=channel.id,
+                    root_message_id=message.id,
+                )
+            )
+
+            thread = [message]
+            thread.extend(replies[::-1])
+
+            # Note:
+            # We convert an entire *thread* (including the root message and its replies) into one, singular `Document`.
+            # I.e., we don't convert each individual message and each individual reply into their own individual `Document`s.
+            if doc := _convert_thread_to_document(
+                graph_client=graph_client,
+                channel=channel,
+                thread=thread,
+            ):
+                yield doc
+
+        except Exception as e:
+            yield ConnectorFailure(
+                failed_entity=EntityFailure(
+                    entity_id=message.id,
+                ),
+                failure_message=f"Retrieval of message and its replies failed; {channel.id=} {message.id}",
+                exception=e,
+            )
+
+
+if __name__ == "__main__":
+    from tests.daily.connectors.utils import load_everything_from_checkpoint_connector
+
+    app_id = os.environ["TEAMS_APPLICATION_ID"]
+    dir_id = os.environ["TEAMS_DIRECTORY_ID"]
+    secret = os.environ["TEAMS_SECRET"]
+
+    teams_env_var = os.environ.get("TEAMS", None)
+    teams = teams_env_var.split(",") if teams_env_var else []
+
+    teams_connector = TeamsConnector(teams=teams)
+    teams_connector.load_credentials(
+        {
+            "teams_client_id": app_id,
+            "teams_directory_id": dir_id,
+            "teams_client_secret": secret,
+        }
+    )
+    teams_connector.validate_connector_settings()
+
+    for slim_doc in teams_connector.retrieve_all_slim_documents():
+        ...
+
+    for doc in load_everything_from_checkpoint_connector(
+        connector=teams_connector,
+        start=0.0,
+        end=datetime.now(tz=timezone.utc).timestamp(),
+    ):
+        print(doc)