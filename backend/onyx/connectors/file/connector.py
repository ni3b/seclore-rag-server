import os
from collections.abc import Iterator
from datetime import datetime
from datetime import timezone
from pathlib import Path
from typing import Any
from typing import IO

from onyx.configs.app_configs import INDEX_BATCH_SIZE
from onyx.configs.constants import DocumentSource
from onyx.connectors.cross_connector_utils.miscellaneous_utils import time_str_to_utc
from onyx.connectors.interfaces import GenerateDocumentsOutput
from onyx.connectors.interfaces import LoadConnector
from onyx.connectors.models import BasicExpertInfo
from onyx.connectors.models import Document
<<<<<<< HEAD
from onyx.connectors.models import ImageSection
from onyx.connectors.models import TextSection
from onyx.file_processing.extract_file_text import extract_text_and_images
=======
from onyx.connectors.models import Section
from onyx.db.engine import get_session_with_tenant
from onyx.file_processing.extract_file_text import detect_encoding
from onyx.file_processing.extract_file_text import extract_file_text
>>>>>>> 4c5a865d
from onyx.file_processing.extract_file_text import get_file_ext
from onyx.file_processing.extract_file_text import is_text_file_extension
from onyx.file_processing.extract_file_text import is_image_file_extension
from onyx.file_processing.extract_file_text import is_valid_file_ext
from onyx.file_processing.extract_file_text import load_files_from_zip
from onyx.file_processing.extract_file_text import read_pdf_file
from onyx.file_processing.extract_file_text import read_text_file
from onyx.file_processing.image_processing import process_image_for_indexing
from onyx.file_store.file_store import get_default_file_store
from onyx.utils.logger import setup_logger
from shared_configs.configs import POSTGRES_DEFAULT_SCHEMA
from shared_configs.contextvars import CURRENT_TENANT_ID_CONTEXTVAR


logger = setup_logger()


<<<<<<< HEAD
def _create_image_section(
    image_data: bytes,
    parent_file_name: str,
    display_name: str,
    link: str | None = None,
    idx: int = 0,
) -> tuple[ImageSection, str | None]:
    """
    Creates an ImageSection for an image file or embedded image.
    Stores the image in FileStore but does not generate a summary.

    Args:
        image_data: Raw image bytes
        db_session: Database session
        parent_file_name: Name of the parent file (for embedded images)
        display_name: Display name for the image
        idx: Index for embedded images

    Returns:
        Tuple of (ImageSection, stored_file_name or None)
    """
    # Create a unique identifier for the image
    file_id = f"{parent_file_name}_embedded_{idx}" if idx > 0 else parent_file_name

    # Store the image and create a section
    try:
        section, stored_file_name = store_image_and_create_section(
            image_data=image_data,
            file_id=file_id,
            display_name=display_name,
            link=link,
            file_origin=FileOrigin.CONNECTOR,
        )
        return section, stored_file_name
    except Exception as e:
        logger.error(f"Failed to store image {display_name}: {e}")
        raise e
=======
def _read_files_and_metadata(
    file_name: str,
    db_session: Session,
) -> Iterator[tuple[str, IO, dict[str, Any]]]:
    """Reads the file into IO, in the case of a zip file, yields each individual
    file contained within, also includes the metadata dict if packaged in the zip"""
    extension = get_file_ext(file_name)
    metadata: dict[str, Any] = {}
    directory_path = os.path.dirname(file_name)

    file_content = get_default_file_store(db_session).read_file(file_name, mode="b")

    if extension == ".zip":
        for file_info, file, metadata in load_files_from_zip(
            file_content, ignore_dirs=True
        ):
            yield os.path.join(directory_path, file_info.filename), file, metadata
    elif is_valid_file_ext(extension):
        yield file_name, file_content, metadata
    else:
        logger.warning(f"Skipping file '{file_name}' with extension '{extension}'")
>>>>>>> 4c5a865d


def _process_file(
    file_name: str,
    file: IO[Any],
<<<<<<< HEAD
    metadata: dict[str, Any] | None,
    pdf_pass: str | None,
    file_type: str | None,
=======
    metadata: dict[str, Any] | None = None,
    pdf_pass: str | None = None,
>>>>>>> 4c5a865d
) -> list[Document]:
    extension = get_file_ext(file_name)
    if not is_valid_file_ext(extension):
        logger.warning(f"Skipping file '{file_name}' with extension '{extension}'")
        return []

    file_metadata: dict[str, Any] = {}

    if is_text_file_extension(file_name):
        encoding = detect_encoding(file)
        file_content_raw, file_metadata = read_text_file(
            file, encoding=encoding, ignore_onyx_metadata=False
        )

    # Using the PDF reader function directly to pass in password cleanly
    elif extension == ".pdf" and pdf_pass is not None:
        file_content_raw, file_metadata = read_pdf_file(file=file, pdf_pass=pdf_pass)

    # Handle image files with comprehensive processing
    elif is_image_file_extension(file_name):
        try:
<<<<<<< HEAD
            section, _ = _create_image_section(
                image_data=image_data,
                parent_file_name=file_id,
                display_name=title,
=======
            # Use comprehensive image processing (includes Claude Sonnet 4 vision)
            image_result = process_image_for_indexing(file, file_name)
            file_content_raw = image_result["text"]
            raw_metadata = image_result["metadata"]
            
            # Convert metadata to Document-compatible format (str | list[str] only)
            file_metadata = {}
            for key, value in raw_metadata.items():
                if isinstance(value, bool):
                    file_metadata[key] = str(value).lower()
                elif isinstance(value, (int, float)):
                    file_metadata[key] = str(value)
                elif isinstance(value, list):
                    # Convert list elements to strings
                    file_metadata[key] = [str(item) for item in value]
                elif value is None:
                    file_metadata[key] = ""
                else:
                    file_metadata[key] = str(value)
            
            # Store image embedding separately if available (don't put in metadata due to size)
            if image_result.get("has_embedding") and image_result.get("embedding"):
                file_metadata["has_image_embedding"] = "true"
                file_metadata["embedding_model"] = raw_metadata.get("embedding_model", "unknown")
                file_metadata["embedding_dim"] = str(len(image_result["embedding"]))
                # Note: We don't store the actual embedding in metadata due to Document model constraints
            
            logger.info(f"Successfully processed image {file_name} with OCR: {file_metadata.get('has_ocr_text', 'false')}, Description: {file_metadata.get('has_description', 'false')}, Embedding: {image_result.get('has_embedding', False)}")
            
        except Exception as e:
            logger.warning(f"Comprehensive image processing failed for {file_name}, falling back to basic processing: {str(e)}")
            # Fallback to basic text extraction
            file_content_raw = extract_file_text(
                file=file,
                file_name=file_name,
                break_on_unprocessable=True,
>>>>>>> 4c5a865d
            )
            file_metadata = {"file_type": "image", "processing_fallback": "true"}

    else:
        file_content_raw = extract_file_text(
            file=file,
            file_name=file_name,
            break_on_unprocessable=True,
        )

    all_metadata = {**metadata, **file_metadata} if metadata else file_metadata

<<<<<<< HEAD
    # Extract text and images from the file
    extraction_result = extract_text_and_images(
        file=file,
        file_name=file_name,
        pdf_pass=pdf_pass,
        content_type=file_type,
    )
=======
    # add a prefix to avoid conflicts with other connectors
    doc_id = f"FILE_CONNECTOR__{file_name}"
    if metadata:
        doc_id = metadata.get("document_id") or doc_id
>>>>>>> 4c5a865d

    # If this is set, we will show this in the UI as the "name" of the file
    file_display_name = all_metadata.get("file_display_name") or os.path.basename(
        file_name
    )
    title = (
        all_metadata["title"] or "" if "title" in all_metadata else file_display_name
    )

<<<<<<< HEAD
    # Then any extracted images from docx, PDFs, etc.
    for idx, (img_data, img_name) in enumerate(
        extraction_result.embedded_images, start=1
    ):
        # Store each embedded image as a separate file in FileStore
        # and create a section with the image reference
        try:
            image_section, stored_file_name = _create_image_section(
                image_data=img_data,
                parent_file_name=file_id,
                display_name=f"{title} - image {idx}",
                idx=idx,
            )
            sections.append(image_section)
            logger.debug(
                f"Created ImageSection for embedded image {idx} "
                f"in {file_name}, stored as: {stored_file_name}"
            )
        except Exception as e:
            logger.warning(
                f"Failed to process embedded image {idx} in {file_name}: {e}"
            )
=======
    time_updated = all_metadata.get("time_updated", datetime.now(timezone.utc))
    if isinstance(time_updated, str):
        time_updated = time_str_to_utc(time_updated)

    dt_str = all_metadata.get("doc_updated_at")
    final_time_updated = time_str_to_utc(dt_str) if dt_str else time_updated

    # Metadata tags separate from the Seclore specific fields
    metadata_tags = {
        k: v
        for k, v in all_metadata.items()
        if k
        not in [
            "document_id",
            "time_updated",
            "doc_updated_at",
            "link",
            "primary_owners",
            "secondary_owners",
            "filename",
            "file_display_name",
            "title",
            "connector_type",
        ]
    }

    source_type_str = all_metadata.get("connector_type")
    source_type = DocumentSource(source_type_str) if source_type_str else None

    p_owner_names = all_metadata.get("primary_owners")
    s_owner_names = all_metadata.get("secondary_owners")
    p_owners = (
        [BasicExpertInfo(display_name=name) for name in p_owner_names]
        if p_owner_names
        else None
    )
    s_owners = (
        [BasicExpertInfo(display_name=name) for name in s_owner_names]
        if s_owner_names
        else None
    )
>>>>>>> 4c5a865d

    return [
        Document(
            id=doc_id,
            sections=[
                Section(link=all_metadata.get("link"), text=file_content_raw.strip())
            ],
            source=source_type or DocumentSource.FILE,
            semantic_identifier=file_display_name,
            title=title,
            doc_updated_at=final_time_updated,
            primary_owners=p_owners,
            secondary_owners=s_owners,
            # currently metadata just houses tags, other stuff like owners / updated at have dedicated fields
            metadata=metadata_tags,
        )
    ]


class LocalFileConnector(LoadConnector):
<<<<<<< HEAD
    """
    Connector that reads files from Postgres and yields Documents, including
    embedded image extraction without summarization.

    file_locations are S3/Filestore UUIDs
    file_names are the names of the files
    """

    # Note: file_names is a required parameter, but should not break backwards compatibility.
    # If add_file_names migration is not run, old file connector configs will not have file_names.
    # file_names is only used for display purposes in the UI and file_locations is used as a fallback.
    def __init__(
        self,
        file_locations: list[Path | str],
        file_names: list[str] | None = None,
        zip_metadata: dict[str, Any] | None = None,
=======
    def __init__(
        self,
        file_locations: list[Path | str],
        tenant_id: str = POSTGRES_DEFAULT_SCHEMA,
>>>>>>> 4c5a865d
        batch_size: int = INDEX_BATCH_SIZE,
    ) -> None:
        self.file_locations = [Path(file_location) for file_location in file_locations]
        self.batch_size = batch_size
        self.tenant_id = tenant_id
        self.pdf_pass: str | None = None
<<<<<<< HEAD
        self.zip_metadata = zip_metadata or {}
=======
>>>>>>> 4c5a865d

    def load_credentials(self, credentials: dict[str, Any]) -> dict[str, Any] | None:
        self.pdf_pass = credentials.get("pdf_password")
        return None

    def load_from_state(self) -> GenerateDocumentsOutput:
        documents: list[Document] = []
        token = CURRENT_TENANT_ID_CONTEXTVAR.set(self.tenant_id)

<<<<<<< HEAD
        for file_id in self.file_locations:
            file_store = get_default_file_store()
            file_record = file_store.read_file_record(file_id=file_id)
            if not file_record:
                # typically an unsupported extension
                logger.warning(f"No file record found for '{file_id}' in PG; skipping.")
                continue

            metadata = self._get_file_metadata(file_record.display_name)
            file_io = file_store.read_file(file_id=file_id, mode="b")
            new_docs = _process_file(
                file_id=file_id,
                file_name=file_record.display_name,
                file=file_io,
                metadata=metadata,
                pdf_pass=self.pdf_pass,
                file_type=file_record.file_type,
            )
            documents.extend(new_docs)

            if len(documents) >= self.batch_size:
                yield documents

                documents = []
=======
        with get_session_with_tenant(self.tenant_id) as db_session:
            for file_path in self.file_locations:
                current_datetime = datetime.now(timezone.utc)
                files = _read_files_and_metadata(
                    file_name=str(file_path), db_session=db_session
                )

                for file_name, file, metadata in files:
                    metadata["time_updated"] = metadata.get(
                        "time_updated", current_datetime
                    )
                    documents.extend(
                        _process_file(file_name, file, metadata, self.pdf_pass)
                    )

                    if len(documents) >= self.batch_size:
                        yield documents
                        documents = []
>>>>>>> 4c5a865d

        if documents:
            yield documents

        CURRENT_TENANT_ID_CONTEXTVAR.reset(token)


if __name__ == "__main__":
<<<<<<< HEAD
    connector = LocalFileConnector(
        file_locations=[os.environ["TEST_FILE"]],
        file_names=[os.environ["TEST_FILE"]],
        zip_metadata={},
    )
    connector.load_credentials({"pdf_password": os.environ.get("PDF_PASSWORD")})
    doc_batches = connector.load_from_state()
    for batch in doc_batches:
        print("BATCH:", batch)
=======
    connector = LocalFileConnector(file_locations=[os.environ["TEST_FILE"]])
    connector.load_credentials({"pdf_password": os.environ["PDF_PASSWORD"]})

    document_batches = connector.load_from_state()
    print(next(document_batches))
>>>>>>> 4c5a865d
<|MERGE_RESOLUTION|>--- conflicted
+++ resolved
@@ -6,6 +6,8 @@
 from typing import Any
 from typing import IO
 
+from sqlalchemy.orm import Session
+
 from onyx.configs.app_configs import INDEX_BATCH_SIZE
 from onyx.configs.constants import DocumentSource
 from onyx.connectors.cross_connector_utils.miscellaneous_utils import time_str_to_utc
@@ -13,16 +15,10 @@
 from onyx.connectors.interfaces import LoadConnector
 from onyx.connectors.models import BasicExpertInfo
 from onyx.connectors.models import Document
-<<<<<<< HEAD
-from onyx.connectors.models import ImageSection
-from onyx.connectors.models import TextSection
-from onyx.file_processing.extract_file_text import extract_text_and_images
-=======
 from onyx.connectors.models import Section
 from onyx.db.engine import get_session_with_tenant
 from onyx.file_processing.extract_file_text import detect_encoding
 from onyx.file_processing.extract_file_text import extract_file_text
->>>>>>> 4c5a865d
 from onyx.file_processing.extract_file_text import get_file_ext
 from onyx.file_processing.extract_file_text import is_text_file_extension
 from onyx.file_processing.extract_file_text import is_image_file_extension
@@ -36,49 +32,9 @@
 from shared_configs.configs import POSTGRES_DEFAULT_SCHEMA
 from shared_configs.contextvars import CURRENT_TENANT_ID_CONTEXTVAR
 
-
 logger = setup_logger()
 
 
-<<<<<<< HEAD
-def _create_image_section(
-    image_data: bytes,
-    parent_file_name: str,
-    display_name: str,
-    link: str | None = None,
-    idx: int = 0,
-) -> tuple[ImageSection, str | None]:
-    """
-    Creates an ImageSection for an image file or embedded image.
-    Stores the image in FileStore but does not generate a summary.
-
-    Args:
-        image_data: Raw image bytes
-        db_session: Database session
-        parent_file_name: Name of the parent file (for embedded images)
-        display_name: Display name for the image
-        idx: Index for embedded images
-
-    Returns:
-        Tuple of (ImageSection, stored_file_name or None)
-    """
-    # Create a unique identifier for the image
-    file_id = f"{parent_file_name}_embedded_{idx}" if idx > 0 else parent_file_name
-
-    # Store the image and create a section
-    try:
-        section, stored_file_name = store_image_and_create_section(
-            image_data=image_data,
-            file_id=file_id,
-            display_name=display_name,
-            link=link,
-            file_origin=FileOrigin.CONNECTOR,
-        )
-        return section, stored_file_name
-    except Exception as e:
-        logger.error(f"Failed to store image {display_name}: {e}")
-        raise e
-=======
 def _read_files_and_metadata(
     file_name: str,
     db_session: Session,
@@ -100,20 +56,13 @@
         yield file_name, file_content, metadata
     else:
         logger.warning(f"Skipping file '{file_name}' with extension '{extension}'")
->>>>>>> 4c5a865d
 
 
 def _process_file(
     file_name: str,
     file: IO[Any],
-<<<<<<< HEAD
-    metadata: dict[str, Any] | None,
-    pdf_pass: str | None,
-    file_type: str | None,
-=======
     metadata: dict[str, Any] | None = None,
     pdf_pass: str | None = None,
->>>>>>> 4c5a865d
 ) -> list[Document]:
     extension = get_file_ext(file_name)
     if not is_valid_file_ext(extension):
@@ -135,12 +84,6 @@
     # Handle image files with comprehensive processing
     elif is_image_file_extension(file_name):
         try:
-<<<<<<< HEAD
-            section, _ = _create_image_section(
-                image_data=image_data,
-                parent_file_name=file_id,
-                display_name=title,
-=======
             # Use comprehensive image processing (includes Claude Sonnet 4 vision)
             image_result = process_image_for_indexing(file, file_name)
             file_content_raw = image_result["text"]
@@ -177,7 +120,6 @@
                 file=file,
                 file_name=file_name,
                 break_on_unprocessable=True,
->>>>>>> 4c5a865d
             )
             file_metadata = {"file_type": "image", "processing_fallback": "true"}
 
@@ -190,7 +132,278 @@
 
     all_metadata = {**metadata, **file_metadata} if metadata else file_metadata
 
-<<<<<<< HEAD
+    # add a prefix to avoid conflicts with other connectors
+    doc_id = f"FILE_CONNECTOR__{file_name}"
+    if metadata:
+        doc_id = metadata.get("document_id") or doc_id
+
+    # If this is set, we will show this in the UI as the "name" of the file
+    file_display_name = all_metadata.get("file_display_name") or os.path.basename(
+        file_name
+    )
+    title = (
+        all_metadata["title"] or "" if "title" in all_metadata else file_display_name
+    )
+
+    time_updated = all_metadata.get("time_updated", datetime.now(timezone.utc))
+    if isinstance(time_updated, str):
+        time_updated = time_str_to_utc(time_updated)
+
+    dt_str = all_metadata.get("doc_updated_at")
+    final_time_updated = time_str_to_utc(dt_str) if dt_str else time_updated
+
+    # Metadata tags separate from the Seclore specific fields
+    metadata_tags = {
+        k: v
+        for k, v in all_metadata.items()
+        if k
+        not in [
+            "document_id",
+            "time_updated",
+            "doc_updated_at",
+            "link",
+            "primary_owners",
+            "secondary_owners",
+            "filename",
+            "file_display_name",
+            "title",
+            "connector_type",
+        ]
+    }
+
+    source_type_str = all_metadata.get("connector_type")
+    source_type = DocumentSource(source_type_str) if source_type_str else None
+
+    p_owner_names = all_metadata.get("primary_owners")
+    s_owner_names = all_metadata.get("secondary_owners")
+    p_owners = (
+        [BasicExpertInfo(display_name=name) for name in p_owner_names]
+        if p_owner_names
+        else None
+    )
+    s_owners = (
+        [BasicExpertInfo(display_name=name) for name in s_owner_names]
+        if s_owner_names
+        else None
+    )
+
+    return [
+        Document(
+            id=doc_id,
+            sections=[
+                Section(link=all_metadata.get("link"), text=file_content_raw.strip())
+            ],
+            source=source_type or DocumentSource.FILE,
+            semantic_identifier=file_display_name,
+            title=title,
+            doc_updated_at=final_time_updated,
+            primary_owners=p_owners,
+            secondary_owners=s_owners,
+            # currently metadata just houses tags, other stuff like owners / updated at have dedicated fields
+            metadata=metadata_tags,
+        )
+    ]
+
+
+class LocalFileConnector(LoadConnector):
+    def __init__(
+        self,
+        file_locations: list[Path | str],
+        tenant_id: str = POSTGRES_DEFAULT_SCHEMA,
+        batch_size: int = INDEX_BATCH_SIZE,
+    ) -> None:
+        self.file_locations = [Path(file_location) for file_location in file_locations]
+        self.batch_size = batch_size
+        self.tenant_id = tenant_id
+        self.pdf_pass: str | None = None
+
+    def load_credentials(self, credentials: dict[str, Any]) -> dict[str, Any] | None:
+        self.pdf_pass = credentials.get("pdf_password")
+        return None
+
+    def load_from_state(self) -> GenerateDocumentsOutput:
+        documents: list[Document] = []
+        token = CURRENT_TENANT_ID_CONTEXTVAR.set(self.tenant_id)
+
+        with get_session_with_tenant(self.tenant_id) as db_session:
+            for file_path in self.file_locations:
+                current_datetime = datetime.now(timezone.utc)
+                files = _read_files_and_metadata(
+                    file_name=str(file_path), db_session=db_session
+                )
+
+                for file_name, file, metadata in files:
+                    metadata["time_updated"] = metadata.get(
+                        "time_updated", current_datetime
+                    )
+                    documents.extend(
+                        _process_file(file_name, file, metadata, self.pdf_pass)
+                    )
+
+                    if len(documents) >= self.batch_size:
+                        yield documents
+                        documents = []
+
+            if documents:
+                yield documents
+
+        CURRENT_TENANT_ID_CONTEXTVAR.reset(token)
+
+
+if __name__ == "__main__":
+    connector = LocalFileConnector(file_locations=[os.environ["TEST_FILE"]])
+    connector.load_credentials({"pdf_password": os.environ["PDF_PASSWORD"]})
+
+    document_batches = connector.load_from_state()
+    print(next(document_batches))
+
+import os
+from datetime import datetime
+from datetime import timezone
+from pathlib import Path
+from typing import Any
+from typing import IO
+
+from onyx.configs.app_configs import INDEX_BATCH_SIZE
+from onyx.configs.constants import DocumentSource
+from onyx.configs.constants import FileOrigin
+from onyx.connectors.cross_connector_utils.miscellaneous_utils import (
+    process_onyx_metadata,
+)
+from onyx.connectors.interfaces import GenerateDocumentsOutput
+from onyx.connectors.interfaces import LoadConnector
+from onyx.connectors.models import Document
+from onyx.connectors.models import ImageSection
+from onyx.connectors.models import TextSection
+from onyx.file_processing.extract_file_text import extract_text_and_images
+from onyx.file_processing.extract_file_text import get_file_ext
+from onyx.file_processing.extract_file_text import is_accepted_file_ext
+from onyx.file_processing.extract_file_text import OnyxExtensionType
+from onyx.file_processing.image_utils import store_image_and_create_section
+from onyx.file_store.file_store import get_default_file_store
+from onyx.utils.logger import setup_logger
+
+
+logger = setup_logger()
+
+
+def _create_image_section(
+    image_data: bytes,
+    parent_file_name: str,
+    display_name: str,
+    link: str | None = None,
+    idx: int = 0,
+) -> tuple[ImageSection, str | None]:
+    """
+    Creates an ImageSection for an image file or embedded image.
+    Stores the image in FileStore but does not generate a summary.
+
+    Args:
+        image_data: Raw image bytes
+        db_session: Database session
+        parent_file_name: Name of the parent file (for embedded images)
+        display_name: Display name for the image
+        idx: Index for embedded images
+
+    Returns:
+        Tuple of (ImageSection, stored_file_name or None)
+    """
+    # Create a unique identifier for the image
+    file_id = f"{parent_file_name}_embedded_{idx}" if idx > 0 else parent_file_name
+
+    # Store the image and create a section
+    try:
+        section, stored_file_name = store_image_and_create_section(
+            image_data=image_data,
+            file_id=file_id,
+            display_name=display_name,
+            link=link,
+            file_origin=FileOrigin.CONNECTOR,
+        )
+        return section, stored_file_name
+    except Exception as e:
+        logger.error(f"Failed to store image {display_name}: {e}")
+        raise e
+
+
+def _process_file(
+    file_id: str,
+    file_name: str,
+    file: IO[Any],
+    metadata: dict[str, Any] | None,
+    pdf_pass: str | None,
+    file_type: str | None,
+) -> list[Document]:
+    """
+    Process a file and return a list of Documents.
+    For images, creates ImageSection objects without summarization.
+    For documents with embedded images, extracts and stores the images.
+    """
+    if metadata is None:
+        metadata = {}
+
+    # Get file extension and determine file type
+    extension = get_file_ext(file_name)
+
+    if not is_accepted_file_ext(extension, OnyxExtensionType.All):
+        logger.warning(
+            f"Skipping file '{file_name}' with unrecognized extension '{extension}'"
+        )
+        return []
+
+    # If a zip is uploaded with a metadata file, we can process it here
+    onyx_metadata, custom_tags = process_onyx_metadata(metadata)
+    file_display_name = onyx_metadata.file_display_name or os.path.basename(file_name)
+    time_updated = onyx_metadata.doc_updated_at or datetime.now(timezone.utc)
+    primary_owners = onyx_metadata.primary_owners
+    secondary_owners = onyx_metadata.secondary_owners
+    link = onyx_metadata.link
+
+    # These metadata items are not settable by the user
+    source_type_str = metadata.get("connector_type")
+    source_type = (
+        DocumentSource(source_type_str) if source_type_str else DocumentSource.FILE
+    )
+
+    doc_id = f"FILE_CONNECTOR__{file_id}"
+    title = metadata.get("title") or file_display_name
+
+    # 1) If the file itself is an image, handle that scenario quickly
+    if extension in LoadConnector.IMAGE_EXTENSIONS:
+        # Read the image data
+        image_data = file.read()
+        if not image_data:
+            logger.warning(f"Empty image file: {file_name}")
+            return []
+
+        # Create an ImageSection for the image
+        try:
+            section, _ = _create_image_section(
+                image_data=image_data,
+                parent_file_name=file_id,
+                display_name=title,
+            )
+
+            return [
+                Document(
+                    id=doc_id,
+                    sections=[section],
+                    source=source_type,
+                    semantic_identifier=file_display_name,
+                    title=title,
+                    doc_updated_at=time_updated,
+                    primary_owners=primary_owners,
+                    secondary_owners=secondary_owners,
+                    metadata=custom_tags,
+                )
+            ]
+        except Exception as e:
+            logger.error(f"Failed to process image file {file_name}: {e}")
+            return []
+
+    # 2) Otherwise: text-based approach. Possibly with embedded images.
+    file.seek(0)
+
     # Extract text and images from the file
     extraction_result = extract_text_and_images(
         file=file,
@@ -198,22 +411,37 @@
         pdf_pass=pdf_pass,
         content_type=file_type,
     )
-=======
-    # add a prefix to avoid conflicts with other connectors
-    doc_id = f"FILE_CONNECTOR__{file_name}"
-    if metadata:
-        doc_id = metadata.get("document_id") or doc_id
->>>>>>> 4c5a865d
-
-    # If this is set, we will show this in the UI as the "name" of the file
-    file_display_name = all_metadata.get("file_display_name") or os.path.basename(
-        file_name
-    )
-    title = (
-        all_metadata["title"] or "" if "title" in all_metadata else file_display_name
-    )
-
-<<<<<<< HEAD
+
+    # Each file may have file-specific ONYX_METADATA https://docs.onyx.app/connectors/file
+    # If so, we should add it to any metadata processed so far
+    if extraction_result.metadata:
+        logger.debug(
+            f"Found file-specific metadata for {file_name}: {extraction_result.metadata}"
+        )
+        onyx_metadata, more_custom_tags = process_onyx_metadata(
+            extraction_result.metadata
+        )
+
+        # Add file-specific tags
+        custom_tags.update(more_custom_tags)
+
+        # File-specific metadata overrides metadata processed so far
+        source_type = onyx_metadata.source_type or source_type
+        primary_owners = onyx_metadata.primary_owners or primary_owners
+        secondary_owners = onyx_metadata.secondary_owners or secondary_owners
+        time_updated = onyx_metadata.doc_updated_at or time_updated
+        file_display_name = onyx_metadata.file_display_name or file_display_name
+        title = onyx_metadata.title or onyx_metadata.file_display_name or title
+        link = onyx_metadata.link or link
+
+    # Build sections: first the text as a single Section
+    sections: list[TextSection | ImageSection] = []
+    if extraction_result.text_content.strip():
+        logger.debug(f"Creating TextSection for {file_name} with link: {link}")
+        sections.append(
+            TextSection(link=link, text=extraction_result.text_content.strip())
+        )
+
     # Then any extracted images from docx, PDFs, etc.
     for idx, (img_data, img_name) in enumerate(
         extraction_result.embedded_images, start=1
@@ -236,70 +464,23 @@
             logger.warning(
                 f"Failed to process embedded image {idx} in {file_name}: {e}"
             )
-=======
-    time_updated = all_metadata.get("time_updated", datetime.now(timezone.utc))
-    if isinstance(time_updated, str):
-        time_updated = time_str_to_utc(time_updated)
-
-    dt_str = all_metadata.get("doc_updated_at")
-    final_time_updated = time_str_to_utc(dt_str) if dt_str else time_updated
-
-    # Metadata tags separate from the Seclore specific fields
-    metadata_tags = {
-        k: v
-        for k, v in all_metadata.items()
-        if k
-        not in [
-            "document_id",
-            "time_updated",
-            "doc_updated_at",
-            "link",
-            "primary_owners",
-            "secondary_owners",
-            "filename",
-            "file_display_name",
-            "title",
-            "connector_type",
-        ]
-    }
-
-    source_type_str = all_metadata.get("connector_type")
-    source_type = DocumentSource(source_type_str) if source_type_str else None
-
-    p_owner_names = all_metadata.get("primary_owners")
-    s_owner_names = all_metadata.get("secondary_owners")
-    p_owners = (
-        [BasicExpertInfo(display_name=name) for name in p_owner_names]
-        if p_owner_names
-        else None
-    )
-    s_owners = (
-        [BasicExpertInfo(display_name=name) for name in s_owner_names]
-        if s_owner_names
-        else None
-    )
->>>>>>> 4c5a865d
 
     return [
         Document(
             id=doc_id,
-            sections=[
-                Section(link=all_metadata.get("link"), text=file_content_raw.strip())
-            ],
-            source=source_type or DocumentSource.FILE,
+            sections=sections,
+            source=source_type,
             semantic_identifier=file_display_name,
             title=title,
-            doc_updated_at=final_time_updated,
-            primary_owners=p_owners,
-            secondary_owners=s_owners,
-            # currently metadata just houses tags, other stuff like owners / updated at have dedicated fields
-            metadata=metadata_tags,
+            doc_updated_at=time_updated,
+            primary_owners=primary_owners,
+            secondary_owners=secondary_owners,
+            metadata=custom_tags,
         )
     ]
 
 
 class LocalFileConnector(LoadConnector):
-<<<<<<< HEAD
     """
     Connector that reads files from Postgres and yields Documents, including
     embedded image extraction without summarization.
@@ -316,32 +497,30 @@
         file_locations: list[Path | str],
         file_names: list[str] | None = None,
         zip_metadata: dict[str, Any] | None = None,
-=======
-    def __init__(
-        self,
-        file_locations: list[Path | str],
-        tenant_id: str = POSTGRES_DEFAULT_SCHEMA,
->>>>>>> 4c5a865d
         batch_size: int = INDEX_BATCH_SIZE,
     ) -> None:
-        self.file_locations = [Path(file_location) for file_location in file_locations]
+        self.file_locations = [str(loc) for loc in file_locations]
         self.batch_size = batch_size
-        self.tenant_id = tenant_id
         self.pdf_pass: str | None = None
-<<<<<<< HEAD
         self.zip_metadata = zip_metadata or {}
-=======
->>>>>>> 4c5a865d
 
     def load_credentials(self, credentials: dict[str, Any]) -> dict[str, Any] | None:
         self.pdf_pass = credentials.get("pdf_password")
+
         return None
 
+    def _get_file_metadata(self, file_name: str) -> dict[str, Any]:
+        return self.zip_metadata.get(file_name, {}) or self.zip_metadata.get(
+            os.path.basename(file_name), {}
+        )
+
     def load_from_state(self) -> GenerateDocumentsOutput:
+        """
+        Iterates over each file path, fetches from Postgres, tries to parse text
+        or images, and yields Document batches.
+        """
         documents: list[Document] = []
-        token = CURRENT_TENANT_ID_CONTEXTVAR.set(self.tenant_id)
-
-<<<<<<< HEAD
+
         for file_id in self.file_locations:
             file_store = get_default_file_store()
             file_record = file_store.read_file_record(file_id=file_id)
@@ -366,35 +545,12 @@
                 yield documents
 
                 documents = []
-=======
-        with get_session_with_tenant(self.tenant_id) as db_session:
-            for file_path in self.file_locations:
-                current_datetime = datetime.now(timezone.utc)
-                files = _read_files_and_metadata(
-                    file_name=str(file_path), db_session=db_session
-                )
-
-                for file_name, file, metadata in files:
-                    metadata["time_updated"] = metadata.get(
-                        "time_updated", current_datetime
-                    )
-                    documents.extend(
-                        _process_file(file_name, file, metadata, self.pdf_pass)
-                    )
-
-                    if len(documents) >= self.batch_size:
-                        yield documents
-                        documents = []
->>>>>>> 4c5a865d
 
         if documents:
             yield documents
 
-        CURRENT_TENANT_ID_CONTEXTVAR.reset(token)
-
 
 if __name__ == "__main__":
-<<<<<<< HEAD
     connector = LocalFileConnector(
         file_locations=[os.environ["TEST_FILE"]],
         file_names=[os.environ["TEST_FILE"]],
@@ -403,11 +559,4 @@
     connector.load_credentials({"pdf_password": os.environ.get("PDF_PASSWORD")})
     doc_batches = connector.load_from_state()
     for batch in doc_batches:
-        print("BATCH:", batch)
-=======
-    connector = LocalFileConnector(file_locations=[os.environ["TEST_FILE"]])
-    connector.load_credentials({"pdf_password": os.environ["PDF_PASSWORD"]})
-
-    document_batches = connector.load_from_state()
-    print(next(document_batches))
->>>>>>> 4c5a865d
+        print("BATCH:", batch)