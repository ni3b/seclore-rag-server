--- conflicted
+++ resolved
@@ -18,18 +18,8 @@
 from onyx.connectors.interfaces import SecondsSinceUnixEpoch
 from onyx.connectors.models import ConnectorMissingCredentialError
 from onyx.connectors.models import Document
-<<<<<<< HEAD
-from onyx.connectors.models import ImageSection
-from onyx.connectors.models import TextSection
-from onyx.file_processing.extract_file_text import extract_text_and_images
-from onyx.file_processing.extract_file_text import get_file_ext
-from onyx.file_processing.extract_file_text import is_accepted_file_ext
-from onyx.file_processing.extract_file_text import OnyxExtensionType
-from onyx.file_processing.image_utils import store_image_and_create_section
-=======
 from onyx.connectors.models import Section
 from onyx.file_processing.extract_file_text import extract_file_text
->>>>>>> 4c5a865d
 from onyx.utils.logger import setup_logger
 
 logger = setup_logger()
@@ -202,50 +192,6 @@
                 link = self._get_blob_link(obj["Key"])
                 name = os.path.basename(obj["Key"])
 
-<<<<<<< HEAD
-                # Handle image files
-                if is_accepted_file_ext(file_ext, OnyxExtensionType.Multimedia):
-                    if not self._allow_images:
-                        logger.debug(
-                            f"Skipping image file: {key} (image processing not enabled)"
-                        )
-                        continue
-
-                    # Process the image file
-                    try:
-                        downloaded_file = self._download_object(key)
-
-                        # TODO: Refactor to avoid direct DB access in connector
-                        # This will require broader refactoring across the codebase
-                        image_section, _ = store_image_and_create_section(
-                            image_data=downloaded_file,
-                            file_id=f"{self.bucket_type}_{self.bucket_name}_{key.replace('/', '_')}",
-                            display_name=file_name,
-                            link=link,
-                            file_origin=FileOrigin.CONNECTOR,
-                        )
-
-                        batch.append(
-                            Document(
-                                id=f"{self.bucket_type}:{self.bucket_name}:{key}",
-                                sections=[image_section],
-                                source=DocumentSource(self.bucket_type.value),
-                                semantic_identifier=file_name,
-                                doc_updated_at=last_modified,
-                                metadata={},
-                            )
-                        )
-
-                        if len(batch) == self.batch_size:
-                            yield batch
-                            batch = []
-                    except Exception:
-                        logger.exception(f"Error processing image {key}")
-                    continue
-
-                # Handle text and document files
-=======
->>>>>>> 4c5a865d
                 try:
                     text = extract_file_text(
                         BytesIO(downloaded_file),
@@ -328,4 +274,494 @@
     except ConnectorMissingCredentialError as e:
         print(f"Error: {e}")
     except Exception as e:
+        print(f"An unexpected error occurred: {e}")
+
+import os
+import time
+from datetime import datetime
+from datetime import timezone
+from io import BytesIO
+from typing import Any
+from typing import Optional
+
+import boto3  # type: ignore
+from botocore.client import Config  # type: ignore
+from botocore.credentials import RefreshableCredentials
+from botocore.exceptions import ClientError
+from botocore.exceptions import NoCredentialsError
+from botocore.exceptions import PartialCredentialsError
+from botocore.session import get_session
+from mypy_boto3_s3 import S3Client  # type: ignore
+
+from onyx.configs.app_configs import INDEX_BATCH_SIZE
+from onyx.configs.constants import BlobType
+from onyx.configs.constants import DocumentSource
+from onyx.configs.constants import FileOrigin
+from onyx.connectors.cross_connector_utils.miscellaneous_utils import (
+    process_onyx_metadata,
+)
+from onyx.connectors.exceptions import ConnectorValidationError
+from onyx.connectors.exceptions import CredentialExpiredError
+from onyx.connectors.exceptions import InsufficientPermissionsError
+from onyx.connectors.exceptions import UnexpectedValidationError
+from onyx.connectors.interfaces import GenerateDocumentsOutput
+from onyx.connectors.interfaces import LoadConnector
+from onyx.connectors.interfaces import PollConnector
+from onyx.connectors.interfaces import SecondsSinceUnixEpoch
+from onyx.connectors.models import ConnectorMissingCredentialError
+from onyx.connectors.models import Document
+from onyx.connectors.models import ImageSection
+from onyx.connectors.models import TextSection
+from onyx.file_processing.extract_file_text import extract_text_and_images
+from onyx.file_processing.extract_file_text import get_file_ext
+from onyx.file_processing.extract_file_text import is_accepted_file_ext
+from onyx.file_processing.extract_file_text import OnyxExtensionType
+from onyx.file_processing.image_utils import store_image_and_create_section
+from onyx.utils.logger import setup_logger
+
+logger = setup_logger()
+
+
+class BlobStorageConnector(LoadConnector, PollConnector):
+    def __init__(
+        self,
+        bucket_type: str,
+        bucket_name: str,
+        prefix: str = "",
+        batch_size: int = INDEX_BATCH_SIZE,
+    ) -> None:
+        self.bucket_type: BlobType = BlobType(bucket_type)
+        self.bucket_name = bucket_name
+        self.prefix = prefix if not prefix or prefix.endswith("/") else prefix + "/"
+        self.batch_size = batch_size
+        self.s3_client: Optional[S3Client] = None
+        self._allow_images: bool | None = None
+
+    def set_allow_images(self, allow_images: bool) -> None:
+        """Set whether to process images in this connector."""
+        logger.info(f"Setting allow_images to {allow_images}.")
+        self._allow_images = allow_images
+
+    def load_credentials(self, credentials: dict[str, Any]) -> dict[str, Any] | None:
+        """Checks for boto3 credentials based on the bucket type.
+        (1) R2: Access Key ID, Secret Access Key, Account ID
+        (2) S3: AWS Access Key ID, AWS Secret Access Key or IAM role or Assume Role
+        (3) GOOGLE_CLOUD_STORAGE: Access Key ID, Secret Access Key, Project ID
+        (4) OCI_STORAGE: Namespace, Region, Access Key ID, Secret Access Key
+
+        For each bucket type, the method initializes the appropriate S3 client:
+        - R2: Uses Cloudflare R2 endpoint with S3v4 signature
+        - S3: Creates a standard boto3 S3 client
+        - GOOGLE_CLOUD_STORAGE: Uses Google Cloud Storage endpoint
+        - OCI_STORAGE: Uses Oracle Cloud Infrastructure Object Storage endpoint
+
+        Raises ConnectorMissingCredentialError if required credentials are missing.
+        Raises ValueError for unsupported bucket types.
+        """
+
+        logger.debug(
+            f"Loading credentials for {self.bucket_name} or type {self.bucket_type}"
+        )
+
+        if self.bucket_type == BlobType.R2:
+            if not all(
+                credentials.get(key)
+                for key in ["r2_access_key_id", "r2_secret_access_key", "account_id"]
+            ):
+                raise ConnectorMissingCredentialError("Cloudflare R2")
+            self.s3_client = boto3.client(
+                "s3",
+                endpoint_url=f"https://{credentials['account_id']}.r2.cloudflarestorage.com",
+                aws_access_key_id=credentials["r2_access_key_id"],
+                aws_secret_access_key=credentials["r2_secret_access_key"],
+                region_name="auto",
+                config=Config(signature_version="s3v4"),
+            )
+
+        elif self.bucket_type == BlobType.S3:
+            # For S3, we can use either access keys or IAM roles.
+            authentication_method = credentials.get(
+                "authentication_method", "access_key"
+            )
+            logger.debug(
+                f"Using authentication method: {authentication_method} for S3 bucket."
+            )
+            if authentication_method == "access_key":
+                logger.debug("Using access key authentication for S3 bucket.")
+                if not all(
+                    credentials.get(key)
+                    for key in ["aws_access_key_id", "aws_secret_access_key"]
+                ):
+                    raise ConnectorMissingCredentialError("Amazon S3")
+
+                session = boto3.Session(
+                    aws_access_key_id=credentials["aws_access_key_id"],
+                    aws_secret_access_key=credentials["aws_secret_access_key"],
+                )
+                self.s3_client = session.client("s3")
+            elif authentication_method == "iam_role":
+                # If using IAM roles, we assume the role and let boto3 handle the credentials.
+                role_arn = credentials.get("aws_role_arn")
+                # create session name using timestamp
+                if not role_arn:
+                    raise ConnectorMissingCredentialError(
+                        "Amazon S3 IAM role ARN is required for assuming role."
+                    )
+
+                def _refresh_credentials() -> dict[str, str]:
+                    """Refreshes the credentials for the assumed role."""
+                    sts_client = boto3.client("sts")
+                    assumed_role_object = sts_client.assume_role(
+                        RoleArn=role_arn,
+                        RoleSessionName=f"onyx_blob_storage_{int(time.time())}",
+                    )
+                    creds = assumed_role_object["Credentials"]
+                    return {
+                        "access_key": creds["AccessKeyId"],
+                        "secret_key": creds["SecretAccessKey"],
+                        "token": creds["SessionToken"],
+                        "expiry_time": creds["Expiration"].isoformat(),
+                    }
+
+                refreshable = RefreshableCredentials.create_from_metadata(
+                    metadata=_refresh_credentials(),
+                    refresh_using=_refresh_credentials,
+                    method="sts-assume-role",
+                )
+                botocore_session = get_session()
+                botocore_session._credentials = refreshable  # type: ignore[attr-defined]
+                session = boto3.Session(botocore_session=botocore_session)
+                self.s3_client = session.client("s3")
+            elif authentication_method == "assume_role":
+                # We will assume the instance role to access S3.
+                logger.debug("Using instance role authentication for S3 bucket.")
+                self.s3_client = boto3.client("s3")
+            else:
+                raise ConnectorValidationError("Invalid authentication method for S3. ")
+
+        elif self.bucket_type == BlobType.GOOGLE_CLOUD_STORAGE:
+            if not all(
+                credentials.get(key) for key in ["access_key_id", "secret_access_key"]
+            ):
+                raise ConnectorMissingCredentialError("Google Cloud Storage")
+
+            self.s3_client = boto3.client(
+                "s3",
+                endpoint_url="https://storage.googleapis.com",
+                aws_access_key_id=credentials["access_key_id"],
+                aws_secret_access_key=credentials["secret_access_key"],
+                region_name="auto",
+            )
+
+        elif self.bucket_type == BlobType.OCI_STORAGE:
+            if not all(
+                credentials.get(key)
+                for key in ["namespace", "region", "access_key_id", "secret_access_key"]
+            ):
+                raise ConnectorMissingCredentialError("Oracle Cloud Infrastructure")
+
+            self.s3_client = boto3.client(
+                "s3",
+                endpoint_url=f"https://{credentials['namespace']}.compat.objectstorage.{credentials['region']}.oraclecloud.com",
+                aws_access_key_id=credentials["access_key_id"],
+                aws_secret_access_key=credentials["secret_access_key"],
+                region_name=credentials["region"],
+            )
+
+        else:
+            raise ValueError(f"Unsupported bucket type: {self.bucket_type}")
+
+        return None
+
+    def _download_object(self, key: str) -> bytes:
+        if self.s3_client is None:
+            raise ConnectorMissingCredentialError("Blob storage")
+        object = self.s3_client.get_object(Bucket=self.bucket_name, Key=key)
+        return object["Body"].read()
+
+    # NOTE: Left in as may be useful for one-off access to documents and sharing across orgs.
+    # def _get_presigned_url(self, key: str) -> str:
+    #     if self.s3_client is None:
+    #         raise ConnectorMissingCredentialError("Blog storage")
+
+    #     url = self.s3_client.generate_presigned_url(
+    #         "get_object",
+    #         Params={"Bucket": self.bucket_name, "Key": key},
+    #         ExpiresIn=self.presign_length,
+    #     )
+    #     return url
+
+    def _get_blob_link(self, key: str) -> str:
+        if self.s3_client is None:
+            raise ConnectorMissingCredentialError("Blob storage")
+
+        if self.bucket_type == BlobType.R2:
+            account_id = self.s3_client.meta.endpoint_url.split("//")[1].split(".")[0]
+            return f"https://{account_id}.r2.cloudflarestorage.com/{self.bucket_name}/{key}"
+
+        elif self.bucket_type == BlobType.S3:
+            region = self.s3_client.meta.region_name
+            return f"https://{self.bucket_name}.s3.{region}.amazonaws.com/{key}"
+
+        elif self.bucket_type == BlobType.GOOGLE_CLOUD_STORAGE:
+            return f"https://storage.cloud.google.com/{self.bucket_name}/{key}"
+
+        elif self.bucket_type == BlobType.OCI_STORAGE:
+            namespace = self.s3_client.meta.endpoint_url.split("//")[1].split(".")[0]
+            region = self.s3_client.meta.region_name
+            return f"https://objectstorage.{region}.oraclecloud.com/n/{namespace}/b/{self.bucket_name}/o/{key}"
+
+        else:
+            raise ValueError(f"Unsupported bucket type: {self.bucket_type}")
+
+    def _yield_blob_objects(
+        self,
+        start: datetime,
+        end: datetime,
+    ) -> GenerateDocumentsOutput:
+        if self.s3_client is None:
+            raise ConnectorMissingCredentialError("Blob storage")
+
+        paginator = self.s3_client.get_paginator("list_objects_v2")
+        pages = paginator.paginate(Bucket=self.bucket_name, Prefix=self.prefix)
+
+        batch: list[Document] = []
+        for page in pages:
+            if "Contents" not in page:
+                continue
+
+            for obj in page["Contents"]:
+                if obj["Key"].endswith("/"):
+                    continue
+
+                last_modified = obj["LastModified"].replace(tzinfo=timezone.utc)
+
+                if not start <= last_modified <= end:
+                    continue
+
+                file_name = os.path.basename(obj["Key"])
+                file_ext = get_file_ext(file_name)
+                key = obj["Key"]
+                link = self._get_blob_link(key)
+
+                # Handle image files
+                if is_accepted_file_ext(file_ext, OnyxExtensionType.Multimedia):
+                    if not self._allow_images:
+                        logger.debug(
+                            f"Skipping image file: {key} (image processing not enabled)"
+                        )
+                        continue
+
+                    # Process the image file
+                    try:
+                        downloaded_file = self._download_object(key)
+
+                        # TODO: Refactor to avoid direct DB access in connector
+                        # This will require broader refactoring across the codebase
+                        image_section, _ = store_image_and_create_section(
+                            image_data=downloaded_file,
+                            file_id=f"{self.bucket_type}_{self.bucket_name}_{key.replace('/', '_')}",
+                            display_name=file_name,
+                            link=link,
+                            file_origin=FileOrigin.CONNECTOR,
+                        )
+
+                        batch.append(
+                            Document(
+                                id=f"{self.bucket_type}:{self.bucket_name}:{key}",
+                                sections=[image_section],
+                                source=DocumentSource(self.bucket_type.value),
+                                semantic_identifier=file_name,
+                                doc_updated_at=last_modified,
+                                metadata={},
+                            )
+                        )
+
+                        if len(batch) == self.batch_size:
+                            yield batch
+                            batch = []
+                    except Exception:
+                        logger.exception(f"Error processing image {key}")
+                    continue
+
+                # Handle text and document files
+                try:
+                    downloaded_file = self._download_object(key)
+                    extraction_result = extract_text_and_images(
+                        BytesIO(downloaded_file), file_name=file_name
+                    )
+
+                    onyx_metadata, custom_tags = process_onyx_metadata(
+                        extraction_result.metadata
+                    )
+                    file_display_name = onyx_metadata.file_display_name or file_name
+                    time_updated = onyx_metadata.doc_updated_at or last_modified
+                    link = onyx_metadata.link or link
+                    primary_owners = onyx_metadata.primary_owners
+                    secondary_owners = onyx_metadata.secondary_owners
+
+                    sections: list[TextSection | ImageSection] = []
+                    if extraction_result.text_content.strip():
+                        logger.debug(
+                            f"Creating TextSection for {file_name} with link: {link}"
+                        )
+                        sections.append(
+                            TextSection(
+                                link=link,
+                                text=extraction_result.text_content.strip(),
+                            )
+                        )
+
+                    batch.append(
+                        Document(
+                            id=f"{self.bucket_type}:{self.bucket_name}:{key}",
+                            sections=(
+                                sections
+                                if sections
+                                else [TextSection(link=link, text="")]
+                            ),
+                            source=DocumentSource(self.bucket_type.value),
+                            semantic_identifier=file_display_name,
+                            doc_updated_at=time_updated,
+                            metadata=custom_tags,
+                            primary_owners=primary_owners,
+                            secondary_owners=secondary_owners,
+                        )
+                    )
+                    if len(batch) == self.batch_size:
+                        yield batch
+                        batch = []
+
+                except Exception:
+                    logger.exception(f"Error decoding object {key} as UTF-8")
+        if batch:
+            yield batch
+
+    def load_from_state(self) -> GenerateDocumentsOutput:
+        logger.debug("Loading blob objects")
+        return self._yield_blob_objects(
+            start=datetime(1970, 1, 1, tzinfo=timezone.utc),
+            end=datetime.now(timezone.utc),
+        )
+
+    def poll_source(
+        self, start: SecondsSinceUnixEpoch, end: SecondsSinceUnixEpoch
+    ) -> GenerateDocumentsOutput:
+        if self.s3_client is None:
+            raise ConnectorMissingCredentialError("Blob storage")
+
+        start_datetime = datetime.fromtimestamp(start, tz=timezone.utc)
+        end_datetime = datetime.fromtimestamp(end, tz=timezone.utc)
+
+        for batch in self._yield_blob_objects(start_datetime, end_datetime):
+            yield batch
+
+        return None
+
+    def validate_connector_settings(self) -> None:
+        if self.s3_client is None:
+            raise ConnectorMissingCredentialError(
+                "Blob storage credentials not loaded."
+            )
+
+        if not self.bucket_name:
+            raise ConnectorValidationError(
+                "No bucket name was provided in connector settings."
+            )
+
+        try:
+            # We only fetch one object/page as a light-weight validation step.
+            # This ensures we trigger typical S3 permission checks (ListObjectsV2, etc.).
+            self.s3_client.list_objects_v2(
+                Bucket=self.bucket_name, Prefix=self.prefix, MaxKeys=1
+            )
+
+        except NoCredentialsError:
+            raise ConnectorMissingCredentialError(
+                "No valid blob storage credentials found or provided to boto3."
+            )
+        except PartialCredentialsError:
+            raise ConnectorMissingCredentialError(
+                "Partial or incomplete blob storage credentials provided to boto3."
+            )
+        except ClientError as e:
+            error_code = e.response["Error"].get("Code", "")
+            status_code = e.response["ResponseMetadata"].get("HTTPStatusCode")
+
+            # Most common S3 error cases
+            if error_code in [
+                "AccessDenied",
+                "InvalidAccessKeyId",
+                "SignatureDoesNotMatch",
+            ]:
+                if status_code == 403 or error_code == "AccessDenied":
+                    raise InsufficientPermissionsError(
+                        f"Insufficient permissions to list objects in bucket '{self.bucket_name}'. "
+                        "Please check your bucket policy and/or IAM policy."
+                    )
+                if status_code == 401 or error_code == "SignatureDoesNotMatch":
+                    raise CredentialExpiredError(
+                        "Provided blob storage credentials appear invalid or expired."
+                    )
+
+                raise CredentialExpiredError(
+                    f"Credential issue encountered ({error_code})."
+                )
+
+            if error_code == "NoSuchBucket" or status_code == 404:
+                raise ConnectorValidationError(
+                    f"Bucket '{self.bucket_name}' does not exist or cannot be found."
+                )
+
+            raise ConnectorValidationError(
+                f"Unexpected S3 client error (code={error_code}, status={status_code}): {e}"
+            )
+
+        except Exception as e:
+            # Catch-all for anything not captured by the above
+            # Since we are unsure of the error and it may not disable the connector,
+            #  raise an unexpected error (does not disable connector)
+            raise UnexpectedValidationError(
+                f"Unexpected error during blob storage settings validation: {e}"
+            )
+
+
+if __name__ == "__main__":
+    credentials_dict = {
+        "aws_access_key_id": os.environ.get("AWS_ACCESS_KEY_ID"),
+        "aws_secret_access_key": os.environ.get("AWS_SECRET_ACCESS_KEY"),
+    }
+
+    # Initialize the connector
+    connector = BlobStorageConnector(
+        bucket_type=os.environ.get("BUCKET_TYPE") or "s3",
+        bucket_name=os.environ.get("BUCKET_NAME") or "test",
+        prefix="",
+    )
+
+    try:
+        connector.load_credentials(credentials_dict)
+        document_batch_generator = connector.load_from_state()
+        for document_batch in document_batch_generator:
+            print("First batch of documents:")
+            for doc in document_batch:
+                print(f"Document ID: {doc.id}")
+                print(f"Semantic Identifier: {doc.semantic_identifier}")
+                print(f"Source: {doc.source}")
+                print(f"Updated At: {doc.doc_updated_at}")
+                print("Sections:")
+                for section in doc.sections:
+                    print(f"  - Link: {section.link}")
+                    if isinstance(section, TextSection) and section.text is not None:
+                        print(f"  - Text: {section.text[:100]}...")
+                    elif hasattr(section, "image_file_id") and section.image_file_id:
+                        print(f"  - Image: {section.image_file_id}")
+                    else:
+                        print("Error: Unknown section type")
+                print("---")
+            break
+
+    except ConnectorMissingCredentialError as e:
+        print(f"Error: {e}")
+    except Exception as e:
         print(f"An unexpected error occurred: {e}")