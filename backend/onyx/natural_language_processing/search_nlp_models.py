--- conflicted
+++ resolved
@@ -1,29 +1,15 @@
-import asyncio
-import json
 import threading
 import time
 from collections.abc import Callable
 from functools import wraps
-from types import TracebackType
 from typing import Any
-from typing import cast
-
-import aioboto3  # type: ignore
-import httpx
-import openai
+
 import requests
-import vertexai  # type: ignore
-import voyageai  # type: ignore
-from cohere import AsyncClient as CohereAsyncClient
-from google.oauth2 import service_account  # type: ignore
 from httpx import HTTPError
-from litellm import aembedding
 from requests import JSONDecodeError
 from requests import RequestException
 from requests import Response
 from retry import retry
-from vertexai.language_models import TextEmbeddingInput  # type: ignore
-from vertexai.language_models import TextEmbeddingModel  # type: ignore
 
 from onyx.configs.app_configs import LARGE_CHUNK_RATIO
 from onyx.configs.app_configs import SKIP_WARM_UP
@@ -32,32 +18,16 @@
     BATCH_SIZE_ENCODE_CHUNKS_FOR_API_EMBEDDING_SERVICES,
 )
 from onyx.configs.model_configs import DOC_EMBEDDING_CONTEXT_SIZE
-from onyx.connectors.models import ConnectorStopSignal
 from onyx.db.models import SearchSettings
 from onyx.indexing.indexing_heartbeat import IndexingHeartbeatInterface
-from onyx.natural_language_processing.constants import DEFAULT_COHERE_MODEL
-from onyx.natural_language_processing.constants import DEFAULT_OPENAI_MODEL
-from onyx.natural_language_processing.constants import DEFAULT_VERTEX_MODEL
-from onyx.natural_language_processing.constants import DEFAULT_VOYAGE_MODEL
-from onyx.natural_language_processing.constants import EmbeddingModelTextType
 from onyx.natural_language_processing.exceptions import (
     ModelServerRateLimitError,
 )
 from onyx.natural_language_processing.utils import get_tokenizer
 from onyx.natural_language_processing.utils import tokenizer_trim_content
 from onyx.utils.logger import setup_logger
-<<<<<<< HEAD
-from onyx.utils.search_nlp_models_utils import pass_aws_key
-from shared_configs.configs import API_BASED_EMBEDDING_TIMEOUT
-from shared_configs.configs import INDEXING_MODEL_SERVER_HOST
-from shared_configs.configs import INDEXING_MODEL_SERVER_PORT
-from shared_configs.configs import INDEXING_ONLY
-=======
->>>>>>> 4c5a865d
 from shared_configs.configs import MODEL_SERVER_HOST
 from shared_configs.configs import MODEL_SERVER_PORT
-from shared_configs.configs import OPENAI_EMBEDDING_TIMEOUT
-from shared_configs.configs import VERTEXAI_EMBEDDING_LOCAL_BATCH_SIZE
 from shared_configs.enums import EmbeddingProvider
 from shared_configs.enums import EmbedTextType
 from shared_configs.enums import RerankerProvider
@@ -74,21 +44,6 @@
 
 logger = setup_logger()
 
-# If we are not only indexing, dont want retry very long
-_RETRY_DELAY = 10 if INDEXING_ONLY else 0.1
-_RETRY_TRIES = 10 if INDEXING_ONLY else 2
-
-# OpenAI only allows 2048 embeddings to be computed at once
-_OPENAI_MAX_INPUT_LEN = 2048
-# Cohere allows up to 96 embeddings in a single embedding calling
-_COHERE_MAX_INPUT_LEN = 96
-
-# Authentication error string constants
-_AUTH_ERROR_401 = "401"
-_AUTH_ERROR_UNAUTHORIZED = "unauthorized"
-_AUTH_ERROR_INVALID_API_KEY = "invalid api key"
-_AUTH_ERROR_PERMISSION = "permission"
-
 
 WARM_UP_STRINGS = [
     "Seclore is amazing!",
@@ -113,377 +68,6 @@
 
     # otherwise default to http
     return f"http://{model_server_url}"
-
-
-def is_authentication_error(error: Exception) -> bool:
-    """Check if an exception is related to authentication issues.
-
-    Args:
-        error: The exception to check
-
-    Returns:
-        bool: True if the error appears to be authentication-related
-    """
-    error_str = str(error).lower()
-    return (
-        _AUTH_ERROR_401 in error_str
-        or _AUTH_ERROR_UNAUTHORIZED in error_str
-        or _AUTH_ERROR_INVALID_API_KEY in error_str
-        or _AUTH_ERROR_PERMISSION in error_str
-    )
-
-
-def format_embedding_error(
-    error: Exception,
-    service_name: str,
-    model: str | None,
-    provider: EmbeddingProvider,
-    sanitized_api_key: str | None = None,
-    status_code: int | None = None,
-) -> str:
-    """
-    Format a standardized error string for embedding errors.
-    """
-    detail = f"Status {status_code}" if status_code else f"{type(error)}"
-
-    return (
-        f"{'HTTP error' if status_code else 'Exception'} embedding text with {service_name} - {detail}: "
-        f"Model: {model} "
-        f"Provider: {provider} "
-        f"API Key: {sanitized_api_key} "
-        f"Exception: {error}"
-    )
-
-
-# Custom exception for authentication errors
-class AuthenticationError(Exception):
-    """Raised when authentication fails with a provider."""
-
-    def __init__(self, provider: str, message: str = "API key is invalid or expired"):
-        self.provider = provider
-        self.message = message
-        super().__init__(f"{provider} authentication failed: {message}")
-
-
-class CloudEmbedding:
-    def __init__(
-        self,
-        api_key: str,
-        provider: EmbeddingProvider,
-        api_url: str | None = None,
-        api_version: str | None = None,
-        timeout: int = API_BASED_EMBEDDING_TIMEOUT,
-    ) -> None:
-        self.provider = provider
-        self.api_key = api_key
-        self.api_url = api_url
-        self.api_version = api_version
-        self.timeout = timeout
-        self.http_client = httpx.AsyncClient(timeout=timeout)
-        self._closed = False
-        self.sanitized_api_key = api_key[:4] + "********" + api_key[-4:]
-
-    async def _embed_openai(
-        self, texts: list[str], model: str | None, reduced_dimension: int | None
-    ) -> list[Embedding]:
-        if not model:
-            model = DEFAULT_OPENAI_MODEL
-
-        # Use the OpenAI specific timeout for this one
-        client = openai.AsyncOpenAI(
-            api_key=self.api_key, timeout=OPENAI_EMBEDDING_TIMEOUT
-        )
-
-        final_embeddings: list[Embedding] = []
-
-        for text_batch in batch_list(texts, _OPENAI_MAX_INPUT_LEN):
-            response = await client.embeddings.create(
-                input=text_batch,
-                model=model,
-                dimensions=reduced_dimension or openai.NOT_GIVEN,
-            )
-            final_embeddings.extend(
-                [embedding.embedding for embedding in response.data]
-            )
-        return final_embeddings
-
-    async def _embed_cohere(
-        self, texts: list[str], model: str | None, embedding_type: str
-    ) -> list[Embedding]:
-        if not model:
-            model = DEFAULT_COHERE_MODEL
-
-        client = CohereAsyncClient(api_key=self.api_key)
-
-        final_embeddings: list[Embedding] = []
-        for text_batch in batch_list(texts, _COHERE_MAX_INPUT_LEN):
-            # Does not use the same tokenizer as the Onyx API server but it's approximately the same
-            # empirically it's only off by a very few tokens so it's not a big deal
-            response = await client.embed(
-                texts=text_batch,
-                model=model,
-                input_type=embedding_type,
-                truncate="END",
-            )
-            final_embeddings.extend(cast(list[Embedding], response.embeddings))
-        return final_embeddings
-
-    async def _embed_voyage(
-        self, texts: list[str], model: str | None, embedding_type: str
-    ) -> list[Embedding]:
-        if not model:
-            model = DEFAULT_VOYAGE_MODEL
-
-        client = voyageai.AsyncClient(
-            api_key=self.api_key, timeout=API_BASED_EMBEDDING_TIMEOUT
-        )
-
-        response = await client.embed(
-            texts=texts,
-            model=model,
-            input_type=embedding_type,
-            truncation=True,
-        )
-        return response.embeddings
-
-    async def _embed_azure(
-        self, texts: list[str], model: str | None
-    ) -> list[Embedding]:
-        response = await aembedding(
-            model=model,
-            input=texts,
-            timeout=API_BASED_EMBEDDING_TIMEOUT,
-            api_key=self.api_key,
-            api_base=self.api_url,
-            api_version=self.api_version,
-        )
-        embeddings = [embedding["embedding"] for embedding in response.data]
-        return embeddings
-
-    async def _embed_vertex(
-        self, texts: list[str], model: str | None, embedding_type: str
-    ) -> list[Embedding]:
-        if not model:
-            model = DEFAULT_VERTEX_MODEL
-
-        service_account_info = json.loads(self.api_key)
-        credentials = service_account.Credentials.from_service_account_info(
-            service_account_info
-        )
-        project_id = service_account_info["project_id"]
-        vertexai.init(project=project_id, credentials=credentials)
-        client = TextEmbeddingModel.from_pretrained(model)
-
-        inputs = [TextEmbeddingInput(text, embedding_type) for text in texts]
-
-        # Split into batches of 25 texts
-        max_texts_per_batch = VERTEXAI_EMBEDDING_LOCAL_BATCH_SIZE
-        batches = [
-            inputs[i : i + max_texts_per_batch]
-            for i in range(0, len(inputs), max_texts_per_batch)
-        ]
-
-        # Dispatch all embedding calls asynchronously at once
-        tasks = [
-            client.get_embeddings_async(batch, auto_truncate=True) for batch in batches
-        ]
-
-        # Wait for all tasks to complete in parallel
-        results = await asyncio.gather(*tasks)
-
-        return [embedding.values for batch in results for embedding in batch]
-
-    async def _embed_litellm_proxy(
-        self, texts: list[str], model_name: str | None
-    ) -> list[Embedding]:
-        if not model_name:
-            raise ValueError("Model name is required for LiteLLM proxy embedding.")
-
-        if not self.api_url:
-            raise ValueError("API URL is required for LiteLLM proxy embedding.")
-
-        headers = (
-            {} if not self.api_key else {"Authorization": f"Bearer {self.api_key}"}
-        )
-
-        response = await self.http_client.post(
-            self.api_url,
-            json={
-                "model": model_name,
-                "input": texts,
-            },
-            headers=headers,
-        )
-        response.raise_for_status()
-        result = response.json()
-        return [embedding["embedding"] for embedding in result["data"]]
-
-    @retry(tries=_RETRY_TRIES, delay=_RETRY_DELAY)
-    async def embed(
-        self,
-        *,
-        texts: list[str],
-        text_type: EmbedTextType,
-        model_name: str | None = None,
-        deployment_name: str | None = None,
-        reduced_dimension: int | None = None,
-    ) -> list[Embedding]:
-        try:
-            if self.provider == EmbeddingProvider.OPENAI:
-                return await self._embed_openai(texts, model_name, reduced_dimension)
-            elif self.provider == EmbeddingProvider.AZURE:
-                return await self._embed_azure(texts, f"azure/{deployment_name}")
-            elif self.provider == EmbeddingProvider.LITELLM:
-                return await self._embed_litellm_proxy(texts, model_name)
-
-            embedding_type = EmbeddingModelTextType.get_type(self.provider, text_type)
-            if self.provider == EmbeddingProvider.COHERE:
-                return await self._embed_cohere(texts, model_name, embedding_type)
-            elif self.provider == EmbeddingProvider.VOYAGE:
-                return await self._embed_voyage(texts, model_name, embedding_type)
-            elif self.provider == EmbeddingProvider.GOOGLE:
-                return await self._embed_vertex(texts, model_name, embedding_type)
-            else:
-                raise ValueError(f"Unsupported provider: {self.provider}")
-        except openai.AuthenticationError:
-            raise AuthenticationError(provider="OpenAI")
-        except httpx.HTTPStatusError as e:
-            if e.response.status_code == 401:
-                raise AuthenticationError(provider=str(self.provider))
-
-            error_string = format_embedding_error(
-                e,
-                str(self.provider),
-                model_name or deployment_name,
-                self.provider,
-                sanitized_api_key=self.sanitized_api_key,
-                status_code=e.response.status_code,
-            )
-            logger.error(error_string)
-            logger.debug(f"Exception texts: {texts}")
-
-            raise RuntimeError(error_string)
-        except Exception as e:
-            if is_authentication_error(e):
-                raise AuthenticationError(provider=str(self.provider))
-
-            error_string = format_embedding_error(
-                e,
-                str(self.provider),
-                model_name or deployment_name,
-                self.provider,
-                sanitized_api_key=self.sanitized_api_key,
-            )
-            logger.error(error_string)
-            logger.debug(f"Exception texts: {texts}")
-
-            raise RuntimeError(error_string)
-
-    @staticmethod
-    def create(
-        api_key: str,
-        provider: EmbeddingProvider,
-        api_url: str | None = None,
-        api_version: str | None = None,
-    ) -> "CloudEmbedding":
-        logger.debug(f"Creating Embedding instance for provider: {provider}")
-        return CloudEmbedding(api_key, provider, api_url, api_version)
-
-    async def aclose(self) -> None:
-        """Explicitly close the client."""
-        if not self._closed:
-            await self.http_client.aclose()
-            self._closed = True
-
-    async def __aenter__(self) -> "CloudEmbedding":
-        return self
-
-    async def __aexit__(
-        self,
-        exc_type: type[BaseException] | None,
-        exc_val: BaseException | None,
-        exc_tb: TracebackType | None,
-    ) -> None:
-        await self.aclose()
-
-    def __del__(self) -> None:
-        """Finalizer to warn about unclosed clients."""
-        if not self._closed:
-            logger.warning(
-                "CloudEmbedding was not properly closed. Use 'async with' or call aclose()"
-            )
-
-
-# API-based reranking functions (moved from model server)
-async def cohere_rerank_api(
-    query: str, docs: list[str], model_name: str, api_key: str
-) -> list[float]:
-    cohere_client = CohereAsyncClient(api_key=api_key)
-    response = await cohere_client.rerank(query=query, documents=docs, model=model_name)
-    results = response.results
-    sorted_results = sorted(results, key=lambda item: item.index)
-    return [result.relevance_score for result in sorted_results]
-
-
-async def cohere_rerank_aws(
-    query: str,
-    docs: list[str],
-    model_name: str,
-    region_name: str,
-    aws_access_key_id: str,
-    aws_secret_access_key: str,
-) -> list[float]:
-    session = aioboto3.Session(
-        aws_access_key_id=aws_access_key_id, aws_secret_access_key=aws_secret_access_key
-    )
-    async with session.client(
-        "bedrock-runtime", region_name=region_name
-    ) as bedrock_client:
-        body = json.dumps(
-            {
-                "query": query,
-                "documents": docs,
-                "api_version": 2,
-            }
-        )
-        # Invoke the Bedrock model asynchronously
-        response = await bedrock_client.invoke_model(
-            modelId=model_name,
-            accept="application/json",
-            contentType="application/json",
-            body=body,
-        )
-
-        # Read the response asynchronously
-        response_body = json.loads(await response["body"].read())
-
-        # Extract and sort the results
-        results = response_body.get("results", [])
-        sorted_results = sorted(results, key=lambda item: item["index"])
-
-        return [result["relevance_score"] for result in sorted_results]
-
-
-async def litellm_rerank(
-    query: str, docs: list[str], api_url: str, model_name: str, api_key: str | None
-) -> list[float]:
-    headers = {} if not api_key else {"Authorization": f"Bearer {api_key}"}
-    async with httpx.AsyncClient() as client:
-        response = await client.post(
-            api_url,
-            json={
-                "model": model_name,
-                "query": query,
-                "documents": docs,
-            },
-            headers=headers,
-        )
-        response.raise_for_status()
-        result = response.json()
-        return [
-            item["relevance_score"]
-            for item in sorted(result["results"], key=lambda x: x["index"])
-        ]
 
 
 class EmbeddingModel:
@@ -518,110 +102,13 @@
         )
         self.callback = callback
 
-        # Only build model server endpoint for local models
-        if self.provider_type is None:
-            model_server_url = build_model_server_url(server_host, server_port)
-            self.embed_server_endpoint: str | None = (
-                f"{model_server_url}/encoder/bi-encoder-embed"
-            )
-        else:
-            # API providers don't need model server endpoint
-            self.embed_server_endpoint = None
-
-    async def _make_direct_api_call(
-        self,
-        embed_request: EmbedRequest,
-        tenant_id: str | None = None,
-        request_id: str | None = None,
-    ) -> EmbedResponse:
-        """Make direct API call to cloud provider, bypassing model server."""
-        if self.provider_type is None:
-            raise ValueError("Provider type is required for direct API calls")
-
-        if self.api_key is None:
-            logger.error("API key not provided for cloud model")
-            raise RuntimeError("API key not provided for cloud model")
-
-        # Check for prefix usage with cloud models
-        if embed_request.manual_query_prefix or embed_request.manual_passage_prefix:
-            logger.warning("Prefix provided for cloud model, which is not supported")
-            raise ValueError(
-                "Prefix string is not valid for cloud models. "
-                "Cloud models take an explicit text type instead."
-            )
-
-        if not all(embed_request.texts):
-            logger.error("Empty strings provided for embedding")
-            raise ValueError("Empty strings are not allowed for embedding.")
-
-        if not embed_request.texts:
-            logger.error("No texts provided for embedding")
-            raise ValueError("No texts provided for embedding.")
-
-        start_time = time.monotonic()
-        total_chars = sum(len(text) for text in embed_request.texts)
-
-        logger.info(
-            f"Embedding {len(embed_request.texts)} texts with {total_chars} total characters with provider: {self.provider_type}"
-        )
-
-        async with CloudEmbedding(
-            api_key=self.api_key,
-            provider=self.provider_type,
-            api_url=self.api_url,
-            api_version=self.api_version,
-        ) as cloud_model:
-            embeddings = await cloud_model.embed(
-                texts=embed_request.texts,
-                model_name=embed_request.model_name,
-                deployment_name=embed_request.deployment_name,
-                text_type=embed_request.text_type,
-                reduced_dimension=embed_request.reduced_dimension,
-            )
-
-        if any(embedding is None for embedding in embeddings):
-            error_message = "Embeddings contain None values\n"
-            error_message += "Corresponding texts:\n"
-            error_message += "\n".join(embed_request.texts)
-            logger.error(error_message)
-            raise ValueError(error_message)
-
-        elapsed = time.monotonic() - start_time
-        logger.info(
-            f"event=embedding_provider "
-            f"texts={len(embed_request.texts)} "
-            f"chars={total_chars} "
-            f"provider={self.provider_type} "
-            f"elapsed={elapsed:.2f}"
-        )
-
-        return EmbedResponse(embeddings=embeddings)
-
-<<<<<<< HEAD
-    def _make_model_server_request(
-        self,
-        embed_request: EmbedRequest,
-        tenant_id: str | None = None,
-        request_id: str | None = None,
-    ) -> EmbedResponse:
-        if self.embed_server_endpoint is None:
-            raise ValueError("Model server endpoint is not configured for local models")
-
-        # Store the endpoint in a local variable to help mypy understand it's not None
-        endpoint = self.embed_server_endpoint
-
-=======
+        model_server_url = build_model_server_url(server_host, server_port)
+        self.embed_server_endpoint = f"{model_server_url}/encoder/bi-encoder-embed"
+
     def _make_model_server_request(self, embed_request: EmbedRequest) -> EmbedResponse:
->>>>>>> 4c5a865d
         def _make_request() -> Response:
             response = requests.post(
-<<<<<<< HEAD
-                endpoint,
-                headers=headers,
-                json=embed_request.model_dump(),
-=======
                 self.embed_server_endpoint, json=embed_request.model_dump()
->>>>>>> 4c5a865d
             )
             # signify that this is a rate limit error
             if response.status_code == 429:
@@ -679,9 +166,7 @@
         for idx, text_batch in enumerate(text_batches, start=1):
             if self.callback:
                 if self.callback.should_stop():
-                    raise ConnectorStopSignal(
-                        "_batch_encode_texts detected stop signal"
-                    )
+                    raise RuntimeError("_batch_encode_texts detected stop signal")
 
             logger.debug(f"Encoding batch {idx} of {len(text_batches)}")
             embed_request = EmbedRequest(
@@ -697,91 +182,10 @@
                 manual_query_prefix=self.query_prefix,
                 manual_passage_prefix=self.passage_prefix,
                 api_url=self.api_url,
-<<<<<<< HEAD
-                reduced_dimension=self.reduced_dimension,
-            )
-
-            start_time = time.monotonic()
-
-            # Route between direct API calls and model server calls
-            if self.provider_type is not None:
-                # For API providers, make direct API call
-                loop = asyncio.new_event_loop()
-                try:
-                    asyncio.set_event_loop(loop)
-                    response = loop.run_until_complete(
-                        self._make_direct_api_call(
-                            embed_request, tenant_id=tenant_id, request_id=request_id
-                        )
-                    )
-                finally:
-                    loop.close()
-            else:
-                # For local models, use model server
-                response = self._make_model_server_request(
-                    embed_request, tenant_id=tenant_id, request_id=request_id
-                )
-
-            end_time = time.monotonic()
-
-            processing_time = end_time - start_time
-            logger.debug(
-                f"EmbeddingModel.process_batch: Batch {batch_idx}/{batch_len} processing time: {processing_time:.2f} seconds"
-            )
-
-            return batch_idx, response.embeddings
-
-        # only multi thread if:
-        #   1. num_threads is greater than 1
-        #   2. we are using an API-based embedding model (provider_type is not None)
-        #   3. there are more than 1 batch (no point in threading if only 1)
-        if num_threads >= 1 and self.provider_type and len(text_batches) > 1:
-            with ThreadPoolExecutor(max_workers=num_threads) as executor:
-                future_to_batch = {
-                    executor.submit(
-                        partial(
-                            process_batch,
-                            idx,
-                            len(text_batches),
-                            batch,
-                            tenant_id=tenant_id,
-                            request_id=request_id,
-                        )
-                    ): idx
-                    for idx, batch in enumerate(text_batches, start=1)
-                }
-
-                # Collect results in order
-                batch_results: list[tuple[int, list[Embedding]]] = []
-                for future in as_completed(future_to_batch):
-                    try:
-                        result = future.result()
-                        batch_results.append(result)
-                    except Exception as e:
-                        logger.exception("Embedding model failed to process batch")
-                        raise e
-
-                # Sort by batch index and extend embeddings
-                batch_results.sort(key=lambda x: x[0])
-                for _, batch_embeddings in batch_results:
-                    embeddings.extend(batch_embeddings)
-        else:
-            # Original sequential processing
-            for idx, text_batch in enumerate(text_batches, start=1):
-                _, batch_embeddings = process_batch(
-                    idx,
-                    len(text_batches),
-                    text_batch,
-                    tenant_id=tenant_id,
-                    request_id=request_id,
-                )
-                embeddings.extend(batch_embeddings)
-=======
             )
 
             response = self._make_model_server_request(embed_request)
             embeddings.extend(response.embeddings)
->>>>>>> 4c5a865d
 
             if self.callback:
                 self.callback.progress("_batch_encode_texts", 1)
@@ -862,92 +266,29 @@
         model_server_host: str = MODEL_SERVER_HOST,
         model_server_port: int = MODEL_SERVER_PORT,
     ) -> None:
+        model_server_url = build_model_server_url(model_server_host, model_server_port)
+        self.rerank_server_endpoint = model_server_url + "/encoder/cross-encoder-scores"
         self.model_name = model_name
         self.provider_type = provider_type
         self.api_key = api_key
         self.api_url = api_url
 
-        # Only build model server endpoint for local models
-        if self.provider_type is None:
-            model_server_url = build_model_server_url(
-                model_server_host, model_server_port
-            )
-            self.rerank_server_endpoint: str | None = (
-                model_server_url + "/encoder/cross-encoder-scores"
-            )
-        else:
-            # API providers don't need model server endpoint
-            self.rerank_server_endpoint = None
-
-    async def _make_direct_rerank_call(
-        self, query: str, passages: list[str]
-    ) -> list[float]:
-        """Make direct API call to cloud provider, bypassing model server."""
-        if self.provider_type is None:
-            raise ValueError("Provider type is required for direct API calls")
-
-        if self.api_key is None:
-            raise ValueError("API key is required for cloud provider")
-
-        if self.provider_type == RerankerProvider.COHERE:
-            return await cohere_rerank_api(
-                query, passages, self.model_name, self.api_key
-            )
-        elif self.provider_type == RerankerProvider.BEDROCK:
-            aws_access_key_id, aws_secret_access_key, aws_region = pass_aws_key(
-                self.api_key
-            )
-            return await cohere_rerank_aws(
-                query,
-                passages,
-                self.model_name,
-                aws_region,
-                aws_access_key_id,
-                aws_secret_access_key,
-            )
-        elif self.provider_type == RerankerProvider.LITELLM:
-            if self.api_url is None:
-                raise ValueError("API URL is required for LiteLLM reranking.")
-            return await litellm_rerank(
-                query, passages, self.api_url, self.model_name, self.api_key
-            )
-        else:
-            raise ValueError(f"Unsupported reranking provider: {self.provider_type}")
-
     def predict(self, query: str, passages: list[str]) -> list[float]:
-        # Route between direct API calls and model server calls
-        if self.provider_type is not None:
-            # For API providers, make direct API call
-            loop = asyncio.new_event_loop()
-            try:
-                asyncio.set_event_loop(loop)
-                return loop.run_until_complete(
-                    self._make_direct_rerank_call(query, passages)
-                )
-            finally:
-                loop.close()
-        else:
-            # For local models, use model server
-            if self.rerank_server_endpoint is None:
-                raise ValueError(
-                    "Rerank server endpoint is not configured for local models"
-                )
-
-            rerank_request = RerankRequest(
-                query=query,
-                documents=passages,
-                model_name=self.model_name,
-                provider_type=self.provider_type,
-                api_key=self.api_key,
-                api_url=self.api_url,
-            )
-
-            response = requests.post(
-                self.rerank_server_endpoint, json=rerank_request.model_dump()
-            )
-            response.raise_for_status()
-
-            return RerankResponse(**response.json()).scores
+        rerank_request = RerankRequest(
+            query=query,
+            documents=passages,
+            model_name=self.model_name,
+            provider_type=self.provider_type,
+            api_key=self.api_key,
+            api_url=self.api_url,
+        )
+
+        response = requests.post(
+            self.rerank_server_endpoint, json=rerank_request.model_dump()
+        )
+        response.raise_for_status()
+
+        return RerankResponse(**response.json()).scores
 
 
 class QueryAnalysisModel:
@@ -1105,4 +446,1145 @@
         )
     else:
         retry_rerank = warm_up_retry(reranking_model.predict)
+        retry_rerank(WARM_UP_STRINGS[0], WARM_UP_STRINGS[1:])
+
+import asyncio
+import json
+import threading
+import time
+from collections.abc import Callable
+from concurrent.futures import as_completed
+from concurrent.futures import ThreadPoolExecutor
+from functools import partial
+from functools import wraps
+from types import TracebackType
+from typing import Any
+from typing import cast
+
+import aioboto3  # type: ignore
+import httpx
+import openai
+import requests
+import vertexai  # type: ignore
+import voyageai  # type: ignore
+from cohere import AsyncClient as CohereAsyncClient
+from google.oauth2 import service_account  # type: ignore
+from httpx import HTTPError
+from litellm import aembedding
+from requests import JSONDecodeError
+from requests import RequestException
+from requests import Response
+from retry import retry
+from vertexai.language_models import TextEmbeddingInput  # type: ignore
+from vertexai.language_models import TextEmbeddingModel  # type: ignore
+
+from onyx.configs.app_configs import INDEXING_EMBEDDING_MODEL_NUM_THREADS
+from onyx.configs.app_configs import LARGE_CHUNK_RATIO
+from onyx.configs.app_configs import SKIP_WARM_UP
+from onyx.configs.model_configs import BATCH_SIZE_ENCODE_CHUNKS
+from onyx.configs.model_configs import (
+    BATCH_SIZE_ENCODE_CHUNKS_FOR_API_EMBEDDING_SERVICES,
+)
+from onyx.configs.model_configs import DOC_EMBEDDING_CONTEXT_SIZE
+from onyx.connectors.models import ConnectorStopSignal
+from onyx.db.models import SearchSettings
+from onyx.indexing.indexing_heartbeat import IndexingHeartbeatInterface
+from onyx.natural_language_processing.constants import DEFAULT_COHERE_MODEL
+from onyx.natural_language_processing.constants import DEFAULT_OPENAI_MODEL
+from onyx.natural_language_processing.constants import DEFAULT_VERTEX_MODEL
+from onyx.natural_language_processing.constants import DEFAULT_VOYAGE_MODEL
+from onyx.natural_language_processing.constants import EmbeddingModelTextType
+from onyx.natural_language_processing.exceptions import (
+    ModelServerRateLimitError,
+)
+from onyx.natural_language_processing.utils import get_tokenizer
+from onyx.natural_language_processing.utils import tokenizer_trim_content
+from onyx.utils.logger import setup_logger
+from onyx.utils.search_nlp_models_utils import pass_aws_key
+from shared_configs.configs import API_BASED_EMBEDDING_TIMEOUT
+from shared_configs.configs import INDEXING_MODEL_SERVER_HOST
+from shared_configs.configs import INDEXING_MODEL_SERVER_PORT
+from shared_configs.configs import INDEXING_ONLY
+from shared_configs.configs import MODEL_SERVER_HOST
+from shared_configs.configs import MODEL_SERVER_PORT
+from shared_configs.configs import OPENAI_EMBEDDING_TIMEOUT
+from shared_configs.configs import VERTEXAI_EMBEDDING_LOCAL_BATCH_SIZE
+from shared_configs.enums import EmbeddingProvider
+from shared_configs.enums import EmbedTextType
+from shared_configs.enums import RerankerProvider
+from shared_configs.model_server_models import ConnectorClassificationRequest
+from shared_configs.model_server_models import ConnectorClassificationResponse
+from shared_configs.model_server_models import ContentClassificationPrediction
+from shared_configs.model_server_models import Embedding
+from shared_configs.model_server_models import EmbedRequest
+from shared_configs.model_server_models import EmbedResponse
+from shared_configs.model_server_models import InformationContentClassificationResponses
+from shared_configs.model_server_models import IntentRequest
+from shared_configs.model_server_models import IntentResponse
+from shared_configs.model_server_models import RerankRequest
+from shared_configs.model_server_models import RerankResponse
+from shared_configs.utils import batch_list
+
+logger = setup_logger()
+
+# If we are not only indexing, dont want retry very long
+_RETRY_DELAY = 10 if INDEXING_ONLY else 0.1
+_RETRY_TRIES = 10 if INDEXING_ONLY else 2
+
+# OpenAI only allows 2048 embeddings to be computed at once
+_OPENAI_MAX_INPUT_LEN = 2048
+# Cohere allows up to 96 embeddings in a single embedding calling
+_COHERE_MAX_INPUT_LEN = 96
+
+# Authentication error string constants
+_AUTH_ERROR_401 = "401"
+_AUTH_ERROR_UNAUTHORIZED = "unauthorized"
+_AUTH_ERROR_INVALID_API_KEY = "invalid api key"
+_AUTH_ERROR_PERMISSION = "permission"
+
+
+WARM_UP_STRINGS = [
+    "Onyx is amazing!",
+    "Check out our easy deployment guide at",
+    "https://docs.onyx.app/quickstart",
+]
+
+
+def clean_model_name(model_str: str) -> str:
+    return model_str.replace("/", "_").replace("-", "_").replace(".", "_")
+
+
+def build_model_server_url(
+    model_server_host: str,
+    model_server_port: int,
+) -> str:
+    model_server_url = f"{model_server_host}:{model_server_port}"
+
+    # use protocol if provided
+    if "http" in model_server_url:
+        return model_server_url
+
+    # otherwise default to http
+    return f"http://{model_server_url}"
+
+
+def is_authentication_error(error: Exception) -> bool:
+    """Check if an exception is related to authentication issues.
+
+    Args:
+        error: The exception to check
+
+    Returns:
+        bool: True if the error appears to be authentication-related
+    """
+    error_str = str(error).lower()
+    return (
+        _AUTH_ERROR_401 in error_str
+        or _AUTH_ERROR_UNAUTHORIZED in error_str
+        or _AUTH_ERROR_INVALID_API_KEY in error_str
+        or _AUTH_ERROR_PERMISSION in error_str
+    )
+
+
+def format_embedding_error(
+    error: Exception,
+    service_name: str,
+    model: str | None,
+    provider: EmbeddingProvider,
+    sanitized_api_key: str | None = None,
+    status_code: int | None = None,
+) -> str:
+    """
+    Format a standardized error string for embedding errors.
+    """
+    detail = f"Status {status_code}" if status_code else f"{type(error)}"
+
+    return (
+        f"{'HTTP error' if status_code else 'Exception'} embedding text with {service_name} - {detail}: "
+        f"Model: {model} "
+        f"Provider: {provider} "
+        f"API Key: {sanitized_api_key} "
+        f"Exception: {error}"
+    )
+
+
+# Custom exception for authentication errors
+class AuthenticationError(Exception):
+    """Raised when authentication fails with a provider."""
+
+    def __init__(self, provider: str, message: str = "API key is invalid or expired"):
+        self.provider = provider
+        self.message = message
+        super().__init__(f"{provider} authentication failed: {message}")
+
+
+class CloudEmbedding:
+    def __init__(
+        self,
+        api_key: str,
+        provider: EmbeddingProvider,
+        api_url: str | None = None,
+        api_version: str | None = None,
+        timeout: int = API_BASED_EMBEDDING_TIMEOUT,
+    ) -> None:
+        self.provider = provider
+        self.api_key = api_key
+        self.api_url = api_url
+        self.api_version = api_version
+        self.timeout = timeout
+        self.http_client = httpx.AsyncClient(timeout=timeout)
+        self._closed = False
+        self.sanitized_api_key = api_key[:4] + "********" + api_key[-4:]
+
+    async def _embed_openai(
+        self, texts: list[str], model: str | None, reduced_dimension: int | None
+    ) -> list[Embedding]:
+        if not model:
+            model = DEFAULT_OPENAI_MODEL
+
+        # Use the OpenAI specific timeout for this one
+        client = openai.AsyncOpenAI(
+            api_key=self.api_key, timeout=OPENAI_EMBEDDING_TIMEOUT
+        )
+
+        final_embeddings: list[Embedding] = []
+
+        for text_batch in batch_list(texts, _OPENAI_MAX_INPUT_LEN):
+            response = await client.embeddings.create(
+                input=text_batch,
+                model=model,
+                dimensions=reduced_dimension or openai.NOT_GIVEN,
+            )
+            final_embeddings.extend(
+                [embedding.embedding for embedding in response.data]
+            )
+        return final_embeddings
+
+    async def _embed_cohere(
+        self, texts: list[str], model: str | None, embedding_type: str
+    ) -> list[Embedding]:
+        if not model:
+            model = DEFAULT_COHERE_MODEL
+
+        client = CohereAsyncClient(api_key=self.api_key)
+
+        final_embeddings: list[Embedding] = []
+        for text_batch in batch_list(texts, _COHERE_MAX_INPUT_LEN):
+            # Does not use the same tokenizer as the Onyx API server but it's approximately the same
+            # empirically it's only off by a very few tokens so it's not a big deal
+            response = await client.embed(
+                texts=text_batch,
+                model=model,
+                input_type=embedding_type,
+                truncate="END",
+            )
+            final_embeddings.extend(cast(list[Embedding], response.embeddings))
+        return final_embeddings
+
+    async def _embed_voyage(
+        self, texts: list[str], model: str | None, embedding_type: str
+    ) -> list[Embedding]:
+        if not model:
+            model = DEFAULT_VOYAGE_MODEL
+
+        client = voyageai.AsyncClient(
+            api_key=self.api_key, timeout=API_BASED_EMBEDDING_TIMEOUT
+        )
+
+        response = await client.embed(
+            texts=texts,
+            model=model,
+            input_type=embedding_type,
+            truncation=True,
+        )
+        return response.embeddings
+
+    async def _embed_azure(
+        self, texts: list[str], model: str | None
+    ) -> list[Embedding]:
+        response = await aembedding(
+            model=model,
+            input=texts,
+            timeout=API_BASED_EMBEDDING_TIMEOUT,
+            api_key=self.api_key,
+            api_base=self.api_url,
+            api_version=self.api_version,
+        )
+        embeddings = [embedding["embedding"] for embedding in response.data]
+        return embeddings
+
+    async def _embed_vertex(
+        self, texts: list[str], model: str | None, embedding_type: str
+    ) -> list[Embedding]:
+        if not model:
+            model = DEFAULT_VERTEX_MODEL
+
+        service_account_info = json.loads(self.api_key)
+        credentials = service_account.Credentials.from_service_account_info(
+            service_account_info
+        )
+        project_id = service_account_info["project_id"]
+        vertexai.init(project=project_id, credentials=credentials)
+        client = TextEmbeddingModel.from_pretrained(model)
+
+        inputs = [TextEmbeddingInput(text, embedding_type) for text in texts]
+
+        # Split into batches of 25 texts
+        max_texts_per_batch = VERTEXAI_EMBEDDING_LOCAL_BATCH_SIZE
+        batches = [
+            inputs[i : i + max_texts_per_batch]
+            for i in range(0, len(inputs), max_texts_per_batch)
+        ]
+
+        # Dispatch all embedding calls asynchronously at once
+        tasks = [
+            client.get_embeddings_async(batch, auto_truncate=True) for batch in batches
+        ]
+
+        # Wait for all tasks to complete in parallel
+        results = await asyncio.gather(*tasks)
+
+        return [embedding.values for batch in results for embedding in batch]
+
+    async def _embed_litellm_proxy(
+        self, texts: list[str], model_name: str | None
+    ) -> list[Embedding]:
+        if not model_name:
+            raise ValueError("Model name is required for LiteLLM proxy embedding.")
+
+        if not self.api_url:
+            raise ValueError("API URL is required for LiteLLM proxy embedding.")
+
+        headers = (
+            {} if not self.api_key else {"Authorization": f"Bearer {self.api_key}"}
+        )
+
+        response = await self.http_client.post(
+            self.api_url,
+            json={
+                "model": model_name,
+                "input": texts,
+            },
+            headers=headers,
+        )
+        response.raise_for_status()
+        result = response.json()
+        return [embedding["embedding"] for embedding in result["data"]]
+
+    @retry(tries=_RETRY_TRIES, delay=_RETRY_DELAY)
+    async def embed(
+        self,
+        *,
+        texts: list[str],
+        text_type: EmbedTextType,
+        model_name: str | None = None,
+        deployment_name: str | None = None,
+        reduced_dimension: int | None = None,
+    ) -> list[Embedding]:
+        try:
+            if self.provider == EmbeddingProvider.OPENAI:
+                return await self._embed_openai(texts, model_name, reduced_dimension)
+            elif self.provider == EmbeddingProvider.AZURE:
+                return await self._embed_azure(texts, f"azure/{deployment_name}")
+            elif self.provider == EmbeddingProvider.LITELLM:
+                return await self._embed_litellm_proxy(texts, model_name)
+
+            embedding_type = EmbeddingModelTextType.get_type(self.provider, text_type)
+            if self.provider == EmbeddingProvider.COHERE:
+                return await self._embed_cohere(texts, model_name, embedding_type)
+            elif self.provider == EmbeddingProvider.VOYAGE:
+                return await self._embed_voyage(texts, model_name, embedding_type)
+            elif self.provider == EmbeddingProvider.GOOGLE:
+                return await self._embed_vertex(texts, model_name, embedding_type)
+            else:
+                raise ValueError(f"Unsupported provider: {self.provider}")
+        except openai.AuthenticationError:
+            raise AuthenticationError(provider="OpenAI")
+        except httpx.HTTPStatusError as e:
+            if e.response.status_code == 401:
+                raise AuthenticationError(provider=str(self.provider))
+
+            error_string = format_embedding_error(
+                e,
+                str(self.provider),
+                model_name or deployment_name,
+                self.provider,
+                sanitized_api_key=self.sanitized_api_key,
+                status_code=e.response.status_code,
+            )
+            logger.error(error_string)
+            logger.debug(f"Exception texts: {texts}")
+
+            raise RuntimeError(error_string)
+        except Exception as e:
+            if is_authentication_error(e):
+                raise AuthenticationError(provider=str(self.provider))
+
+            error_string = format_embedding_error(
+                e,
+                str(self.provider),
+                model_name or deployment_name,
+                self.provider,
+                sanitized_api_key=self.sanitized_api_key,
+            )
+            logger.error(error_string)
+            logger.debug(f"Exception texts: {texts}")
+
+            raise RuntimeError(error_string)
+
+    @staticmethod
+    def create(
+        api_key: str,
+        provider: EmbeddingProvider,
+        api_url: str | None = None,
+        api_version: str | None = None,
+    ) -> "CloudEmbedding":
+        logger.debug(f"Creating Embedding instance for provider: {provider}")
+        return CloudEmbedding(api_key, provider, api_url, api_version)
+
+    async def aclose(self) -> None:
+        """Explicitly close the client."""
+        if not self._closed:
+            await self.http_client.aclose()
+            self._closed = True
+
+    async def __aenter__(self) -> "CloudEmbedding":
+        return self
+
+    async def __aexit__(
+        self,
+        exc_type: type[BaseException] | None,
+        exc_val: BaseException | None,
+        exc_tb: TracebackType | None,
+    ) -> None:
+        await self.aclose()
+
+    def __del__(self) -> None:
+        """Finalizer to warn about unclosed clients."""
+        if not self._closed:
+            logger.warning(
+                "CloudEmbedding was not properly closed. Use 'async with' or call aclose()"
+            )
+
+
+# API-based reranking functions (moved from model server)
+async def cohere_rerank_api(
+    query: str, docs: list[str], model_name: str, api_key: str
+) -> list[float]:
+    cohere_client = CohereAsyncClient(api_key=api_key)
+    response = await cohere_client.rerank(query=query, documents=docs, model=model_name)
+    results = response.results
+    sorted_results = sorted(results, key=lambda item: item.index)
+    return [result.relevance_score for result in sorted_results]
+
+
+async def cohere_rerank_aws(
+    query: str,
+    docs: list[str],
+    model_name: str,
+    region_name: str,
+    aws_access_key_id: str,
+    aws_secret_access_key: str,
+) -> list[float]:
+    session = aioboto3.Session(
+        aws_access_key_id=aws_access_key_id, aws_secret_access_key=aws_secret_access_key
+    )
+    async with session.client(
+        "bedrock-runtime", region_name=region_name
+    ) as bedrock_client:
+        body = json.dumps(
+            {
+                "query": query,
+                "documents": docs,
+                "api_version": 2,
+            }
+        )
+        # Invoke the Bedrock model asynchronously
+        response = await bedrock_client.invoke_model(
+            modelId=model_name,
+            accept="application/json",
+            contentType="application/json",
+            body=body,
+        )
+
+        # Read the response asynchronously
+        response_body = json.loads(await response["body"].read())
+
+        # Extract and sort the results
+        results = response_body.get("results", [])
+        sorted_results = sorted(results, key=lambda item: item["index"])
+
+        return [result["relevance_score"] for result in sorted_results]
+
+
+async def litellm_rerank(
+    query: str, docs: list[str], api_url: str, model_name: str, api_key: str | None
+) -> list[float]:
+    headers = {} if not api_key else {"Authorization": f"Bearer {api_key}"}
+    async with httpx.AsyncClient() as client:
+        response = await client.post(
+            api_url,
+            json={
+                "model": model_name,
+                "query": query,
+                "documents": docs,
+            },
+            headers=headers,
+        )
+        response.raise_for_status()
+        result = response.json()
+        return [
+            item["relevance_score"]
+            for item in sorted(result["results"], key=lambda x: x["index"])
+        ]
+
+
+class EmbeddingModel:
+    def __init__(
+        self,
+        server_host: str,  # Changes depending on indexing or inference
+        server_port: int,
+        model_name: str | None,
+        normalize: bool,
+        query_prefix: str | None,
+        passage_prefix: str | None,
+        api_key: str | None,
+        api_url: str | None,
+        provider_type: EmbeddingProvider | None,
+        retrim_content: bool = False,
+        callback: IndexingHeartbeatInterface | None = None,
+        api_version: str | None = None,
+        deployment_name: str | None = None,
+        reduced_dimension: int | None = None,
+    ) -> None:
+        self.api_key = api_key
+        self.provider_type = provider_type
+        self.query_prefix = query_prefix
+        self.passage_prefix = passage_prefix
+        self.normalize = normalize
+        self.model_name = model_name
+        self.retrim_content = retrim_content
+        self.api_url = api_url
+        self.api_version = api_version
+        self.deployment_name = deployment_name
+        self.reduced_dimension = reduced_dimension
+        self.tokenizer = get_tokenizer(
+            model_name=model_name, provider_type=provider_type
+        )
+        self.callback = callback
+
+        # Only build model server endpoint for local models
+        if self.provider_type is None:
+            model_server_url = build_model_server_url(server_host, server_port)
+            self.embed_server_endpoint: str | None = (
+                f"{model_server_url}/encoder/bi-encoder-embed"
+            )
+        else:
+            # API providers don't need model server endpoint
+            self.embed_server_endpoint = None
+
+    async def _make_direct_api_call(
+        self,
+        embed_request: EmbedRequest,
+        tenant_id: str | None = None,
+        request_id: str | None = None,
+    ) -> EmbedResponse:
+        """Make direct API call to cloud provider, bypassing model server."""
+        if self.provider_type is None:
+            raise ValueError("Provider type is required for direct API calls")
+
+        if self.api_key is None:
+            logger.error("API key not provided for cloud model")
+            raise RuntimeError("API key not provided for cloud model")
+
+        # Check for prefix usage with cloud models
+        if embed_request.manual_query_prefix or embed_request.manual_passage_prefix:
+            logger.warning("Prefix provided for cloud model, which is not supported")
+            raise ValueError(
+                "Prefix string is not valid for cloud models. "
+                "Cloud models take an explicit text type instead."
+            )
+
+        if not all(embed_request.texts):
+            logger.error("Empty strings provided for embedding")
+            raise ValueError("Empty strings are not allowed for embedding.")
+
+        if not embed_request.texts:
+            logger.error("No texts provided for embedding")
+            raise ValueError("No texts provided for embedding.")
+
+        start_time = time.monotonic()
+        total_chars = sum(len(text) for text in embed_request.texts)
+
+        logger.info(
+            f"Embedding {len(embed_request.texts)} texts with {total_chars} total characters with provider: {self.provider_type}"
+        )
+
+        async with CloudEmbedding(
+            api_key=self.api_key,
+            provider=self.provider_type,
+            api_url=self.api_url,
+            api_version=self.api_version,
+        ) as cloud_model:
+            embeddings = await cloud_model.embed(
+                texts=embed_request.texts,
+                model_name=embed_request.model_name,
+                deployment_name=embed_request.deployment_name,
+                text_type=embed_request.text_type,
+                reduced_dimension=embed_request.reduced_dimension,
+            )
+
+        if any(embedding is None for embedding in embeddings):
+            error_message = "Embeddings contain None values\n"
+            error_message += "Corresponding texts:\n"
+            error_message += "\n".join(embed_request.texts)
+            logger.error(error_message)
+            raise ValueError(error_message)
+
+        elapsed = time.monotonic() - start_time
+        logger.info(
+            f"event=embedding_provider "
+            f"texts={len(embed_request.texts)} "
+            f"chars={total_chars} "
+            f"provider={self.provider_type} "
+            f"elapsed={elapsed:.2f}"
+        )
+
+        return EmbedResponse(embeddings=embeddings)
+
+    def _make_model_server_request(
+        self,
+        embed_request: EmbedRequest,
+        tenant_id: str | None = None,
+        request_id: str | None = None,
+    ) -> EmbedResponse:
+        if self.embed_server_endpoint is None:
+            raise ValueError("Model server endpoint is not configured for local models")
+
+        # Store the endpoint in a local variable to help mypy understand it's not None
+        endpoint = self.embed_server_endpoint
+
+        def _make_request() -> Response:
+            headers = {}
+            if tenant_id:
+                headers["X-Onyx-Tenant-ID"] = tenant_id
+
+            if request_id:
+                headers["X-Onyx-Request-ID"] = request_id
+
+            response = requests.post(
+                endpoint,
+                headers=headers,
+                json=embed_request.model_dump(),
+            )
+            # signify that this is a rate limit error
+            if response.status_code == 429:
+                raise ModelServerRateLimitError(response.text)
+
+            response.raise_for_status()
+            return response
+
+        final_make_request_func = _make_request
+
+        # if the text type is a passage, add some default
+        # retries + handling for rate limiting
+        if embed_request.text_type == EmbedTextType.PASSAGE:
+            final_make_request_func = retry(
+                tries=3,
+                delay=5,
+                exceptions=(RequestException, ValueError, JSONDecodeError),
+            )(final_make_request_func)
+            # use 10 second delay as per Azure suggestion
+            final_make_request_func = retry(
+                tries=10, delay=10, exceptions=ModelServerRateLimitError
+            )(final_make_request_func)
+
+        response: Response | None = None
+
+        try:
+            response = final_make_request_func()
+            return EmbedResponse(**response.json())
+        except requests.HTTPError as e:
+            if not response:
+                raise HTTPError("HTTP error occurred - response is None.") from e
+
+            try:
+                error_detail = response.json().get("detail", str(e))
+            except Exception:
+                error_detail = response.text
+            raise HTTPError(f"HTTP error occurred: {error_detail}") from e
+        except requests.RequestException as e:
+            raise HTTPError(f"Request failed: {str(e)}") from e
+
+    def _batch_encode_texts(
+        self,
+        texts: list[str],
+        text_type: EmbedTextType,
+        batch_size: int,
+        max_seq_length: int,
+        num_threads: int = INDEXING_EMBEDDING_MODEL_NUM_THREADS,
+        tenant_id: str | None = None,
+        request_id: str | None = None,
+    ) -> list[Embedding]:
+        text_batches = batch_list(texts, batch_size)
+
+        logger.debug(f"Encoding {len(texts)} texts in {len(text_batches)} batches")
+
+        embeddings: list[Embedding] = []
+
+        def process_batch(
+            batch_idx: int,
+            batch_len: int,
+            text_batch: list[str],
+            tenant_id: str | None = None,
+            request_id: str | None = None,
+        ) -> tuple[int, list[Embedding]]:
+            if self.callback:
+                if self.callback.should_stop():
+                    raise ConnectorStopSignal(
+                        "_batch_encode_texts detected stop signal"
+                    )
+
+            embed_request = EmbedRequest(
+                model_name=self.model_name,
+                texts=text_batch,
+                api_version=self.api_version,
+                deployment_name=self.deployment_name,
+                max_context_length=max_seq_length,
+                normalize_embeddings=self.normalize,
+                api_key=self.api_key,
+                provider_type=self.provider_type,
+                text_type=text_type,
+                manual_query_prefix=self.query_prefix,
+                manual_passage_prefix=self.passage_prefix,
+                api_url=self.api_url,
+                reduced_dimension=self.reduced_dimension,
+            )
+
+            start_time = time.monotonic()
+
+            # Route between direct API calls and model server calls
+            if self.provider_type is not None:
+                # For API providers, make direct API call
+                loop = asyncio.new_event_loop()
+                try:
+                    asyncio.set_event_loop(loop)
+                    response = loop.run_until_complete(
+                        self._make_direct_api_call(
+                            embed_request, tenant_id=tenant_id, request_id=request_id
+                        )
+                    )
+                finally:
+                    loop.close()
+            else:
+                # For local models, use model server
+                response = self._make_model_server_request(
+                    embed_request, tenant_id=tenant_id, request_id=request_id
+                )
+
+            end_time = time.monotonic()
+
+            processing_time = end_time - start_time
+            logger.debug(
+                f"EmbeddingModel.process_batch: Batch {batch_idx}/{batch_len} processing time: {processing_time:.2f} seconds"
+            )
+
+            return batch_idx, response.embeddings
+
+        # only multi thread if:
+        #   1. num_threads is greater than 1
+        #   2. we are using an API-based embedding model (provider_type is not None)
+        #   3. there are more than 1 batch (no point in threading if only 1)
+        if num_threads >= 1 and self.provider_type and len(text_batches) > 1:
+            with ThreadPoolExecutor(max_workers=num_threads) as executor:
+                future_to_batch = {
+                    executor.submit(
+                        partial(
+                            process_batch,
+                            idx,
+                            len(text_batches),
+                            batch,
+                            tenant_id=tenant_id,
+                            request_id=request_id,
+                        )
+                    ): idx
+                    for idx, batch in enumerate(text_batches, start=1)
+                }
+
+                # Collect results in order
+                batch_results: list[tuple[int, list[Embedding]]] = []
+                for future in as_completed(future_to_batch):
+                    try:
+                        result = future.result()
+                        batch_results.append(result)
+                    except Exception as e:
+                        logger.exception("Embedding model failed to process batch")
+                        raise e
+
+                # Sort by batch index and extend embeddings
+                batch_results.sort(key=lambda x: x[0])
+                for _, batch_embeddings in batch_results:
+                    embeddings.extend(batch_embeddings)
+        else:
+            # Original sequential processing
+            for idx, text_batch in enumerate(text_batches, start=1):
+                _, batch_embeddings = process_batch(
+                    idx,
+                    len(text_batches),
+                    text_batch,
+                    tenant_id=tenant_id,
+                    request_id=request_id,
+                )
+                embeddings.extend(batch_embeddings)
+
+        return embeddings
+
+    def encode(
+        self,
+        texts: list[str],
+        text_type: EmbedTextType,
+        large_chunks_present: bool = False,
+        local_embedding_batch_size: int = BATCH_SIZE_ENCODE_CHUNKS,
+        api_embedding_batch_size: int = BATCH_SIZE_ENCODE_CHUNKS_FOR_API_EMBEDDING_SERVICES,
+        max_seq_length: int = DOC_EMBEDDING_CONTEXT_SIZE,
+        tenant_id: str | None = None,
+        request_id: str | None = None,
+    ) -> list[Embedding]:
+        if not texts or not all(texts):
+            raise ValueError(f"Empty or missing text for embedding: {texts}")
+
+        if large_chunks_present:
+            max_seq_length *= LARGE_CHUNK_RATIO
+
+        if self.retrim_content:
+            # This is applied during indexing as a catchall for overly long titles (or other uncapped fields)
+            # Note that this uses just the default tokenizer which may also lead to very minor miscountings
+            # However this slight miscounting is very unlikely to have any material impact.
+            texts = [
+                tokenizer_trim_content(
+                    content=text,
+                    desired_length=max_seq_length,
+                    tokenizer=self.tokenizer,
+                )
+                for text in texts
+            ]
+
+        batch_size = (
+            api_embedding_batch_size
+            if self.provider_type
+            else local_embedding_batch_size
+        )
+
+        return self._batch_encode_texts(
+            texts=texts,
+            text_type=text_type,
+            batch_size=batch_size,
+            max_seq_length=max_seq_length,
+            tenant_id=tenant_id,
+            request_id=request_id,
+        )
+
+    @classmethod
+    def from_db_model(
+        cls,
+        search_settings: SearchSettings,
+        server_host: str,  # Changes depending on indexing or inference
+        server_port: int,
+        retrim_content: bool = False,
+    ) -> "EmbeddingModel":
+        return cls(
+            server_host=server_host,
+            server_port=server_port,
+            model_name=search_settings.model_name,
+            normalize=search_settings.normalize,
+            query_prefix=search_settings.query_prefix,
+            passage_prefix=search_settings.passage_prefix,
+            api_key=search_settings.api_key,
+            provider_type=search_settings.provider_type,
+            api_url=search_settings.api_url,
+            retrim_content=retrim_content,
+            api_version=search_settings.api_version,
+            deployment_name=search_settings.deployment_name,
+            reduced_dimension=search_settings.reduced_dimension,
+        )
+
+
+class RerankingModel:
+    def __init__(
+        self,
+        model_name: str,
+        provider_type: RerankerProvider | None,
+        api_key: str | None,
+        api_url: str | None,
+        model_server_host: str = MODEL_SERVER_HOST,
+        model_server_port: int = MODEL_SERVER_PORT,
+    ) -> None:
+        self.model_name = model_name
+        self.provider_type = provider_type
+        self.api_key = api_key
+        self.api_url = api_url
+
+        # Only build model server endpoint for local models
+        if self.provider_type is None:
+            model_server_url = build_model_server_url(
+                model_server_host, model_server_port
+            )
+            self.rerank_server_endpoint: str | None = (
+                model_server_url + "/encoder/cross-encoder-scores"
+            )
+        else:
+            # API providers don't need model server endpoint
+            self.rerank_server_endpoint = None
+
+    async def _make_direct_rerank_call(
+        self, query: str, passages: list[str]
+    ) -> list[float]:
+        """Make direct API call to cloud provider, bypassing model server."""
+        if self.provider_type is None:
+            raise ValueError("Provider type is required for direct API calls")
+
+        if self.api_key is None:
+            raise ValueError("API key is required for cloud provider")
+
+        if self.provider_type == RerankerProvider.COHERE:
+            return await cohere_rerank_api(
+                query, passages, self.model_name, self.api_key
+            )
+        elif self.provider_type == RerankerProvider.BEDROCK:
+            aws_access_key_id, aws_secret_access_key, aws_region = pass_aws_key(
+                self.api_key
+            )
+            return await cohere_rerank_aws(
+                query,
+                passages,
+                self.model_name,
+                aws_region,
+                aws_access_key_id,
+                aws_secret_access_key,
+            )
+        elif self.provider_type == RerankerProvider.LITELLM:
+            if self.api_url is None:
+                raise ValueError("API URL is required for LiteLLM reranking.")
+            return await litellm_rerank(
+                query, passages, self.api_url, self.model_name, self.api_key
+            )
+        else:
+            raise ValueError(f"Unsupported reranking provider: {self.provider_type}")
+
+    def predict(self, query: str, passages: list[str]) -> list[float]:
+        # Route between direct API calls and model server calls
+        if self.provider_type is not None:
+            # For API providers, make direct API call
+            loop = asyncio.new_event_loop()
+            try:
+                asyncio.set_event_loop(loop)
+                return loop.run_until_complete(
+                    self._make_direct_rerank_call(query, passages)
+                )
+            finally:
+                loop.close()
+        else:
+            # For local models, use model server
+            if self.rerank_server_endpoint is None:
+                raise ValueError(
+                    "Rerank server endpoint is not configured for local models"
+                )
+
+            rerank_request = RerankRequest(
+                query=query,
+                documents=passages,
+                model_name=self.model_name,
+                provider_type=self.provider_type,
+                api_key=self.api_key,
+                api_url=self.api_url,
+            )
+
+            response = requests.post(
+                self.rerank_server_endpoint, json=rerank_request.model_dump()
+            )
+            response.raise_for_status()
+
+            return RerankResponse(**response.json()).scores
+
+
+class QueryAnalysisModel:
+    def __init__(
+        self,
+        model_server_host: str = MODEL_SERVER_HOST,
+        model_server_port: int = MODEL_SERVER_PORT,
+        # Lean heavily towards not throwing out keywords
+        keyword_percent_threshold: float = 0.1,
+        # Lean towards semantic which is the default
+        semantic_percent_threshold: float = 0.4,
+    ) -> None:
+        model_server_url = build_model_server_url(model_server_host, model_server_port)
+        self.intent_server_endpoint = model_server_url + "/custom/query-analysis"
+        self.keyword_percent_threshold = keyword_percent_threshold
+        self.semantic_percent_threshold = semantic_percent_threshold
+
+    def predict(
+        self,
+        query: str,
+    ) -> tuple[bool, list[str]]:
+        intent_request = IntentRequest(
+            query=query,
+            keyword_percent_threshold=self.keyword_percent_threshold,
+            semantic_percent_threshold=self.semantic_percent_threshold,
+        )
+
+        response = requests.post(
+            self.intent_server_endpoint, json=intent_request.model_dump()
+        )
+        response.raise_for_status()
+
+        response_model = IntentResponse(**response.json())
+
+        return response_model.is_keyword, response_model.keywords
+
+
+class InformationContentClassificationModel:
+    def __init__(
+        self,
+        model_server_host: str = INDEXING_MODEL_SERVER_HOST,
+        model_server_port: int = INDEXING_MODEL_SERVER_PORT,
+    ) -> None:
+        model_server_url = build_model_server_url(model_server_host, model_server_port)
+        self.content_server_endpoint = (
+            model_server_url + "/custom/content-classification"
+        )
+
+    def predict(
+        self,
+        queries: list[str],
+    ) -> list[ContentClassificationPrediction]:
+        response = requests.post(self.content_server_endpoint, json=queries)
+        response.raise_for_status()
+
+        model_responses = InformationContentClassificationResponses(
+            information_content_classifications=response.json()
+        )
+
+        return model_responses.information_content_classifications
+
+
+class ConnectorClassificationModel:
+    def __init__(
+        self,
+        model_server_host: str = MODEL_SERVER_HOST,
+        model_server_port: int = MODEL_SERVER_PORT,
+    ):
+        model_server_url = build_model_server_url(model_server_host, model_server_port)
+        self.connector_classification_endpoint = (
+            model_server_url + "/custom/connector-classification"
+        )
+
+    def predict(
+        self,
+        query: str,
+        available_connectors: list[str],
+    ) -> list[str]:
+        connector_classification_request = ConnectorClassificationRequest(
+            available_connectors=available_connectors,
+            query=query,
+        )
+        response = requests.post(
+            self.connector_classification_endpoint,
+            json=connector_classification_request.dict(),
+        )
+        response.raise_for_status()
+
+        response_model = ConnectorClassificationResponse(**response.json())
+
+        return response_model.connectors
+
+
+def warm_up_retry(
+    func: Callable[..., Any],
+    tries: int = 20,
+    delay: int = 5,
+    *args: Any,
+    **kwargs: Any,
+) -> Callable[..., Any]:
+    @wraps(func)
+    def wrapper(*args: Any, **kwargs: Any) -> Any:
+        exceptions = []
+        for attempt in range(tries):
+            try:
+                return func(*args, **kwargs)
+            except Exception as e:
+                exceptions.append(e)
+                logger.info(
+                    f"Attempt {attempt + 1}/{tries} failed; retrying in {delay} seconds..."
+                )
+                time.sleep(delay)
+        raise Exception(f"All retries failed: {exceptions}")
+
+    return wrapper
+
+
+def warm_up_bi_encoder(
+    embedding_model: EmbeddingModel,
+    non_blocking: bool = False,
+) -> None:
+    if SKIP_WARM_UP:
+        return
+
+    warm_up_str = " ".join(WARM_UP_STRINGS)
+
+    logger.debug(f"Warming up encoder model: {embedding_model.model_name}")
+    get_tokenizer(
+        model_name=embedding_model.model_name,
+        provider_type=embedding_model.provider_type,
+    ).encode(warm_up_str)
+
+    def _warm_up() -> None:
+        try:
+            embedding_model.encode(texts=[warm_up_str], text_type=EmbedTextType.QUERY)
+            logger.debug(
+                f"Warm-up complete for encoder model: {embedding_model.model_name}"
+            )
+        except Exception as e:
+            logger.warning(
+                f"Warm-up request failed for encoder model {embedding_model.model_name}: {e}"
+            )
+
+    if non_blocking:
+        threading.Thread(target=_warm_up, daemon=True).start()
+        logger.debug(
+            f"Started non-blocking warm-up for encoder model: {embedding_model.model_name}"
+        )
+    else:
+        retry_encode = warm_up_retry(embedding_model.encode)
+        retry_encode(texts=[warm_up_str], text_type=EmbedTextType.QUERY)
+
+
+def warm_up_cross_encoder(
+    rerank_model_name: str,
+    non_blocking: bool = False,
+) -> None:
+    logger.debug(f"Warming up reranking model: {rerank_model_name}")
+
+    reranking_model = RerankingModel(
+        model_name=rerank_model_name,
+        provider_type=None,
+        api_url=None,
+        api_key=None,
+    )
+
+    def _warm_up() -> None:
+        try:
+            reranking_model.predict(WARM_UP_STRINGS[0], WARM_UP_STRINGS[1:])
+            logger.debug(f"Warm-up complete for reranking model: {rerank_model_name}")
+        except Exception as e:
+            logger.warning(
+                f"Warm-up request failed for reranking model {rerank_model_name}: {e}"
+            )
+
+    if non_blocking:
+        threading.Thread(target=_warm_up, daemon=True).start()
+        logger.debug(
+            f"Started non-blocking warm-up for reranking model: {rerank_model_name}"
+        )
+    else:
+        retry_rerank = warm_up_retry(reranking_model.predict)
         retry_rerank(WARM_UP_STRINGS[0], WARM_UP_STRINGS[1:])