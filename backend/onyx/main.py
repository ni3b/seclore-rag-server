--- conflicted
+++ resolved
@@ -62,12 +62,9 @@
 from onyx.server.features.input_prompt.api import (
     basic_router as input_prompt_router,
 )
-<<<<<<< HEAD
 from onyx.server.features.mcp.api import admin_router as mcp_admin_router
 from onyx.server.features.mcp.api import router as mcp_router
-=======
 from onyx.server.features.analytics.api import router as analytics_router
->>>>>>> 4c5a865d
 from onyx.server.features.notifications.api import router as notification_router
 from onyx.server.features.persona.api import admin_router as admin_persona_router
 from onyx.server.features.persona.api import basic_router as persona_router
@@ -224,16 +221,13 @@
         get_or_generate_uuid(tenant_id=None)
 
         # If we are multi-tenant, we need to only set up initial public tables
-<<<<<<< HEAD
         with get_session_with_current_tenant() as db_session:
             setup_onyx(db_session, POSTGRES_DEFAULT_SCHEMA)
             # set up the file store (e.g. create bucket if needed). On multi-tenant,
             # this is done via IaC
             get_default_file_store().initialize()
-=======
         with Session(engine) as db_session:
             setup_onyx(db_session, None)
->>>>>>> 4c5a865d
     else:
         setup_multitenant_onyx()
 
@@ -336,12 +330,8 @@
     )
     include_router_with_global_prefix_prepended(application, long_term_logs_router)
     include_router_with_global_prefix_prepended(application, api_key_router)
-<<<<<<< HEAD
-    include_router_with_global_prefix_prepended(application, standard_oauth_router)
+    include_router_with_global_prefix_prepended(application, oauth_router)
     include_router_with_global_prefix_prepended(application, federated_router)
-=======
-    include_router_with_global_prefix_prepended(application, oauth_router)
->>>>>>> 4c5a865d
 
     if AUTH_TYPE == AuthType.DISABLED:
         # Server logs this during auth setup verification step
