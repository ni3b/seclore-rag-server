--- conflicted
+++ resolved
@@ -114,10 +114,6 @@
 # This is always (currently) the user id of Slack's official slackbot
 _OFFICIAL_SLACKBOT_USER_ID = "USLACKBOT"
 
-# Fields to exclude from Slack payload logging
-# Intention is to not log slack message content
-_EXCLUDED_SLACK_PAYLOAD_FIELDS = {"text", "blocks"}
-
 
 class SlackbotHandler:
     def __init__(self) -> None:
@@ -473,20 +469,6 @@
         sys.exit(0)
 
 
-def sanitize_slack_payload(payload: dict) -> dict:
-    """Remove message content from Slack payload for logging"""
-    sanitized = {
-        k: v for k, v in payload.items() if k not in _EXCLUDED_SLACK_PAYLOAD_FIELDS
-    }
-    if "event" in sanitized and isinstance(sanitized["event"], dict):
-        sanitized["event"] = {
-            k: v
-            for k, v in sanitized["event"].items()
-            if k not in _EXCLUDED_SLACK_PAYLOAD_FIELDS
-        }
-    return sanitized
-
-
 def prefilter_requests(req: SocketModeRequest, client: TenantSocketModeClient) -> bool:
     """True to keep going, False to ignore this Slack request"""
     if req.type == "events_api":
@@ -631,14 +613,7 @@
     if not check_message_limit():
         return False
 
-<<<<<<< HEAD
-    # Don't log Slack message content
-    logger.debug(
-        f"Handling Slack request: {client.bot_name=} '{sanitize_slack_payload(req.payload)=}'"
-    )
-=======
     logger.debug(f"Handling Slack request with Payload: '{req.payload}'")
->>>>>>> 4c5a865d
     return True
 
 
@@ -732,13 +707,12 @@
             sender_id=sender_id,
             email=email,
             bypass_filters=tagged,
-            is_slash_command=False,
+            is_bot_msg=False,
             is_bot_dm=event.get("channel_type") == "im",
         )
 
     elif req.type == "slash_commands":
         channel = req.payload["channel_id"]
-        channel_name = req.payload["channel_name"]
         msg = req.payload["text"]
         sender = req.payload["user_id"]
         expert_info = expert_info_from_slack_id(
@@ -756,8 +730,8 @@
             sender_id=sender,
             email=email,
             bypass_filters=True,
-            is_slash_command=True,
-            is_bot_dm=channel_name == "directmessage",
+            is_bot_msg=True,
+            is_bot_dm=False,
         )
 
     raise RuntimeError("Programming fault, this should never happen.")
@@ -781,24 +755,9 @@
     respond_every_channel: bool = DANSWER_BOT_RESPOND_EVERY_CHANNEL,
     notify_no_answer: bool = NOTIFY_SLACKBOT_NO_ANSWER,
 ) -> None:
-<<<<<<< HEAD
-    tenant_id = get_current_tenant_id()
-    if req.type == "events_api":
-        event = cast(dict[str, Any], req.payload["event"])
-        event_type = event.get("type")
-        logger.info(
-            f"process_message start: {tenant_id=} {req.type=} {req.envelope_id=} "
-            f"{event_type=}"
-        )
-    else:
-        logger.info(
-            f"process_message start: {tenant_id=} {req.type=} {req.envelope_id=}"
-        )
-=======
     logger.debug(
         f"Received Slack request of type: '{req.type}' for tenant, {client.tenant_id}"
     )
->>>>>>> 4c5a865d
 
     # Throw out requests that can't or shouldn't be handled
     if not prefilter_requests(req, client):
@@ -954,4 +913,1127 @@
 
     except Exception:
         logger.exception("Fatal error in main thread")
+        tenant_handler.shutdown(None, None)
+
+import os
+import signal
+import sys
+import threading
+import time
+from collections.abc import Callable
+from contextvars import Token
+from threading import Event
+from types import FrameType
+from typing import Any
+from typing import cast
+from typing import Dict
+
+import psycopg2.errors
+from prometheus_client import Gauge
+from prometheus_client import start_http_server
+from redis.lock import Lock
+from redis.lock import Lock as RedisLock
+from slack_sdk import WebClient
+from slack_sdk.errors import SlackApiError
+from slack_sdk.http_retry import ConnectionErrorRetryHandler
+from slack_sdk.http_retry import RateLimitErrorRetryHandler
+from slack_sdk.http_retry import RetryHandler
+from slack_sdk.socket_mode.request import SocketModeRequest
+from slack_sdk.socket_mode.response import SocketModeResponse
+from sqlalchemy.orm import Session
+
+from onyx.chat.models import ThreadMessage
+from onyx.configs.app_configs import DEV_MODE
+from onyx.configs.app_configs import POD_NAME
+from onyx.configs.app_configs import POD_NAMESPACE
+from onyx.configs.constants import MessageType
+from onyx.configs.constants import OnyxRedisLocks
+from onyx.configs.onyxbot_configs import DANSWER_BOT_REPHRASE_MESSAGE
+from onyx.configs.onyxbot_configs import DANSWER_BOT_RESPOND_EVERY_CHANNEL
+from onyx.configs.onyxbot_configs import NOTIFY_SLACKBOT_NO_ANSWER
+from onyx.connectors.slack.utils import expert_info_from_slack_id
+from onyx.context.search.retrieval.search_runner import (
+    download_nltk_data,
+)
+from onyx.db.engine.sql_engine import get_session_with_current_tenant
+from onyx.db.engine.sql_engine import get_session_with_tenant
+from onyx.db.engine.sql_engine import SqlEngine
+from onyx.db.engine.tenant_utils import get_all_tenant_ids
+from onyx.db.models import SlackBot
+from onyx.db.search_settings import get_current_search_settings
+from onyx.db.slack_bot import fetch_slack_bot
+from onyx.db.slack_bot import fetch_slack_bots
+from onyx.key_value_store.interface import KvKeyNotFoundError
+from onyx.natural_language_processing.search_nlp_models import EmbeddingModel
+from onyx.natural_language_processing.search_nlp_models import warm_up_bi_encoder
+from onyx.onyxbot.slack.config import get_slack_channel_config_for_bot_and_channel
+from onyx.onyxbot.slack.config import MAX_TENANTS_PER_POD
+from onyx.onyxbot.slack.config import TENANT_ACQUISITION_INTERVAL
+from onyx.onyxbot.slack.config import TENANT_HEARTBEAT_EXPIRATION
+from onyx.onyxbot.slack.config import TENANT_HEARTBEAT_INTERVAL
+from onyx.onyxbot.slack.config import TENANT_LOCK_EXPIRATION
+from onyx.onyxbot.slack.constants import DISLIKE_BLOCK_ACTION_ID
+from onyx.onyxbot.slack.constants import FEEDBACK_DOC_BUTTON_BLOCK_ACTION_ID
+from onyx.onyxbot.slack.constants import FOLLOWUP_BUTTON_ACTION_ID
+from onyx.onyxbot.slack.constants import FOLLOWUP_BUTTON_RESOLVED_ACTION_ID
+from onyx.onyxbot.slack.constants import GENERATE_ANSWER_BUTTON_ACTION_ID
+from onyx.onyxbot.slack.constants import IMMEDIATE_RESOLVED_BUTTON_ACTION_ID
+from onyx.onyxbot.slack.constants import KEEP_TO_YOURSELF_ACTION_ID
+from onyx.onyxbot.slack.constants import LIKE_BLOCK_ACTION_ID
+from onyx.onyxbot.slack.constants import SHOW_EVERYONE_ACTION_ID
+from onyx.onyxbot.slack.constants import VIEW_DOC_FEEDBACK_ID
+from onyx.onyxbot.slack.handlers.handle_buttons import handle_doc_feedback_button
+from onyx.onyxbot.slack.handlers.handle_buttons import handle_followup_button
+from onyx.onyxbot.slack.handlers.handle_buttons import (
+    handle_followup_resolved_button,
+)
+from onyx.onyxbot.slack.handlers.handle_buttons import (
+    handle_generate_answer_button,
+)
+from onyx.onyxbot.slack.handlers.handle_buttons import (
+    handle_publish_ephemeral_message_button,
+)
+from onyx.onyxbot.slack.handlers.handle_buttons import handle_slack_feedback
+from onyx.onyxbot.slack.handlers.handle_message import handle_message
+from onyx.onyxbot.slack.handlers.handle_message import (
+    remove_scheduled_feedback_reminder,
+)
+from onyx.onyxbot.slack.handlers.handle_message import schedule_feedback_reminder
+from onyx.onyxbot.slack.models import SlackMessageInfo
+from onyx.onyxbot.slack.utils import check_message_limit
+from onyx.onyxbot.slack.utils import decompose_action_id
+from onyx.onyxbot.slack.utils import get_channel_name_from_id
+from onyx.onyxbot.slack.utils import get_onyx_bot_auth_ids
+from onyx.onyxbot.slack.utils import read_slack_thread
+from onyx.onyxbot.slack.utils import remove_onyx_bot_tag
+from onyx.onyxbot.slack.utils import rephrase_slack_message
+from onyx.onyxbot.slack.utils import respond_in_thread_or_channel
+from onyx.onyxbot.slack.utils import TenantSocketModeClient
+from onyx.redis.redis_pool import get_redis_client
+from onyx.server.manage.models import SlackBotTokens
+from onyx.utils.logger import setup_logger
+from onyx.utils.variable_functionality import fetch_ee_implementation_or_noop
+from onyx.utils.variable_functionality import set_is_ee_based_on_env_variable
+from shared_configs.configs import DISALLOWED_SLACK_BOT_TENANT_LIST
+from shared_configs.configs import MODEL_SERVER_HOST
+from shared_configs.configs import MODEL_SERVER_PORT
+from shared_configs.configs import POSTGRES_DEFAULT_SCHEMA
+from shared_configs.configs import SLACK_CHANNEL_ID
+from shared_configs.contextvars import CURRENT_TENANT_ID_CONTEXTVAR
+from shared_configs.contextvars import get_current_tenant_id
+
+logger = setup_logger()
+
+# Prometheus metric for HPA
+active_tenants_gauge = Gauge(
+    "active_tenants",
+    "Number of active tenants handled by this pod",
+    ["namespace", "pod"],
+)
+
+# In rare cases, some users have been experiencing a massive amount of trivial messages coming through
+# to the Slack Bot with trivial messages. Adding this to avoid exploding LLM costs while we track down
+# the cause.
+_SLACK_GREETINGS_TO_IGNORE = {
+    "Welcome back!",
+    "It's going to be a great day.",
+    "Salutations!",
+    "Greetings!",
+    "Feeling great!",
+    "Hi there",
+    ":wave:",
+}
+
+# This is always (currently) the user id of Slack's official slackbot
+_OFFICIAL_SLACKBOT_USER_ID = "USLACKBOT"
+
+# Fields to exclude from Slack payload logging
+# Intention is to not log slack message content
+_EXCLUDED_SLACK_PAYLOAD_FIELDS = {"text", "blocks"}
+
+
+class SlackbotHandler:
+    def __init__(self) -> None:
+        logger.info("Initializing SlackbotHandler")
+        self.tenant_ids: set[str] = set()
+        # The keys for these dictionaries are tuples of (tenant_id, slack_bot_id)
+        self.socket_clients: Dict[tuple[str, int], TenantSocketModeClient] = {}
+        self.slack_bot_tokens: Dict[tuple[str, int], SlackBotTokens] = {}
+
+        # Store Redis lock objects here so we can release them properly
+        self.redis_locks: Dict[str, Lock] = {}
+
+        self.running = True
+        self.pod_id = os.environ.get("HOSTNAME", "unknown_pod")
+        self._shutdown_event = Event()
+
+        self._lock = threading.Lock()
+
+        logger.info(f"Pod ID: {self.pod_id}")
+
+        # Set up signal handlers for graceful shutdown
+        signal.signal(signal.SIGTERM, self.shutdown)
+        signal.signal(signal.SIGINT, self.shutdown)
+        logger.info("Signal handlers registered")
+
+        # Start the Prometheus metrics server
+        logger.info("Starting Prometheus metrics server")
+        start_http_server(8000)
+        logger.info("Prometheus metrics server started")
+
+        # Start background threads
+        logger.info("Starting background threads")
+        self.acquire_thread = threading.Thread(
+            target=self.acquire_tenants_loop, daemon=True
+        )
+        self.heartbeat_thread = threading.Thread(
+            target=self.heartbeat_loop, daemon=True
+        )
+
+        self.acquire_thread.start()
+        self.heartbeat_thread.start()
+
+        logger.info("Background threads started")
+
+    def acquire_tenants_loop(self) -> None:
+        while not self._shutdown_event.is_set():
+            try:
+                self.acquire_tenants()
+
+                # After we finish acquiring and managing Slack bots,
+                # set the gauge to the number of active tenants (those with Slack bots).
+                active_tenants_gauge.labels(namespace=POD_NAMESPACE, pod=POD_NAME).set(
+                    len(self.tenant_ids)
+                )
+                logger.debug(
+                    f"Current active tenants with Slack bots: {len(self.tenant_ids)}"
+                )
+            except Exception as e:
+                logger.exception(f"Error in Slack acquisition: {e}")
+            self._shutdown_event.wait(timeout=TENANT_ACQUISITION_INTERVAL)
+
+    def heartbeat_loop(self) -> None:
+        """This heartbeats into redis.
+
+        NOTE(rkuo): this is not thread-safe with acquire_tenants_loop and will
+        occasionally exception. Fix it!
+        """
+        while not self._shutdown_event.is_set():
+            try:
+                with self._lock:
+                    tenant_ids = self.tenant_ids.copy()
+
+                SlackbotHandler.send_heartbeats(self.pod_id, tenant_ids)
+                logger.debug(f"Sent heartbeats for {len(tenant_ids)} active tenants")
+            except Exception as e:
+                logger.exception(f"Error in heartbeat loop: {e}")
+            self._shutdown_event.wait(timeout=TENANT_HEARTBEAT_INTERVAL)
+
+    def _manage_clients_per_tenant(
+        self, db_session: Session, tenant_id: str, bot: SlackBot
+    ) -> None:
+        """
+        - If the tokens are missing or empty, close the socket client and remove them.
+        - If the tokens have changed, close the existing socket client and reconnect.
+        - If the tokens are new, warm up the model and start a new socket client.
+        """
+        slack_bot_tokens = SlackBotTokens(
+            bot_token=bot.bot_token,
+            app_token=bot.app_token,
+        )
+        tenant_bot_pair = (tenant_id, bot.id)
+
+        # If the tokens are missing or empty, close the socket client and remove them.
+        if not slack_bot_tokens:
+            logger.debug(
+                f"No Slack bot tokens found for tenant={tenant_id}, bot {bot.id}"
+            )
+            if tenant_bot_pair in self.socket_clients:
+                self.socket_clients[tenant_bot_pair].close()
+                del self.socket_clients[tenant_bot_pair]
+                del self.slack_bot_tokens[tenant_bot_pair]
+            return
+
+        tokens_exist = tenant_bot_pair in self.slack_bot_tokens
+        tokens_changed = (
+            tokens_exist and slack_bot_tokens != self.slack_bot_tokens[tenant_bot_pair]
+        )
+        if not tokens_exist or tokens_changed:
+            if tokens_exist:
+                logger.info(
+                    f"Slack Bot tokens changed for tenant={tenant_id}, bot {bot.id}; reconnecting"
+                )
+            else:
+                # Warm up the model if needed
+                search_settings = get_current_search_settings(db_session)
+                embedding_model = EmbeddingModel.from_db_model(
+                    search_settings=search_settings,
+                    server_host=MODEL_SERVER_HOST,
+                    server_port=MODEL_SERVER_PORT,
+                )
+                warm_up_bi_encoder(embedding_model=embedding_model)
+
+            self.slack_bot_tokens[tenant_bot_pair] = slack_bot_tokens
+
+            # Close any existing connection first
+            if tenant_bot_pair in self.socket_clients:
+                self.socket_clients[tenant_bot_pair].close()
+
+            socket_client = self.start_socket_client(
+                bot.id, tenant_id, slack_bot_tokens
+            )
+            if socket_client:
+                # Ensure tenant is tracked as active
+                self.socket_clients[tenant_id, bot.id] = socket_client
+
+                logger.info(
+                    f"Started SocketModeClient: {tenant_id=} {socket_client.bot_name=} {bot.id=}"
+                )
+
+            self.tenant_ids.add(tenant_id)
+
+    def acquire_tenants(self) -> None:
+        """
+        - Attempt to acquire a Redis lock for each tenant.
+        - If acquired, check if that tenant actually has Slack bots.
+        - If yes, store them in self.tenant_ids and manage the socket connections.
+        - If a tenant in self.tenant_ids no longer has Slack bots, remove it (and release the lock in this scope).
+        """
+
+        token: Token[str | None]
+
+        # tenants that are disabled (e.g. their trial is over and haven't subscribed)
+        # for non-cloud, this will return an empty set
+        gated_tenants = fetch_ee_implementation_or_noop(
+            "onyx.server.tenants.product_gating",
+            "get_gated_tenants",
+            set(),
+        )()
+        all_active_tenants = [
+            tenant_id
+            for tenant_id in get_all_tenant_ids()
+            if tenant_id not in gated_tenants
+        ]
+
+        # 1) Try to acquire locks for new tenants
+        for tenant_id in all_active_tenants:
+            if (
+                DISALLOWED_SLACK_BOT_TENANT_LIST is not None
+                and tenant_id in DISALLOWED_SLACK_BOT_TENANT_LIST
+            ):
+                logger.debug(f"Tenant {tenant_id} is disallowed; skipping.")
+                continue
+
+            # Already acquired in a previous loop iteration?
+            if tenant_id in self.tenant_ids:
+                continue
+
+            # Respect max tenant limit per pod
+            if len(self.tenant_ids) >= MAX_TENANTS_PER_POD:
+                logger.info(
+                    f"Max tenants per pod reached, not acquiring more: {MAX_TENANTS_PER_POD=}"
+                )
+                break
+
+            redis_client = get_redis_client(tenant_id=tenant_id)
+            # Acquire a Redis lock (non-blocking)
+            # thread_local=False because the shutdown event is handled
+            # on an arbitrary thread
+            rlock: RedisLock = redis_client.lock(
+                OnyxRedisLocks.SLACK_BOT_LOCK,
+                timeout=TENANT_LOCK_EXPIRATION,
+                thread_local=False,
+            )
+            lock_acquired = rlock.acquire(blocking=False)
+
+            if not lock_acquired and not DEV_MODE:
+                logger.debug(
+                    f"Another pod holds the lock for tenant {tenant_id}, skipping."
+                )
+                continue
+
+            if lock_acquired:
+                logger.debug(f"Acquired lock for tenant {tenant_id}.")
+                self.redis_locks[tenant_id] = rlock
+            else:
+                # DEV_MODE will skip the lock acquisition guard
+                logger.debug(
+                    f"Running in DEV_MODE. Not enforcing lock for {tenant_id}."
+                )
+
+            # Now check if this tenant actually has Slack bots
+            token = CURRENT_TENANT_ID_CONTEXTVAR.set(
+                tenant_id or POSTGRES_DEFAULT_SCHEMA
+            )
+            try:
+                with get_session_with_tenant(tenant_id=tenant_id) as db_session:
+                    bots: list[SlackBot] = []
+                    try:
+                        bots = list(fetch_slack_bots(db_session=db_session))
+                    except KvKeyNotFoundError:
+                        # No Slackbot tokens, pass
+                        pass
+                    except psycopg2.errors.UndefinedTable:
+                        logger.error(
+                            "Undefined table error in fetch_slack_bots. Tenant schema may need fixing."
+                        )
+                    except Exception as e:
+                        logger.exception(
+                            f"Error fetching Slack bots for tenant {tenant_id}: {e}"
+                        )
+
+                    if bots:
+                        # Mark as active tenant
+                        self.tenant_ids.add(tenant_id)
+                        for bot in bots:
+                            self._manage_clients_per_tenant(
+                                db_session=db_session,
+                                tenant_id=tenant_id,
+                                bot=bot,
+                            )
+                    else:
+                        # If no Slack bots, release lock immediately (unless in DEV_MODE)
+                        if lock_acquired and not DEV_MODE:
+                            rlock.release()
+                            del self.redis_locks[tenant_id]
+                        logger.debug(
+                            f"No Slack bots for tenant {tenant_id}; lock released (if held)."
+                        )
+            finally:
+                CURRENT_TENANT_ID_CONTEXTVAR.reset(token)
+
+        # 2) Make sure tenants we're handling still have Slack bots
+        for tenant_id in list(self.tenant_ids):
+            token = CURRENT_TENANT_ID_CONTEXTVAR.set(
+                tenant_id or POSTGRES_DEFAULT_SCHEMA
+            )
+            redis_client = get_redis_client(tenant_id=tenant_id)
+
+            try:
+                with get_session_with_current_tenant() as db_session:
+                    # Attempt to fetch Slack bots
+                    try:
+                        bots = list(fetch_slack_bots(db_session=db_session))
+                    except KvKeyNotFoundError:
+                        # No Slackbot tokens, pass (and remove below)
+                        bots = []
+                    except Exception as e:
+                        logger.exception(f"Error handling tenant {tenant_id}: {e}")
+                        bots = []
+
+                    if not bots:
+                        logger.info(
+                            f"Tenant {tenant_id} no longer has Slack bots. Removing."
+                        )
+                        self._remove_tenant(tenant_id)
+
+                        # NOTE: We release the lock here (in the same scope it was acquired)
+                        if tenant_id in self.redis_locks and not DEV_MODE:
+                            try:
+                                self.redis_locks[tenant_id].release()
+                                del self.redis_locks[tenant_id]
+                                logger.info(f"Released lock for tenant {tenant_id}")
+                            except Exception as e:
+                                logger.error(
+                                    f"Error releasing lock for tenant {tenant_id}: {e}"
+                                )
+                    else:
+                        # Manage or reconnect Slack bot sockets
+                        for bot in bots:
+                            self._manage_clients_per_tenant(
+                                db_session=db_session,
+                                tenant_id=tenant_id,
+                                bot=bot,
+                            )
+            finally:
+                CURRENT_TENANT_ID_CONTEXTVAR.reset(token)
+
+    def _remove_tenant(self, tenant_id: str) -> None:
+        """
+        Helper to remove a tenant from `self.tenant_ids` and close any socket clients.
+        (Lock release now happens in `acquire_tenants()`, not here.)
+        """
+        socket_client_list = list(self.socket_clients.items())
+        # Close all socket clients for this tenant
+        for (t_id, slack_bot_id), client in socket_client_list:
+            if t_id == tenant_id:
+                client.close()
+                del self.socket_clients[(t_id, slack_bot_id)]
+                del self.slack_bot_tokens[(t_id, slack_bot_id)]
+                logger.info(
+                    f"Stopped SocketModeClient for tenant: {t_id}, app: {slack_bot_id}"
+                )
+
+        # Remove from active set
+        if tenant_id in self.tenant_ids:
+            self.tenant_ids.remove(tenant_id)
+
+    @staticmethod
+    def send_heartbeats(pod_id: str, tenant_ids: set[str]) -> None:
+        current_time = int(time.time())
+        logger.debug(f"Sending heartbeats for {len(tenant_ids)} active tenants")
+        for tenant_id in tenant_ids:
+            redis_client = get_redis_client(tenant_id=tenant_id)
+            heartbeat_key = f"{OnyxRedisLocks.SLACK_BOT_HEARTBEAT_PREFIX}:{pod_id}"
+            redis_client.set(
+                heartbeat_key, current_time, ex=TENANT_HEARTBEAT_EXPIRATION
+            )
+
+    @staticmethod
+    def start_socket_client(
+        slack_bot_id: int, tenant_id: str, slack_bot_tokens: SlackBotTokens
+    ) -> TenantSocketModeClient | None:
+        """Returns the socket client if this succeeds"""
+        socket_client: TenantSocketModeClient = _get_socket_client(
+            slack_bot_tokens, tenant_id, slack_bot_id
+        )
+
+        try:
+            bot_info = socket_client.web_client.auth_test()
+
+            if bot_info["ok"]:
+                bot_user_id = bot_info["user_id"]
+                user_info = socket_client.web_client.users_info(user=bot_user_id)
+                if user_info["ok"]:
+                    bot_name = (
+                        user_info["user"]["real_name"] or user_info["user"]["name"]
+                    )
+                    socket_client.bot_name = bot_name
+                    # logger.info(
+                    #     f"Started socket client for Slackbot with name '{bot_name}' (tenant: {tenant_id}, app: {slack_bot_id})"
+                    # )
+        except SlackApiError as e:
+            # Only error out if we get a not_authed error
+            if "not_authed" in str(e):
+                # for some reason we want to add the tenant to the list when this happens?
+                logger.error(
+                    f"Authentication error - Invalid or expired credentials: "
+                    f"{tenant_id=} {slack_bot_id=}. "
+                    f"Error: {e}"
+                )
+                return None
+
+            # Log other Slack API errors but continue
+            logger.error(
+                f"Slack API error fetching bot info: {e} for tenant: {tenant_id}, app: {slack_bot_id}"
+            )
+        except Exception as e:
+            # Log other exceptions but continue
+            logger.error(
+                f"Error fetching bot info: {e} for tenant: {tenant_id}, app: {slack_bot_id}"
+            )
+
+        # Append the event handler
+        process_slack_event = create_process_slack_event()
+        socket_client.socket_mode_request_listeners.append(process_slack_event)  # type: ignore
+
+        # Establish a WebSocket connection to the Socket Mode servers
+        # logger.debug(
+        #     f"Connecting socket client for tenant: {tenant_id}, app: {slack_bot_id}"
+        # )
+        socket_client.connect()
+        # logger.info(
+        #     f"Started SocketModeClient for tenant: {tenant_id}, app: {slack_bot_id}"
+        # )
+
+        return socket_client
+
+    @staticmethod
+    def stop_socket_clients(
+        pod_id: str, socket_clients: Dict[tuple[str, int], TenantSocketModeClient]
+    ) -> None:
+        socket_client_list = list(socket_clients.items())
+        length = len(socket_client_list)
+
+        x = 0
+        for (tenant_id, slack_bot_id), client in socket_client_list:
+            x += 1
+            client.close()
+            logger.info(
+                f"Stopped SocketModeClient {x}/{length}: "
+                f"{pod_id=} {tenant_id=} {slack_bot_id=}"
+            )
+
+    def shutdown(self, signum: int | None, frame: FrameType | None) -> None:
+        if not self.running:
+            return
+
+        logger.info("Shutting down gracefully")
+        self.running = False
+        self._shutdown_event.set()  # set the shutdown event
+
+        # wait for threads to detect the event and exit
+        self.acquire_thread.join(timeout=60.0)
+        self.heartbeat_thread.join(timeout=60.0)
+
+        # Stop all socket clients
+        logger.info(f"Stopping {len(self.socket_clients)} socket clients")
+        SlackbotHandler.stop_socket_clients(self.pod_id, self.socket_clients)
+
+        # Release locks for all tenants we currently hold
+        logger.info(f"Releasing locks for {len(self.tenant_ids)} tenants")
+        for tenant_id in list(self.tenant_ids):
+            if tenant_id in self.redis_locks:
+                try:
+                    self.redis_locks[tenant_id].release()
+                    logger.info(f"Released lock for tenant {tenant_id}")
+                except Exception as e:
+                    logger.error(f"Error releasing lock for tenant {tenant_id}: {e}")
+                finally:
+                    del self.redis_locks[tenant_id]
+
+        # Wait for background threads to finish (with a timeout)
+        logger.info("Waiting for background threads to finish...")
+        self.acquire_thread.join(timeout=5)
+        self.heartbeat_thread.join(timeout=5)
+
+        logger.info("Shutdown complete")
+        sys.exit(0)
+
+
+def sanitize_slack_payload(payload: dict) -> dict:
+    """Remove message content from Slack payload for logging"""
+    sanitized = {
+        k: v for k, v in payload.items() if k not in _EXCLUDED_SLACK_PAYLOAD_FIELDS
+    }
+    if "event" in sanitized and isinstance(sanitized["event"], dict):
+        sanitized["event"] = {
+            k: v
+            for k, v in sanitized["event"].items()
+            if k not in _EXCLUDED_SLACK_PAYLOAD_FIELDS
+        }
+    return sanitized
+
+
+def prefilter_requests(req: SocketModeRequest, client: TenantSocketModeClient) -> bool:
+    """True to keep going, False to ignore this Slack request"""
+
+    # skip cases where the bot is disabled in the web UI
+    tenant_id = get_current_tenant_id()
+
+    bot_token_user_id, bot_token_bot_id = get_onyx_bot_auth_ids(
+        tenant_id, client.web_client
+    )
+    logger.info(f"prefilter_requests: {bot_token_user_id=} {bot_token_bot_id=}")
+
+    with get_session_with_current_tenant() as db_session:
+        slack_bot = fetch_slack_bot(
+            db_session=db_session, slack_bot_id=client.slack_bot_id
+        )
+        if not slack_bot:
+            logger.error(
+                f"Slack bot with ID '{client.slack_bot_id}' not found. Skipping request."
+            )
+            return False
+
+        if not slack_bot.enabled:
+            logger.info(
+                f"Slack bot with ID '{client.slack_bot_id}' is disabled. Skipping request."
+            )
+            return False
+
+    if req.type == "events_api":
+        # Verify channel is valid
+        event = cast(dict[str, Any], req.payload.get("event", {}))
+        msg = cast(str | None, event.get("text"))
+        channel = cast(str | None, event.get("channel"))
+        channel_specific_logger = setup_logger(extra={SLACK_CHANNEL_ID: channel})
+
+        # This should never happen, but we can't continue without a channel since
+        # we can't send a response without it
+        if not channel:
+            channel_specific_logger.warning("Found message without channel - skipping")
+            return False
+
+        if not msg:
+            channel_specific_logger.warning(
+                "Cannot respond to empty message - skipping"
+            )
+            return False
+
+        if (
+            req.payload.setdefault("event", {}).get("user", "")
+            == _OFFICIAL_SLACKBOT_USER_ID
+        ):
+            channel_specific_logger.info(
+                "Ignoring messages from Slack's official Slackbot"
+            )
+            return False
+
+        if (
+            msg in _SLACK_GREETINGS_TO_IGNORE
+            or remove_onyx_bot_tag(tenant_id, msg, client=client.web_client)
+            in _SLACK_GREETINGS_TO_IGNORE
+        ):
+            channel_specific_logger.error(
+                f"Ignoring weird Slack greeting message: '{msg}'"
+            )
+            channel_specific_logger.error(
+                f"Weird Slack greeting message payload: '{req.payload}'"
+            )
+            return False
+
+        # Ensure that the message is a new message of expected type
+        event_type = event.get("type")
+        if event_type not in ["app_mention", "message"]:
+            channel_specific_logger.info(
+                f"Ignoring non-message event of type '{event_type}' for channel '{channel}'"
+            )
+            return False
+
+        bot_token_user_id, bot_token_bot_id = get_onyx_bot_auth_ids(
+            tenant_id, client.web_client
+        )
+        if event_type == "message":
+            is_onyx_bot_msg = False
+            is_tagged = False
+
+            event_user = event.get("user", "")
+            event_bot_id = event.get("bot_id", "")
+
+            # temporary debugging
+            if tenant_id == "tenant_i-04224818da13bf695":
+                logger.warning(
+                    f"{tenant_id=} "
+                    f"{bot_token_user_id=} "
+                    f"{bot_token_bot_id=} "
+                    f"{event=}"
+                )
+
+            is_dm = event.get("channel_type") == "im"
+            if bot_token_user_id and f"<@{bot_token_user_id}>" in msg:
+                is_tagged = True
+
+            if bot_token_user_id and bot_token_user_id in event_user:
+                is_onyx_bot_msg = True
+
+            if bot_token_bot_id and bot_token_bot_id in event_bot_id:
+                is_onyx_bot_msg = True
+
+            # OnyxBot should never respond to itself
+            if is_onyx_bot_msg:
+                logger.info("Ignoring message from OnyxBot (self-message)")
+                return False
+
+            # DMs with the bot don't pick up the @OnyxBot so we have to keep the
+            # caught events_api
+            if is_tagged and not is_dm:
+                # Let the tag flow handle this case, don't reply twice
+                return False
+
+        # Check if this is a bot message (either via bot_profile or bot_message subtype)
+        is_bot_message = bool(
+            event.get("bot_profile") or event.get("subtype") == "bot_message"
+        )
+        if is_bot_message:
+            channel_name, _ = get_channel_name_from_id(
+                client=client.web_client, channel_id=channel
+            )
+            with get_session_with_current_tenant() as db_session:
+                slack_channel_config = get_slack_channel_config_for_bot_and_channel(
+                    db_session=db_session,
+                    slack_bot_id=client.slack_bot_id,
+                    channel_name=channel_name,
+                )
+
+            # If OnyxBot is not specifically tagged and the channel is not set to respond to bots, ignore the message
+            if (not bot_token_user_id or bot_token_user_id not in msg) and (
+                not slack_channel_config
+                or not slack_channel_config.channel_config.get("respond_to_bots")
+            ):
+                channel_specific_logger.info(
+                    "Ignoring message from bot since respond_to_bots is disabled"
+                )
+                return False
+
+        # Ignore things like channel_join, channel_leave, etc.
+        # NOTE: "file_share" is just a message with a file attachment, so we
+        # should not ignore it
+        message_subtype = event.get("subtype")
+        if message_subtype not in [None, "file_share", "bot_message"]:
+            channel_specific_logger.info(
+                f"Ignoring message with subtype '{message_subtype}' since it is a special message type"
+            )
+            return False
+
+        message_ts = event.get("ts")
+        thread_ts = event.get("thread_ts")
+        # Pick the root of the thread (if a thread exists)
+        # Can respond in thread if it's an "im" directly to Onyx or @OnyxBot is tagged
+        if (
+            thread_ts
+            and message_ts != thread_ts
+            and event_type != "app_mention"
+            and event.get("channel_type") != "im"
+        ):
+            channel_specific_logger.debug(
+                "Skipping message since it is not the root of a thread"
+            )
+            return False
+
+        msg = cast(str, event.get("text", ""))
+        if not msg:
+            channel_specific_logger.error("Unable to process empty message")
+            return False
+
+    if req.type == "slash_commands":
+        # Verify that there's an associated channel
+        channel = req.payload.get("channel_id")
+        channel_specific_logger = setup_logger(extra={SLACK_CHANNEL_ID: channel})
+
+        if not channel:
+            channel_specific_logger.error(
+                "Received OnyxBot command without channel - skipping"
+            )
+            return False
+
+        sender = req.payload.get("user_id")
+        if not sender:
+            channel_specific_logger.error(
+                "Cannot respond to OnyxBot command without sender to respond to."
+            )
+            return False
+
+    if not check_message_limit():
+        return False
+
+    # Don't log Slack message content
+    logger.debug(
+        f"Handling Slack request: {client.bot_name=} '{sanitize_slack_payload(req.payload)=}'"
+    )
+    return True
+
+
+def process_feedback(req: SocketModeRequest, client: TenantSocketModeClient) -> None:
+    if actions := req.payload.get("actions"):
+        action = cast(dict[str, Any], actions[0])
+        feedback_type = cast(str, action.get("action_id"))
+        feedback_msg_reminder = cast(str, action.get("value"))
+        feedback_id = cast(str, action.get("block_id"))
+        channel_id = cast(str, req.payload["container"]["channel_id"])
+        thread_ts = cast(
+            str,
+            req.payload["container"].get("thread_ts")
+            or req.payload["container"].get("message_ts"),
+        )
+    else:
+        logger.error("Unable to process feedback. Action not found")
+        return
+
+    user_id = cast(str, req.payload["user"]["id"])
+
+    handle_slack_feedback(
+        feedback_id=feedback_id,
+        feedback_type=feedback_type,
+        feedback_msg_reminder=feedback_msg_reminder,
+        client=client.web_client,
+        user_id_to_post_confirmation=user_id,
+        channel_id_to_post_confirmation=channel_id,
+        thread_ts_to_post_confirmation=thread_ts,
+    )
+
+    query_event_id, _, _ = decompose_action_id(feedback_id)
+    logger.info(f"Successfully handled QA feedback for event: {query_event_id}")
+
+
+def build_request_details(
+    req: SocketModeRequest, client: TenantSocketModeClient
+) -> SlackMessageInfo:
+    tagged: bool = False
+
+    tenant_id = get_current_tenant_id()
+    if req.type == "events_api":
+        event = cast(dict[str, Any], req.payload["event"])
+        msg = cast(str, event["text"])
+        channel = cast(str, event["channel"])
+
+        # Check for both app_mention events and messages containing bot tag
+        bot_token_user_id, _ = get_onyx_bot_auth_ids(tenant_id, client.web_client)
+        message_ts = event.get("ts")
+        thread_ts = event.get("thread_ts")
+        sender_id = event.get("user") or None
+        expert_info = expert_info_from_slack_id(
+            sender_id, client.web_client, user_cache={}
+        )
+        email = expert_info.email if expert_info else None
+
+        msg = remove_onyx_bot_tag(tenant_id, msg, client=client.web_client)
+
+        if DANSWER_BOT_REPHRASE_MESSAGE:
+            logger.info(f"Rephrasing Slack message. Original message: {msg}")
+            try:
+                msg = rephrase_slack_message(msg)
+                logger.info(f"Rephrased message: {msg}")
+            except Exception as e:
+                logger.error(f"Error while trying to rephrase the Slack message: {e}")
+        else:
+            logger.info(f"Received Slack message: {msg}")
+
+        event_type = event.get("type")
+        if event_type == "app_mention":
+            tagged = True
+
+        if event_type == "message":
+            if bot_token_user_id:
+                if f"<@{bot_token_user_id}>" in msg:
+                    tagged = True
+
+        if tagged:
+            logger.debug("User tagged OnyxBot")
+
+        if thread_ts != message_ts and thread_ts is not None:
+            thread_messages = read_slack_thread(
+                tenant_id=tenant_id,
+                channel=channel,
+                thread=thread_ts,
+                client=client.web_client,
+            )
+        else:
+            sender_display_name = None
+            if expert_info:
+                sender_display_name = expert_info.display_name
+                if sender_display_name is None:
+                    sender_display_name = (
+                        f"{expert_info.first_name} {expert_info.last_name}"
+                        if expert_info.last_name
+                        else expert_info.first_name
+                    )
+                if sender_display_name is None:
+                    sender_display_name = expert_info.email
+            thread_messages = [
+                ThreadMessage(
+                    message=msg, sender=sender_display_name, role=MessageType.USER
+                )
+            ]
+
+        return SlackMessageInfo(
+            thread_messages=thread_messages,
+            channel_to_respond=channel,
+            msg_to_respond=cast(str, message_ts or thread_ts),
+            thread_to_respond=cast(str, thread_ts or message_ts),
+            sender_id=sender_id,
+            email=email,
+            bypass_filters=tagged,
+            is_slash_command=False,
+            is_bot_dm=event.get("channel_type") == "im",
+        )
+
+    elif req.type == "slash_commands":
+        channel = req.payload["channel_id"]
+        channel_name = req.payload["channel_name"]
+        msg = req.payload["text"]
+        sender = req.payload["user_id"]
+        expert_info = expert_info_from_slack_id(
+            sender, client.web_client, user_cache={}
+        )
+        email = expert_info.email if expert_info else None
+
+        single_msg = ThreadMessage(message=msg, sender=None, role=MessageType.USER)
+
+        return SlackMessageInfo(
+            thread_messages=[single_msg],
+            channel_to_respond=channel,
+            msg_to_respond=None,
+            thread_to_respond=None,
+            sender_id=sender,
+            email=email,
+            bypass_filters=True,
+            is_slash_command=True,
+            is_bot_dm=channel_name == "directmessage",
+        )
+
+    raise RuntimeError("Programming fault, this should never happen.")
+
+
+def apologize_for_fail(
+    details: SlackMessageInfo,
+    client: TenantSocketModeClient,
+) -> None:
+    respond_in_thread_or_channel(
+        client=client.web_client,
+        channel=details.channel_to_respond,
+        thread_ts=details.msg_to_respond,
+        text="Sorry, we weren't able to find anything relevant :cold_sweat:",
+    )
+
+
+def process_message(
+    req: SocketModeRequest,
+    client: TenantSocketModeClient,
+    respond_every_channel: bool = DANSWER_BOT_RESPOND_EVERY_CHANNEL,
+    notify_no_answer: bool = NOTIFY_SLACKBOT_NO_ANSWER,
+) -> None:
+    tenant_id = get_current_tenant_id()
+    if req.type == "events_api":
+        event = cast(dict[str, Any], req.payload["event"])
+        event_type = event.get("type")
+        logger.info(
+            f"process_message start: {tenant_id=} {req.type=} {req.envelope_id=} "
+            f"{event_type=}"
+        )
+    else:
+        logger.info(
+            f"process_message start: {tenant_id=} {req.type=} {req.envelope_id=}"
+        )
+
+    # Throw out requests that can't or shouldn't be handled
+    if not prefilter_requests(req, client):
+        logger.info(
+            f"process_message prefiltered: {tenant_id=} {req.type=} {req.envelope_id=}"
+        )
+        return
+
+    details = build_request_details(req, client)
+    channel = details.channel_to_respond
+    channel_name, is_dm = get_channel_name_from_id(
+        client=client.web_client, channel_id=channel
+    )
+
+    with get_session_with_current_tenant() as db_session:
+        slack_channel_config = get_slack_channel_config_for_bot_and_channel(
+            db_session=db_session,
+            slack_bot_id=client.slack_bot_id,
+            channel_name=channel_name,
+        )
+
+        follow_up = bool(
+            slack_channel_config.channel_config
+            and slack_channel_config.channel_config.get("follow_up_tags") is not None
+        )
+
+        feedback_reminder_id = schedule_feedback_reminder(
+            details=details, client=client.web_client, include_followup=follow_up
+        )
+
+        failed = handle_message(
+            message_info=details,
+            slack_channel_config=slack_channel_config,
+            client=client.web_client,
+            feedback_reminder_id=feedback_reminder_id,
+        )
+
+        if failed:
+            if feedback_reminder_id:
+                remove_scheduled_feedback_reminder(
+                    client=client.web_client,
+                    channel=details.sender_id,
+                    msg_id=feedback_reminder_id,
+                )
+            # Skipping answering due to pre-filtering is not considered a failure
+            if notify_no_answer:
+                apologize_for_fail(details, client)
+
+    logger.info(
+        f"process_message finished: success={not failed} {tenant_id=} {req.type=} {req.envelope_id=}"
+    )
+
+
+def acknowledge_message(req: SocketModeRequest, client: TenantSocketModeClient) -> None:
+    response = SocketModeResponse(envelope_id=req.envelope_id)
+    client.send_socket_mode_response(response)
+
+
+def action_routing(req: SocketModeRequest, client: TenantSocketModeClient) -> None:
+    if actions := req.payload.get("actions"):
+        action = cast(dict[str, Any], actions[0])
+
+        if action["action_id"] in [DISLIKE_BLOCK_ACTION_ID, LIKE_BLOCK_ACTION_ID]:
+            # AI Answer feedback
+            return process_feedback(req, client)
+        elif action["action_id"] in [
+            SHOW_EVERYONE_ACTION_ID,
+            KEEP_TO_YOURSELF_ACTION_ID,
+        ]:
+            # Publish ephemeral message or keep hidden in main channel
+            return handle_publish_ephemeral_message_button(
+                req, client, action["action_id"]
+            )
+        elif action["action_id"] == FEEDBACK_DOC_BUTTON_BLOCK_ACTION_ID:
+            # Activation of the "source feedback" button
+            return handle_doc_feedback_button(req, client)
+        elif action["action_id"] == FOLLOWUP_BUTTON_ACTION_ID:
+            return handle_followup_button(req, client)
+        elif action["action_id"] == IMMEDIATE_RESOLVED_BUTTON_ACTION_ID:
+            return handle_followup_resolved_button(req, client, immediate=True)
+        elif action["action_id"] == FOLLOWUP_BUTTON_RESOLVED_ACTION_ID:
+            return handle_followup_resolved_button(req, client, immediate=False)
+        elif action["action_id"] == GENERATE_ANSWER_BUTTON_ACTION_ID:
+            return handle_generate_answer_button(req, client)
+
+
+def view_routing(req: SocketModeRequest, client: TenantSocketModeClient) -> None:
+    if view := req.payload.get("view"):
+        if view["callback_id"] == VIEW_DOC_FEEDBACK_ID:
+            return process_feedback(req, client)
+
+
+def create_process_slack_event() -> (
+    Callable[[TenantSocketModeClient, SocketModeRequest], None]
+):
+    def process_slack_event(
+        client: TenantSocketModeClient, req: SocketModeRequest
+    ) -> None:
+        # Always respond right away, if Slack doesn't receive these frequently enough
+        # it will assume the Bot is DEAD!!! :(
+        acknowledge_message(req, client)
+
+        try:
+            if req.type == "interactive":
+                if req.payload.get("type") == "block_actions":
+                    return action_routing(req, client)
+                elif req.payload.get("type") == "view_submission":
+                    return view_routing(req, client)
+            elif req.type == "events_api" or req.type == "slash_commands":
+                return process_message(req, client)
+        except Exception:
+            logger.exception("Failed to process slack event")
+
+    return process_slack_event
+
+
+def _get_socket_client(
+    slack_bot_tokens: SlackBotTokens, tenant_id: str, slack_bot_id: int
+) -> TenantSocketModeClient:
+    # For more info on how to set this up, checkout the docs:
+    # https://docs.onyx.app/slack_bot_setup
+
+    # use the retry handlers built into the slack sdk
+    connection_error_retry_handler = ConnectionErrorRetryHandler()
+    rate_limit_error_retry_handler = RateLimitErrorRetryHandler(max_retry_count=7)
+    slack_retry_handlers: list[RetryHandler] = [
+        connection_error_retry_handler,
+        rate_limit_error_retry_handler,
+    ]
+
+    return TenantSocketModeClient(
+        # This app-level token will be used only for establishing a connection
+        app_token=slack_bot_tokens.app_token,
+        web_client=WebClient(
+            token=slack_bot_tokens.bot_token, retry_handlers=slack_retry_handlers
+        ),
+        tenant_id=tenant_id,
+        slack_bot_id=slack_bot_id,
+    )
+
+
+if __name__ == "__main__":
+    # Initialize the SqlEngine
+    SqlEngine.init_engine(pool_size=20, max_overflow=5)
+
+    # Initialize the tenant handler which will manage tenant connections
+    logger.info("Starting SlackbotHandler")
+    tenant_handler = SlackbotHandler()
+
+    set_is_ee_based_on_env_variable()
+
+    logger.info("Verifying query preprocessing (NLTK) data is downloaded")
+    download_nltk_data()
+
+    try:
+        # Keep the main thread alive
+        while tenant_handler.running:
+            time.sleep(1)
+
+    except Exception:
+        logger.exception("Fatal error in main thread")
         tenant_handler.shutdown(None, None)