from collections.abc import Callable
from collections.abc import Iterator
from typing import cast

import numpy
import os
from datetime import datetime
import re

from onyx.chat.models import SectionRelevancePiece
from onyx.configs.app_configs import BLURB_SIZE
from onyx.configs.constants import RETURN_SEPARATOR
from onyx.configs.model_configs import CROSS_ENCODER_RANGE_MAX
from onyx.configs.model_configs import CROSS_ENCODER_RANGE_MIN
from onyx.configs.chat_configs import RELEVANCE_BATCH_SIZE
from onyx.configs.chat_configs import USE_SINGLE_BATCH
from onyx.configs.chat_configs import USE_THREADS
from onyx.context.search.enums import LLMEvaluationType
from onyx.context.search.models import ChunkMetric
from onyx.context.search.models import InferenceChunk
from onyx.context.search.models import InferenceChunkUncleaned
from onyx.context.search.models import InferenceSection
from onyx.context.search.models import MAX_METRICS_CONTENT
from onyx.context.search.models import RerankMetricsContainer
from onyx.context.search.models import SearchQuery
from onyx.document_index.document_index_utils import (
    translate_boost_count_to_multiplier,
)
from onyx.llm.interfaces import LLM
from onyx.natural_language_processing.search_nlp_models import RerankingModel
from onyx.secondary_llm_flows.chunk_usefulness import llm_batch_eval_sections
from onyx.utils.logger import setup_logger
from onyx.utils.threadpool_concurrency import FunctionCall
from onyx.utils.threadpool_concurrency import run_functions_in_parallel
from onyx.utils.timing import log_function_time

<<<<<<< HEAD

def update_image_sections_with_query(
    sections: list[InferenceSection],
    query: str,
    llm: LLM,
) -> None:
    """
    For each chunk in each section that has an image URL, call an LLM to produce
    a new 'content' string that directly addresses the user's query about that image.
    This implementation uses parallel processing for efficiency.
    """
    logger = setup_logger()
    logger.debug(f"Starting image section update with query: {query}")

    chunks_with_images = []
    for section in sections:
        for chunk in section.chunks:
            if chunk.image_file_id:
                chunks_with_images.append(chunk)

    if not chunks_with_images:
        logger.debug("No images to process in the sections")
        return  # No images to process

    logger.info(f"Found {len(chunks_with_images)} chunks with images to process")

    def process_image_chunk(chunk: InferenceChunk) -> tuple[str, str]:
        try:
            logger.debug(
                f"Processing image chunk with ID: {chunk.unique_id}, image: {chunk.image_file_id}"
            )

            file_record = get_default_file_store().read_file(
                cast(str, chunk.image_file_id), mode="b"
            )
            if not file_record:
                logger.error(f"Image file not found: {chunk.image_file_id}")
                raise Exception("File not found")
            file_content = file_record.read()
            image_base64 = base64.b64encode(file_content).decode()
            logger.debug(f"Successfully loaded image data for {chunk.image_file_id}")

            messages: list[BaseMessage] = [
                SystemMessage(content=IMAGE_ANALYSIS_SYSTEM_PROMPT),
                HumanMessage(
                    content=[
                        {
                            "type": "text",
                            "text": (
                                f"The user's question is: '{query}'. "
                                "Please analyze the following image in that context:\n"
                            ),
                        },
                        {
                            "type": "image_url",
                            "image_url": {
                                "url": f"data:image/jpeg;base64,{image_base64}",
                            },
                        },
                    ]
                ),
            ]

            raw_response = llm.invoke(messages)

            answer_text = message_to_string(raw_response).strip()
            return (
                chunk.unique_id,
                answer_text if answer_text else "No relevant info found.",
            )

        except Exception:
            logger.exception(
                f"Error updating image section with query source image url: {chunk.image_file_id}"
            )
            return chunk.unique_id, "Error analyzing image."

    image_processing_tasks = [
        FunctionCall(process_image_chunk, (chunk,)) for chunk in chunks_with_images
    ]

    logger.info(
        f"Starting parallel processing of {len(image_processing_tasks)} image tasks"
    )
    image_processing_results = run_functions_in_parallel(image_processing_tasks)
    logger.info(
        f"Completed parallel processing with {len(image_processing_results)} results"
    )

    # Create a mapping of chunk IDs to their processed content
    chunk_id_to_content = {}
    success_count = 0
    for task_id, result in image_processing_results.items():
        if result:
            chunk_id, content = result
            chunk_id_to_content[chunk_id] = content
            success_count += 1
        else:
            logger.error(f"Task {task_id} failed to return a valid result")

    logger.info(
        f"Successfully processed {success_count}/{len(image_processing_results)} images"
    )

    # Update the chunks with the processed content
    updated_count = 0
    for section in sections:
        for chunk in section.chunks:
            if chunk.unique_id in chunk_id_to_content:
                chunk.content = chunk_id_to_content[chunk.unique_id]
                updated_count += 1

    logger.info(
        f"Updated content for {updated_count} chunks with image analysis results"
    )


=======
>>>>>>> 4c5a865d
logger = setup_logger()


def _log_top_section_links(search_flow: str, sections: list[InferenceSection]) -> None:
    top_links = [
        section.center_chunk.source_links[0]
        if section.center_chunk.source_links is not None
        else "No Link"
        for section in sections
    ]
    logger.debug(f"Top links from {search_flow} search: {', '.join(top_links)}")


def cleanup_chunks(chunks: list[InferenceChunkUncleaned]) -> list[InferenceChunk]:
    def _remove_title(chunk: InferenceChunkUncleaned) -> str:
        if not chunk.title or not chunk.content:
            return chunk.content

        if chunk.content.startswith(chunk.title):
            return chunk.content[len(chunk.title) :].lstrip()

        # BLURB SIZE is by token instead of char but each token is at least 1 char
        # If this prefix matches the content, it's assumed the title was prepended
        if chunk.content.startswith(chunk.title[:BLURB_SIZE]):
            return (
                chunk.content.split(RETURN_SEPARATOR, 1)[-1]
                if RETURN_SEPARATOR in chunk.content
                else chunk.content
            )

        return chunk.content

    def _remove_metadata_suffix(chunk: InferenceChunkUncleaned) -> str:
        if not chunk.metadata_suffix:
            return chunk.content
        return chunk.content.removesuffix(chunk.metadata_suffix).rstrip(
            RETURN_SEPARATOR
        )

    for chunk in chunks:
        chunk.content = _remove_title(chunk)
        chunk.content = _remove_metadata_suffix(chunk)

    return [chunk.to_inference_chunk() for chunk in chunks]


@log_function_time(print_only=True)
def semantic_reranking(
    query: SearchQuery,
    chunks: list[InferenceChunk],
    model_min: int = CROSS_ENCODER_RANGE_MIN,
    model_max: int = CROSS_ENCODER_RANGE_MAX,
    rerank_metrics_callback: Callable[[RerankMetricsContainer], None] | None = None,
) -> tuple[list[InferenceChunk], list[int]]:
    """Reranks chunks based on cross-encoder models. Additionally provides the original indices
    of the chunks in their new sorted order.

    Note: this updates the chunks in place, it updates the chunk scores which came from retrieval
    """
    rerank_settings = query.rerank_settings

    if not rerank_settings or not rerank_settings.rerank_model_name:
        # Should never reach this part of the flow without reranking settings
        raise RuntimeError("Reranking flow should not be running")

    chunks_to_rerank = chunks[: rerank_settings.num_rerank]

    cross_encoder = RerankingModel(
        model_name=rerank_settings.rerank_model_name,
        provider_type=rerank_settings.rerank_provider_type,
        api_key=rerank_settings.rerank_api_key,
        api_url=rerank_settings.rerank_api_url,
    )

    passages = [
        f"{chunk.semantic_identifier or chunk.title or ''}\n{chunk.content}"
        for chunk in chunks_to_rerank
    ]
    sim_scores_floats = cross_encoder.predict(query=query.query, passages=passages)

    # Old logic to handle multiple cross-encoders preserved but not used
    sim_scores = [numpy.array(sim_scores_floats)]

    raw_sim_scores = cast(numpy.ndarray, sum(sim_scores) / len(sim_scores))

    cross_models_min = numpy.min(sim_scores)

    shifted_sim_scores = sum(
        [enc_n_scores - cross_models_min for enc_n_scores in sim_scores]
    ) / len(sim_scores)

    boosts = [
        translate_boost_count_to_multiplier(chunk.boost) for chunk in chunks_to_rerank
    ]
    recency_multiplier = [chunk.recency_bias for chunk in chunks_to_rerank]
    boosted_sim_scores = shifted_sim_scores * boosts * recency_multiplier
    normalized_b_s_scores = (boosted_sim_scores + cross_models_min - model_min) / (
        model_max - model_min
    )
    orig_indices = [i for i in range(len(normalized_b_s_scores))]
    scored_results = list(
        zip(normalized_b_s_scores, raw_sim_scores, chunks_to_rerank, orig_indices)
    )
    scored_results.sort(key=lambda x: x[0], reverse=True)
    ranked_sim_scores, ranked_raw_scores, ranked_chunks, ranked_indices = zip(
        *scored_results
    )

    logger.debug(
        f"Reranked (Boosted + Time Weighted) similarity scores: {ranked_sim_scores}"
    )

    # Assign new chunk scores based on reranking
    for ind, chunk in enumerate(ranked_chunks):
        chunk.score = ranked_sim_scores[ind]

    if rerank_metrics_callback is not None:
        chunk_metrics = [
            ChunkMetric(
                document_id=chunk.document_id,
                chunk_content_start=chunk.content[:MAX_METRICS_CONTENT],
                first_link=chunk.source_links[0] if chunk.source_links else None,
                score=chunk.score if chunk.score is not None else 0,
            )
            for chunk in ranked_chunks
        ]

        rerank_metrics_callback(
            RerankMetricsContainer(
                metrics=chunk_metrics, raw_similarity_scores=ranked_raw_scores  # type: ignore
            )
        )

    return list(ranked_chunks), list(ranked_indices)


def rerank_sections(
    query: SearchQuery,
    sections_to_rerank: list[InferenceSection],
    rerank_metrics_callback: Callable[[RerankMetricsContainer], None] | None = None,
) -> list[InferenceSection]:
    """Chunks are reranked rather than the containing sections, this is because of speed
    implications, if reranking models have lower latency for long inputs in the future
    we may rerank on the combined context of the section instead

    Making the assumption here that often times we want larger Sections to provide context
    for the LLM to determine if a section is useful but for reranking, we don't need to be
    as stringent. If the Section is relevant, we assume that the chunk rerank score will
    also be high.
    """
    chunks_to_rerank = [section.center_chunk for section in sections_to_rerank]

    if not query.rerank_settings:
        # Should never reach this part of the flow without reranking settings
        raise RuntimeError("Reranking settings not found")

    ranked_chunks, _ = semantic_reranking(
        query=query,
        chunks=chunks_to_rerank,
        rerank_metrics_callback=rerank_metrics_callback,
    )
    lower_chunks = chunks_to_rerank[query.rerank_settings.num_rerank :]

    # Scores from rerank cannot be meaningfully combined with scores without rerank
    # However the ordering is still important
    for lower_chunk in lower_chunks:
        lower_chunk.score = None
    ranked_chunks.extend(lower_chunks)

    chunk_id_to_section = {
        section.center_chunk.unique_id: section for section in sections_to_rerank
    }
    ordered_sections = [chunk_id_to_section[chunk.unique_id] for chunk in ranked_chunks]
    return ordered_sections


@log_function_time(print_only=True)
def filter_sections(
    query: SearchQuery,
    sections_to_filter: list[InferenceSection],
    llm: LLM,
    use_chunk: bool = True,
) -> list[InferenceSection]:
    """
    Filters sections based on whether the LLM thought they were relevant to the query.
    """

    logger.info(
        f"Initial sections_to_filter size: {len(sections_to_filter)}"
    )
    sections_to_filter = sections_to_filter[: query.max_llm_filter_sections]

    contents = [
        section.center_chunk.content if use_chunk else section.combined_content
        for section in sections_to_filter
    ]
    metadata_list = [section.center_chunk.metadata for section in sections_to_filter]
    titles = [
        section.center_chunk.semantic_identifier for section in sections_to_filter
    ]
    logger.info(
        f"Metadata list: {metadata_list}"
    )

    logger.info(
        f"Filtering {len(sections_to_filter)} sections with "
    )

    llm_chunk_selection = llm_batch_eval_sections(
        query=query.query,
        section_contents=contents,
        llm=llm,
        titles=titles,
        metadata_list=metadata_list,
        use_threads=USE_THREADS,
        use_single_batch=USE_SINGLE_BATCH,
        batch_size=RELEVANCE_BATCH_SIZE

    )

    return [
        section
        for ind, section in enumerate(sections_to_filter)
        if llm_chunk_selection[ind]
    ]


def search_postprocessing(
    search_query: SearchQuery,
    retrieved_sections: list[InferenceSection],
    llm: LLM,
    rerank_metrics_callback: Callable[[RerankMetricsContainer], None] | None = None,
) -> Iterator[list[InferenceSection] | list[SectionRelevancePiece]]:
    post_processing_tasks: list[FunctionCall] = []

    if not retrieved_sections:
        # Avoids trying to rerank an empty list which throws an error
        yield cast(list[InferenceSection], [])
        yield cast(list[SectionRelevancePiece], [])
        return

    rerank_task_id = None
    sections_yielded = False
    if (
        search_query.rerank_settings
        and search_query.rerank_settings.rerank_model_name
        and search_query.rerank_settings.num_rerank > 0
    ):
        post_processing_tasks.append(
            FunctionCall(
                rerank_sections,
                (
                    search_query,
                    retrieved_sections,
                    rerank_metrics_callback,
                ),
            )
        )
        rerank_task_id = post_processing_tasks[-1].result_id
    else:
        # NOTE: if we don't rerank, we can return the chunks immediately
        # since we know this is the final order.
        # This way the user experience isn't delayed by the LLM step
        _log_top_section_links(search_query.search_type.value, retrieved_sections)
        yield retrieved_sections
        sections_yielded = True

    llm_filter_task_id = None
    if search_query.evaluation_type in [
        LLMEvaluationType.BASIC,
        LLMEvaluationType.UNSPECIFIED,
    ]:
        post_processing_tasks.append(
            FunctionCall(
                filter_sections,
                (
                    search_query,
                    retrieved_sections[: search_query.max_llm_filter_sections],
                    llm,
                ),
            )
        )
        llm_filter_task_id = post_processing_tasks[-1].result_id

    post_processing_results = (
        run_functions_in_parallel(post_processing_tasks)
        if post_processing_tasks
        else {}
    )
    reranked_sections = cast(
        list[InferenceSection] | None,
        post_processing_results.get(str(rerank_task_id)) if rerank_task_id else None,
    )
    if reranked_sections:
        if sections_yielded:
            logger.error(
                "Trying to yield re-ranked sections, but sections were already yielded. This should never happen."
            )
        else:
            _log_top_section_links(search_query.search_type.value, reranked_sections)
            yield reranked_sections

    llm_selected_section_ids = (
        [
            section.center_chunk.unique_id
            for section in post_processing_results.get(str(llm_filter_task_id), [])
        ]
        if llm_filter_task_id
        else []
    )

    yield [
        SectionRelevancePiece(
            document_id=section.center_chunk.document_id,
            chunk_id=section.center_chunk.chunk_id,
            relevant=section.center_chunk.unique_id in llm_selected_section_ids,
            content="",
        )
        for section in (reranked_sections or retrieved_sections)
    ]<|MERGE_RESOLUTION|>--- conflicted
+++ resolved
@@ -34,7 +34,367 @@
 from onyx.utils.threadpool_concurrency import run_functions_in_parallel
 from onyx.utils.timing import log_function_time
 
-<<<<<<< HEAD
+logger = setup_logger()
+
+
+def _log_top_section_links(search_flow: str, sections: list[InferenceSection]) -> None:
+    top_links = [
+        section.center_chunk.source_links[0]
+        if section.center_chunk.source_links is not None
+        else "No Link"
+        for section in sections
+    ]
+    logger.debug(f"Top links from {search_flow} search: {', '.join(top_links)}")
+
+
+def cleanup_chunks(chunks: list[InferenceChunkUncleaned]) -> list[InferenceChunk]:
+    def _remove_title(chunk: InferenceChunkUncleaned) -> str:
+        if not chunk.title or not chunk.content:
+            return chunk.content
+
+        if chunk.content.startswith(chunk.title):
+            return chunk.content[len(chunk.title) :].lstrip()
+
+        # BLURB SIZE is by token instead of char but each token is at least 1 char
+        # If this prefix matches the content, it's assumed the title was prepended
+        if chunk.content.startswith(chunk.title[:BLURB_SIZE]):
+            return (
+                chunk.content.split(RETURN_SEPARATOR, 1)[-1]
+                if RETURN_SEPARATOR in chunk.content
+                else chunk.content
+            )
+
+        return chunk.content
+
+    def _remove_metadata_suffix(chunk: InferenceChunkUncleaned) -> str:
+        if not chunk.metadata_suffix:
+            return chunk.content
+        return chunk.content.removesuffix(chunk.metadata_suffix).rstrip(
+            RETURN_SEPARATOR
+        )
+
+    for chunk in chunks:
+        chunk.content = _remove_title(chunk)
+        chunk.content = _remove_metadata_suffix(chunk)
+
+    return [chunk.to_inference_chunk() for chunk in chunks]
+
+
+@log_function_time(print_only=True)
+def semantic_reranking(
+    query: SearchQuery,
+    chunks: list[InferenceChunk],
+    model_min: int = CROSS_ENCODER_RANGE_MIN,
+    model_max: int = CROSS_ENCODER_RANGE_MAX,
+    rerank_metrics_callback: Callable[[RerankMetricsContainer], None] | None = None,
+) -> tuple[list[InferenceChunk], list[int]]:
+    """Reranks chunks based on cross-encoder models. Additionally provides the original indices
+    of the chunks in their new sorted order.
+
+    Note: this updates the chunks in place, it updates the chunk scores which came from retrieval
+    """
+    rerank_settings = query.rerank_settings
+
+    if not rerank_settings or not rerank_settings.rerank_model_name:
+        # Should never reach this part of the flow without reranking settings
+        raise RuntimeError("Reranking flow should not be running")
+
+    chunks_to_rerank = chunks[: rerank_settings.num_rerank]
+
+    cross_encoder = RerankingModel(
+        model_name=rerank_settings.rerank_model_name,
+        provider_type=rerank_settings.rerank_provider_type,
+        api_key=rerank_settings.rerank_api_key,
+        api_url=rerank_settings.rerank_api_url,
+    )
+
+    passages = [
+        f"{chunk.semantic_identifier or chunk.title or ''}\n{chunk.content}"
+        for chunk in chunks_to_rerank
+    ]
+    sim_scores_floats = cross_encoder.predict(query=query.query, passages=passages)
+
+    # Old logic to handle multiple cross-encoders preserved but not used
+    sim_scores = [numpy.array(sim_scores_floats)]
+
+    raw_sim_scores = cast(numpy.ndarray, sum(sim_scores) / len(sim_scores))
+
+    cross_models_min = numpy.min(sim_scores)
+
+    shifted_sim_scores = sum(
+        [enc_n_scores - cross_models_min for enc_n_scores in sim_scores]
+    ) / len(sim_scores)
+
+    boosts = [
+        translate_boost_count_to_multiplier(chunk.boost) for chunk in chunks_to_rerank
+    ]
+    recency_multiplier = [chunk.recency_bias for chunk in chunks_to_rerank]
+    boosted_sim_scores = shifted_sim_scores * boosts * recency_multiplier
+    normalized_b_s_scores = (boosted_sim_scores + cross_models_min - model_min) / (
+        model_max - model_min
+    )
+    orig_indices = [i for i in range(len(normalized_b_s_scores))]
+    scored_results = list(
+        zip(normalized_b_s_scores, raw_sim_scores, chunks_to_rerank, orig_indices)
+    )
+    scored_results.sort(key=lambda x: x[0], reverse=True)
+    ranked_sim_scores, ranked_raw_scores, ranked_chunks, ranked_indices = zip(
+        *scored_results
+    )
+
+    logger.debug(
+        f"Reranked (Boosted + Time Weighted) similarity scores: {ranked_sim_scores}"
+    )
+
+    # Assign new chunk scores based on reranking
+    for ind, chunk in enumerate(ranked_chunks):
+        chunk.score = ranked_sim_scores[ind]
+
+    if rerank_metrics_callback is not None:
+        chunk_metrics = [
+            ChunkMetric(
+                document_id=chunk.document_id,
+                chunk_content_start=chunk.content[:MAX_METRICS_CONTENT],
+                first_link=chunk.source_links[0] if chunk.source_links else None,
+                score=chunk.score if chunk.score is not None else 0,
+            )
+            for chunk in ranked_chunks
+        ]
+
+        rerank_metrics_callback(
+            RerankMetricsContainer(
+                metrics=chunk_metrics, raw_similarity_scores=ranked_raw_scores  # type: ignore
+            )
+        )
+
+    return list(ranked_chunks), list(ranked_indices)
+
+
+def rerank_sections(
+    query: SearchQuery,
+    sections_to_rerank: list[InferenceSection],
+    rerank_metrics_callback: Callable[[RerankMetricsContainer], None] | None = None,
+) -> list[InferenceSection]:
+    """Chunks are reranked rather than the containing sections, this is because of speed
+    implications, if reranking models have lower latency for long inputs in the future
+    we may rerank on the combined context of the section instead
+
+    Making the assumption here that often times we want larger Sections to provide context
+    for the LLM to determine if a section is useful but for reranking, we don't need to be
+    as stringent. If the Section is relevant, we assume that the chunk rerank score will
+    also be high.
+    """
+    chunks_to_rerank = [section.center_chunk for section in sections_to_rerank]
+
+    if not query.rerank_settings:
+        # Should never reach this part of the flow without reranking settings
+        raise RuntimeError("Reranking settings not found")
+
+    ranked_chunks, _ = semantic_reranking(
+        query=query,
+        chunks=chunks_to_rerank,
+        rerank_metrics_callback=rerank_metrics_callback,
+    )
+    lower_chunks = chunks_to_rerank[query.rerank_settings.num_rerank :]
+
+    # Scores from rerank cannot be meaningfully combined with scores without rerank
+    # However the ordering is still important
+    for lower_chunk in lower_chunks:
+        lower_chunk.score = None
+    ranked_chunks.extend(lower_chunks)
+
+    chunk_id_to_section = {
+        section.center_chunk.unique_id: section for section in sections_to_rerank
+    }
+    ordered_sections = [chunk_id_to_section[chunk.unique_id] for chunk in ranked_chunks]
+    return ordered_sections
+
+
+@log_function_time(print_only=True)
+def filter_sections(
+    query: SearchQuery,
+    sections_to_filter: list[InferenceSection],
+    llm: LLM,
+    use_chunk: bool = True,
+) -> list[InferenceSection]:
+    """
+    Filters sections based on whether the LLM thought they were relevant to the query.
+    """
+
+    logger.info(
+        f"Initial sections_to_filter size: {len(sections_to_filter)}"
+    )
+    sections_to_filter = sections_to_filter[: query.max_llm_filter_sections]
+
+    contents = [
+        section.center_chunk.content if use_chunk else section.combined_content
+        for section in sections_to_filter
+    ]
+    metadata_list = [section.center_chunk.metadata for section in sections_to_filter]
+    titles = [
+        section.center_chunk.semantic_identifier for section in sections_to_filter
+    ]
+    logger.info(
+        f"Metadata list: {metadata_list}"
+    )
+
+    logger.info(
+        f"Filtering {len(sections_to_filter)} sections with "
+    )
+
+    llm_chunk_selection = llm_batch_eval_sections(
+        query=query.query,
+        section_contents=contents,
+        llm=llm,
+        titles=titles,
+        metadata_list=metadata_list,
+        use_threads=USE_THREADS,
+        use_single_batch=USE_SINGLE_BATCH,
+        batch_size=RELEVANCE_BATCH_SIZE
+
+    )
+
+    return [
+        section
+        for ind, section in enumerate(sections_to_filter)
+        if llm_chunk_selection[ind]
+    ]
+
+
+def search_postprocessing(
+    search_query: SearchQuery,
+    retrieved_sections: list[InferenceSection],
+    llm: LLM,
+    rerank_metrics_callback: Callable[[RerankMetricsContainer], None] | None = None,
+) -> Iterator[list[InferenceSection] | list[SectionRelevancePiece]]:
+    post_processing_tasks: list[FunctionCall] = []
+
+    if not retrieved_sections:
+        # Avoids trying to rerank an empty list which throws an error
+        yield cast(list[InferenceSection], [])
+        yield cast(list[SectionRelevancePiece], [])
+        return
+
+    rerank_task_id = None
+    sections_yielded = False
+    if (
+        search_query.rerank_settings
+        and search_query.rerank_settings.rerank_model_name
+        and search_query.rerank_settings.num_rerank > 0
+    ):
+        post_processing_tasks.append(
+            FunctionCall(
+                rerank_sections,
+                (
+                    search_query,
+                    retrieved_sections,
+                    rerank_metrics_callback,
+                ),
+            )
+        )
+        rerank_task_id = post_processing_tasks[-1].result_id
+    else:
+        # NOTE: if we don't rerank, we can return the chunks immediately
+        # since we know this is the final order.
+        # This way the user experience isn't delayed by the LLM step
+        _log_top_section_links(search_query.search_type.value, retrieved_sections)
+        yield retrieved_sections
+        sections_yielded = True
+
+    llm_filter_task_id = None
+    if search_query.evaluation_type in [
+        LLMEvaluationType.BASIC,
+        LLMEvaluationType.UNSPECIFIED,
+    ]:
+        post_processing_tasks.append(
+            FunctionCall(
+                filter_sections,
+                (
+                    search_query,
+                    retrieved_sections[: search_query.max_llm_filter_sections],
+                    llm,
+                ),
+            )
+        )
+        llm_filter_task_id = post_processing_tasks[-1].result_id
+
+    post_processing_results = (
+        run_functions_in_parallel(post_processing_tasks)
+        if post_processing_tasks
+        else {}
+    )
+    reranked_sections = cast(
+        list[InferenceSection] | None,
+        post_processing_results.get(str(rerank_task_id)) if rerank_task_id else None,
+    )
+    if reranked_sections:
+        if sections_yielded:
+            logger.error(
+                "Trying to yield re-ranked sections, but sections were already yielded. This should never happen."
+            )
+        else:
+            _log_top_section_links(search_query.search_type.value, reranked_sections)
+            yield reranked_sections
+
+    llm_selected_section_ids = (
+        [
+            section.center_chunk.unique_id
+            for section in post_processing_results.get(str(llm_filter_task_id), [])
+        ]
+        if llm_filter_task_id
+        else []
+    )
+
+    yield [
+        SectionRelevancePiece(
+            document_id=section.center_chunk.document_id,
+            chunk_id=section.center_chunk.chunk_id,
+            relevant=section.center_chunk.unique_id in llm_selected_section_ids,
+            content="",
+        )
+        for section in (reranked_sections or retrieved_sections)
+    ]
+
+import base64
+from collections.abc import Callable
+from collections.abc import Iterator
+from typing import cast
+
+import numpy
+from langchain_core.messages import BaseMessage
+from langchain_core.messages import HumanMessage
+from langchain_core.messages import SystemMessage
+
+from onyx.chat.models import SectionRelevancePiece
+from onyx.configs.app_configs import BLURB_SIZE
+from onyx.configs.app_configs import IMAGE_ANALYSIS_SYSTEM_PROMPT
+from onyx.configs.chat_configs import DISABLE_LLM_DOC_RELEVANCE
+from onyx.configs.constants import RETURN_SEPARATOR
+from onyx.configs.llm_configs import get_search_time_image_analysis_enabled
+from onyx.configs.model_configs import CROSS_ENCODER_RANGE_MAX
+from onyx.configs.model_configs import CROSS_ENCODER_RANGE_MIN
+from onyx.context.search.enums import LLMEvaluationType
+from onyx.context.search.models import ChunkMetric
+from onyx.context.search.models import InferenceChunk
+from onyx.context.search.models import InferenceChunkUncleaned
+from onyx.context.search.models import InferenceSection
+from onyx.context.search.models import MAX_METRICS_CONTENT
+from onyx.context.search.models import RerankingDetails
+from onyx.context.search.models import RerankMetricsContainer
+from onyx.context.search.models import SearchQuery
+from onyx.document_index.document_index_utils import (
+    translate_boost_count_to_multiplier,
+)
+from onyx.file_store.file_store import get_default_file_store
+from onyx.llm.interfaces import LLM
+from onyx.llm.utils import message_to_string
+from onyx.natural_language_processing.search_nlp_models import RerankingModel
+from onyx.secondary_llm_flows.chunk_usefulness import llm_batch_eval_sections
+from onyx.utils.logger import setup_logger
+from onyx.utils.threadpool_concurrency import FunctionCall
+from onyx.utils.threadpool_concurrency import run_functions_in_parallel
+from onyx.utils.timing import log_function_time
+
 
 def update_image_sections_with_query(
     sections: list[InferenceSection],
@@ -152,16 +512,16 @@
     )
 
 
-=======
->>>>>>> 4c5a865d
 logger = setup_logger()
 
 
 def _log_top_section_links(search_flow: str, sections: list[InferenceSection]) -> None:
     top_links = [
-        section.center_chunk.source_links[0]
-        if section.center_chunk.source_links is not None
-        else "No Link"
+        (
+            section.center_chunk.source_links[0]
+            if section.center_chunk.source_links is not None
+            else "No Link"
+        )
         for section in sections
     ]
     logger.debug(f"Top links from {search_flow} search: {', '.join(top_links)}")
@@ -193,16 +553,29 @@
             RETURN_SEPARATOR
         )
 
+    def _remove_contextual_rag(chunk: InferenceChunkUncleaned) -> str:
+        # remove document summary
+        if chunk.content.startswith(chunk.doc_summary):
+            chunk.content = chunk.content[len(chunk.doc_summary) :].lstrip()
+        # remove chunk context
+        if chunk.content.endswith(chunk.chunk_context):
+            chunk.content = chunk.content[
+                : len(chunk.content) - len(chunk.chunk_context)
+            ].rstrip()
+        return chunk.content
+
     for chunk in chunks:
         chunk.content = _remove_title(chunk)
         chunk.content = _remove_metadata_suffix(chunk)
+        chunk.content = _remove_contextual_rag(chunk)
 
     return [chunk.to_inference_chunk() for chunk in chunks]
 
 
 @log_function_time(print_only=True)
 def semantic_reranking(
-    query: SearchQuery,
+    query_str: str,
+    rerank_settings: RerankingDetails,
     chunks: list[InferenceChunk],
     model_min: int = CROSS_ENCODER_RANGE_MIN,
     model_max: int = CROSS_ENCODER_RANGE_MAX,
@@ -213,11 +586,9 @@
 
     Note: this updates the chunks in place, it updates the chunk scores which came from retrieval
     """
-    rerank_settings = query.rerank_settings
-
-    if not rerank_settings or not rerank_settings.rerank_model_name:
-        # Should never reach this part of the flow without reranking settings
-        raise RuntimeError("Reranking flow should not be running")
+    assert (
+        rerank_settings.rerank_model_name
+    ), "Reranking flow cannot run without a specific model"
 
     chunks_to_rerank = chunks[: rerank_settings.num_rerank]
 
@@ -232,7 +603,7 @@
         f"{chunk.semantic_identifier or chunk.title or ''}\n{chunk.content}"
         for chunk in chunks_to_rerank
     ]
-    sim_scores_floats = cross_encoder.predict(query=query.query, passages=passages)
+    sim_scores_floats = cross_encoder.predict(query=query_str, passages=passages)
 
     # Old logic to handle multiple cross-encoders preserved but not used
     sim_scores = [numpy.array(sim_scores_floats)]
@@ -290,8 +661,20 @@
     return list(ranked_chunks), list(ranked_indices)
 
 
+def should_rerank(rerank_settings: RerankingDetails | None) -> bool:
+    """Based on the RerankingDetails model, only run rerank if the following conditions are met:
+    - rerank_model_name is not None
+    - num_rerank is greater than 0
+    """
+    if not rerank_settings:
+        return False
+
+    return bool(rerank_settings.rerank_model_name and rerank_settings.num_rerank > 0)
+
+
 def rerank_sections(
-    query: SearchQuery,
+    query_str: str,
+    rerank_settings: RerankingDetails,
     sections_to_rerank: list[InferenceSection],
     rerank_metrics_callback: Callable[[RerankMetricsContainer], None] | None = None,
 ) -> list[InferenceSection]:
@@ -306,16 +689,13 @@
     """
     chunks_to_rerank = [section.center_chunk for section in sections_to_rerank]
 
-    if not query.rerank_settings:
-        # Should never reach this part of the flow without reranking settings
-        raise RuntimeError("Reranking settings not found")
-
     ranked_chunks, _ = semantic_reranking(
-        query=query,
+        query_str=query_str,
+        rerank_settings=rerank_settings,
         chunks=chunks_to_rerank,
         rerank_metrics_callback=rerank_metrics_callback,
     )
-    lower_chunks = chunks_to_rerank[query.rerank_settings.num_rerank :]
+    lower_chunks = chunks_to_rerank[rerank_settings.num_rerank :]
 
     # Scores from rerank cannot be meaningfully combined with scores without rerank
     # However the ordering is still important
@@ -335,15 +715,20 @@
     query: SearchQuery,
     sections_to_filter: list[InferenceSection],
     llm: LLM,
-    use_chunk: bool = True,
+    # For cost saving, we may turn this on
+    use_chunk: bool = False,
 ) -> list[InferenceSection]:
-    """
-    Filters sections based on whether the LLM thought they were relevant to the query.
-    """
-
-    logger.info(
-        f"Initial sections_to_filter size: {len(sections_to_filter)}"
-    )
+    """Filters sections based on whether the LLM thought they were relevant to the query.
+    This applies on the section which has more context than the chunk. Hopefully this yields more accurate LLM evaluations.
+
+    Returns a list of the unique chunk IDs that were marked as relevant
+    """
+    # Log evaluation type to help with debugging
+    logger.info(f"filter_sections called with evaluation_type={query.evaluation_type}")
+
+    if query.evaluation_type == LLMEvaluationType.SKIP:
+        return []
+
     sections_to_filter = sections_to_filter[: query.max_llm_filter_sections]
 
     contents = [
@@ -354,13 +739,6 @@
     titles = [
         section.center_chunk.semantic_identifier for section in sections_to_filter
     ]
-    logger.info(
-        f"Metadata list: {metadata_list}"
-    )
-
-    logger.info(
-        f"Filtering {len(sections_to_filter)} sections with "
-    )
 
     llm_chunk_selection = llm_batch_eval_sections(
         query=query.query,
@@ -368,10 +746,6 @@
         llm=llm,
         titles=titles,
         metadata_list=metadata_list,
-        use_threads=USE_THREADS,
-        use_single_batch=USE_SINGLE_BATCH,
-        batch_size=RELEVANCE_BATCH_SIZE
-
     )
 
     return [
@@ -397,16 +771,13 @@
 
     rerank_task_id = None
     sections_yielded = False
-    if (
-        search_query.rerank_settings
-        and search_query.rerank_settings.rerank_model_name
-        and search_query.rerank_settings.num_rerank > 0
-    ):
+    if should_rerank(search_query.rerank_settings):
         post_processing_tasks.append(
             FunctionCall(
                 rerank_sections,
                 (
-                    search_query,
+                    search_query.query,
+                    search_query.rerank_settings,  # Cannot be None here
                     retrieved_sections,
                     rerank_metrics_callback,
                 ),
@@ -417,15 +788,21 @@
         # NOTE: if we don't rerank, we can return the chunks immediately
         # since we know this is the final order.
         # This way the user experience isn't delayed by the LLM step
+        if get_search_time_image_analysis_enabled():
+            update_image_sections_with_query(
+                retrieved_sections, search_query.query, llm
+            )
         _log_top_section_links(search_query.search_type.value, retrieved_sections)
         yield retrieved_sections
         sections_yielded = True
 
     llm_filter_task_id = None
-    if search_query.evaluation_type in [
+    # Only add LLM filtering if not in SKIP mode and if LLM doc relevance is not disabled
+    if not DISABLE_LLM_DOC_RELEVANCE and search_query.evaluation_type in [
         LLMEvaluationType.BASIC,
         LLMEvaluationType.UNSPECIFIED,
     ]:
+        logger.info("Adding LLM filtering task for document relevance evaluation")
         post_processing_tasks.append(
             FunctionCall(
                 filter_sections,
@@ -437,6 +814,8 @@
             )
         )
         llm_filter_task_id = post_processing_tasks[-1].result_id
+    elif DISABLE_LLM_DOC_RELEVANCE:
+        logger.info("Skipping LLM filtering task because LLM doc relevance is disabled")
 
     post_processing_results = (
         run_functions_in_parallel(post_processing_tasks)
@@ -454,6 +833,13 @@
             )
         else:
             _log_top_section_links(search_query.search_type.value, reranked_sections)
+
+            # Add the image processing step here
+            if get_search_time_image_analysis_enabled():
+                update_image_sections_with_query(
+                    reranked_sections, search_query.query, llm
+                )
+
             yield reranked_sections
 
     llm_selected_section_ids = (
