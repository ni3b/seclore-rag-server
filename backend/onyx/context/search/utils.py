from collections.abc import Sequence
from typing import TypeVar

<<<<<<< HEAD
from nltk.corpus import stopwords  # type:ignore
from nltk.tokenize import word_tokenize  # type:ignore
from sqlalchemy.orm import Session

=======
>>>>>>> 4c5a865d
from onyx.chat.models import SectionRelevancePiece
from onyx.context.search.models import InferenceChunk
from onyx.context.search.models import InferenceSection
from onyx.context.search.models import SavedSearchDoc
from onyx.context.search.models import SavedSearchDocWithContent
from onyx.context.search.models import SearchDoc
from onyx.db.models import SearchDoc as DBSearchDoc
<<<<<<< HEAD
from onyx.db.search_settings import get_current_search_settings
from onyx.natural_language_processing.search_nlp_models import EmbeddingModel
from onyx.utils.logger import setup_logger
from shared_configs.configs import MODEL_SERVER_HOST
from shared_configs.configs import MODEL_SERVER_PORT
from shared_configs.enums import EmbedTextType
from shared_configs.model_server_models import Embedding

logger = setup_logger()
=======
>>>>>>> 4c5a865d


T = TypeVar(
    "T",
    InferenceSection,
    InferenceChunk,
    SearchDoc,
    SavedSearchDoc,
    SavedSearchDocWithContent,
)

TSection = TypeVar(
    "TSection",
    InferenceSection,
    SearchDoc,
    SavedSearchDoc,
    SavedSearchDocWithContent,
)


def dedupe_documents(items: list[T]) -> tuple[list[T], list[int]]:
    seen_ids = set()
    deduped_items = []
    dropped_indices = []
    for index, item in enumerate(items):
        if isinstance(item, InferenceSection):
            document_id = item.center_chunk.document_id
        else:
            document_id = item.document_id

        if document_id not in seen_ids:
            seen_ids.add(document_id)
            deduped_items.append(item)
        else:
            dropped_indices.append(index)
    return deduped_items, dropped_indices


def relevant_sections_to_indices(
    relevance_sections: list[SectionRelevancePiece] | None, items: list[TSection]
) -> list[int]:
    if not relevance_sections:
        return []

    relevant_set = {
        (chunk.document_id, chunk.chunk_id)
        for chunk in relevance_sections
        if chunk.relevant
    }

    return [
        index
        for index, item in enumerate(items)
        if (
            (
                isinstance(item, InferenceSection)
                and (item.center_chunk.document_id, item.center_chunk.chunk_id)
                in relevant_set
            )
            or (
                not isinstance(item, (InferenceSection))
                and (item.document_id, item.chunk_ind) in relevant_set
            )
        )
    ]


def drop_llm_indices(
    llm_indices: list[int],
    search_docs: Sequence[DBSearchDoc | SavedSearchDoc],
    dropped_indices: list[int],
) -> list[int]:
    llm_bools = [True if i in llm_indices else False for i in range(len(search_docs))]
    if dropped_indices:
        llm_bools = [
            val for ind, val in enumerate(llm_bools) if ind not in dropped_indices
        ]
    return [i for i, val in enumerate(llm_bools) if val]


def inference_section_from_chunks(
    center_chunk: InferenceChunk,
    chunks: list[InferenceChunk],
) -> InferenceSection | None:
    if not chunks:
        return None

    combined_content = "\n".join([chunk.content for chunk in chunks])

    return InferenceSection(
        center_chunk=center_chunk,
        chunks=chunks,
        combined_content=combined_content,
    )


def chunks_or_sections_to_search_docs(
    items: Sequence[InferenceChunk | InferenceSection] | None,
) -> list[SearchDoc]:
    if not items:
        return []

    search_docs = [
        SearchDoc(
            document_id=(
                chunk := item.center_chunk
                if isinstance(item, InferenceSection)
                else item
            ).document_id,
            chunk_ind=chunk.chunk_id,
            semantic_identifier=chunk.semantic_identifier or "Unknown",
            link=chunk.source_links[0] if chunk.source_links else None,
            blurb=chunk.blurb,
            source_type=chunk.source_type,
            boost=chunk.boost,
            hidden=chunk.hidden,
            metadata=chunk.metadata,
            score=chunk.score,
            match_highlights=chunk.match_highlights,
            updated_at=chunk.updated_at,
            primary_owners=chunk.primary_owners,
            secondary_owners=chunk.secondary_owners,
            is_internet=False,
        )
        for item in items
        
    ]

<<<<<<< HEAD
    return search_docs


def remove_stop_words_and_punctuation(keywords: list[str]) -> list[str]:
    try:
        # Re-tokenize using the NLTK tokenizer for better matching
        query = " ".join(keywords)
        stop_words = set(stopwords.words("english"))
        word_tokens = word_tokenize(query)
        text_trimmed = [
            word
            for word in word_tokens
            if (word.casefold() not in stop_words and word not in string.punctuation)
        ]
        return text_trimmed or word_tokens
    except Exception as e:
        logger.warning(f"Error removing stop words and punctuation: {e}")
        return keywords


def get_query_embeddings(queries: list[str], db_session: Session) -> list[Embedding]:
    search_settings = get_current_search_settings(db_session)

    model = EmbeddingModel.from_db_model(
        search_settings=search_settings,
        # The below are globally set, this flow always uses the indexing one
        server_host=MODEL_SERVER_HOST,
        server_port=MODEL_SERVER_PORT,
    )

    query_embedding = model.encode(queries, text_type=EmbedTextType.QUERY)
    return query_embedding


def get_query_embedding(query: str, db_session: Session) -> Embedding:
    return get_query_embeddings([query], db_session)[0]
=======
    return search_docs
>>>>>>> 4c5a865d
<|MERGE_RESOLUTION|>--- conflicted
+++ resolved
@@ -1,13 +1,6 @@
 from collections.abc import Sequence
 from typing import TypeVar
 
-<<<<<<< HEAD
-from nltk.corpus import stopwords  # type:ignore
-from nltk.tokenize import word_tokenize  # type:ignore
-from sqlalchemy.orm import Session
-
-=======
->>>>>>> 4c5a865d
 from onyx.chat.models import SectionRelevancePiece
 from onyx.context.search.models import InferenceChunk
 from onyx.context.search.models import InferenceSection
@@ -15,18 +8,6 @@
 from onyx.context.search.models import SavedSearchDocWithContent
 from onyx.context.search.models import SearchDoc
 from onyx.db.models import SearchDoc as DBSearchDoc
-<<<<<<< HEAD
-from onyx.db.search_settings import get_current_search_settings
-from onyx.natural_language_processing.search_nlp_models import EmbeddingModel
-from onyx.utils.logger import setup_logger
-from shared_configs.configs import MODEL_SERVER_HOST
-from shared_configs.configs import MODEL_SERVER_PORT
-from shared_configs.enums import EmbedTextType
-from shared_configs.model_server_models import Embedding
-
-logger = setup_logger()
-=======
->>>>>>> 4c5a865d
 
 
 T = TypeVar(
@@ -155,7 +136,159 @@
         
     ]
 
-<<<<<<< HEAD
+    return search_docs
+
+import string
+from collections.abc import Sequence
+from typing import TypeVar
+
+from nltk.corpus import stopwords  # type:ignore
+from nltk.tokenize import word_tokenize  # type:ignore
+from sqlalchemy.orm import Session
+
+from onyx.chat.models import SectionRelevancePiece
+from onyx.context.search.models import InferenceChunk
+from onyx.context.search.models import InferenceSection
+from onyx.context.search.models import SavedSearchDoc
+from onyx.context.search.models import SavedSearchDocWithContent
+from onyx.context.search.models import SearchDoc
+from onyx.db.models import SearchDoc as DBSearchDoc
+from onyx.db.search_settings import get_current_search_settings
+from onyx.natural_language_processing.search_nlp_models import EmbeddingModel
+from onyx.utils.logger import setup_logger
+from shared_configs.configs import MODEL_SERVER_HOST
+from shared_configs.configs import MODEL_SERVER_PORT
+from shared_configs.enums import EmbedTextType
+from shared_configs.model_server_models import Embedding
+
+logger = setup_logger()
+
+
+T = TypeVar(
+    "T",
+    InferenceSection,
+    InferenceChunk,
+    SearchDoc,
+    SavedSearchDoc,
+    SavedSearchDocWithContent,
+)
+
+TSection = TypeVar(
+    "TSection",
+    InferenceSection,
+    SearchDoc,
+    SavedSearchDoc,
+    SavedSearchDocWithContent,
+)
+
+
+def dedupe_documents(items: list[T]) -> tuple[list[T], list[int]]:
+    seen_ids = set()
+    deduped_items = []
+    dropped_indices = []
+    for index, item in enumerate(items):
+        if isinstance(item, InferenceSection):
+            document_id = item.center_chunk.document_id
+        else:
+            document_id = item.document_id
+
+        if document_id not in seen_ids:
+            seen_ids.add(document_id)
+            deduped_items.append(item)
+        else:
+            dropped_indices.append(index)
+    return deduped_items, dropped_indices
+
+
+def relevant_sections_to_indices(
+    relevance_sections: list[SectionRelevancePiece] | None, items: list[TSection]
+) -> list[int]:
+    if not relevance_sections:
+        return []
+
+    relevant_set = {
+        (chunk.document_id, chunk.chunk_id)
+        for chunk in relevance_sections
+        if chunk.relevant
+    }
+
+    return [
+        index
+        for index, item in enumerate(items)
+        if (
+            (
+                isinstance(item, InferenceSection)
+                and (item.center_chunk.document_id, item.center_chunk.chunk_id)
+                in relevant_set
+            )
+            or (
+                not isinstance(item, (InferenceSection))
+                and (item.document_id, item.chunk_ind) in relevant_set
+            )
+        )
+    ]
+
+
+def drop_llm_indices(
+    llm_indices: list[int],
+    search_docs: Sequence[DBSearchDoc | SavedSearchDoc],
+    dropped_indices: list[int],
+) -> list[int]:
+    llm_bools = [i in llm_indices for i in range(len(search_docs))]
+    if dropped_indices:
+        llm_bools = [
+            val for ind, val in enumerate(llm_bools) if ind not in dropped_indices
+        ]
+    return [i for i, val in enumerate(llm_bools) if val]
+
+
+def inference_section_from_chunks(
+    center_chunk: InferenceChunk,
+    chunks: list[InferenceChunk],
+) -> InferenceSection | None:
+    if not chunks:
+        return None
+
+    combined_content = "\n".join([chunk.content for chunk in chunks])
+
+    return InferenceSection(
+        center_chunk=center_chunk,
+        chunks=chunks,
+        combined_content=combined_content,
+    )
+
+
+def chunks_or_sections_to_search_docs(
+    items: Sequence[InferenceChunk | InferenceSection] | None,
+) -> list[SearchDoc]:
+    if not items:
+        return []
+
+    search_docs = [
+        SearchDoc(
+            document_id=(
+                chunk := (
+                    item.center_chunk if isinstance(item, InferenceSection) else item
+                )
+            ).document_id,
+            chunk_ind=chunk.chunk_id,
+            semantic_identifier=chunk.semantic_identifier or "Unknown",
+            link=chunk.source_links[0] if chunk.source_links else None,
+            blurb=chunk.blurb,
+            source_type=chunk.source_type,
+            boost=chunk.boost,
+            hidden=chunk.hidden,
+            metadata=chunk.metadata,
+            score=chunk.score,
+            match_highlights=chunk.match_highlights,
+            updated_at=chunk.updated_at,
+            primary_owners=chunk.primary_owners,
+            secondary_owners=chunk.secondary_owners,
+            is_internet=False,
+        )
+        for item in items
+    ]
+
     return search_docs
 
 
@@ -191,7 +324,4 @@
 
 
 def get_query_embedding(query: str, db_session: Session) -> Embedding:
-    return get_query_embeddings([query], db_session)[0]
-=======
-    return search_docs
->>>>>>> 4c5a865d
+    return get_query_embeddings([query], db_session)[0]