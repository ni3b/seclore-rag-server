--- conflicted
+++ resolved
@@ -13,12 +13,7 @@
 
 from onyx.background.celery.apps.app_base import task_logger
 from onyx.background.celery.celery_utils import extract_ids_from_runnable_connector
-<<<<<<< HEAD
-from onyx.background.celery.tasks.beat_schedule import CLOUD_BEAT_MULTIPLIER_DEFAULT
-from onyx.background.celery.tasks.docprocessing.utils import IndexingCallbackBase
-=======
-from onyx.background.celery.tasks.indexing.utils import IndexingCallback
->>>>>>> 4c5a865d
+from onyx.background.celery.tasks.docprocessing.utils import IndexingCallback
 from onyx.configs.app_configs import ALLOW_SIMULTANEOUS_PRUNING
 from onyx.configs.app_configs import JOB_TIMEOUT
 from onyx.configs.constants import CELERY_GENERIC_BEAT_LOCK_TIMEOUT
@@ -37,12 +32,9 @@
 from onyx.db.engine import get_session_with_tenant
 from onyx.db.enums import ConnectorCredentialPairStatus
 from onyx.db.models import ConnectorCredentialPair
-<<<<<<< HEAD
 from onyx.db.sync_record import insert_sync_record
 from onyx.db.sync_record import update_sync_record_status
 from onyx.db.tag import delete_orphan_tags__no_commit
-=======
->>>>>>> 4c5a865d
 from onyx.redis.redis_connector import RedisConnector
 from onyx.redis.redis_pool import get_redis_client
 from onyx.utils.logger import pruning_ctx
@@ -51,7 +43,6 @@
 logger = setup_logger()
 
 
-<<<<<<< HEAD
 def _get_pruning_block_expiration() -> int:
     """
     Compute the expiration time for the pruning block signal.
@@ -97,8 +88,6 @@
 """Jobs / utils for kicking off pruning tasks."""
 
 
-=======
->>>>>>> 4c5a865d
 def _is_pruning_due(cc_pair: ConnectorCredentialPair) -> bool:
     """Returns boolean indicating if pruning is due.
 
@@ -154,64 +143,9 @@
         return None
 
     try:
-<<<<<<< HEAD
-        # the entire task needs to run frequently in order to finalize pruning
-
-        # but pruning only kicks off once per hour
-        if not r.exists(OnyxRedisSignals.BLOCK_PRUNING):
 
             task_logger.info("Checking for pruning due")
 
-            cc_pair_ids: list[int] = []
-            with get_session_with_current_tenant() as db_session:
-                cc_pairs = get_connector_credential_pairs(db_session)
-                for cc_pair_entry in cc_pairs:
-                    cc_pair_ids.append(cc_pair_entry.id)
-
-            for cc_pair_id in cc_pair_ids:
-                lock_beat.reacquire()
-                with get_session_with_current_tenant() as db_session:
-                    cc_pair = get_connector_credential_pair_from_id(
-                        db_session=db_session,
-                        cc_pair_id=cc_pair_id,
-                    )
-                    if not cc_pair:
-                        logger.error(f"CC pair not found: {cc_pair_id}")
-                        continue
-
-                    if not _is_pruning_due(cc_pair):
-                        logger.info(f"CC pair not due for pruning: {cc_pair_id}")
-                        continue
-
-                    payload_id = try_creating_prune_generator_task(
-                        self.app, cc_pair, db_session, r, tenant_id
-                    )
-                    if not payload_id:
-                        logger.info(f"Pruning not created: {cc_pair_id}")
-                        continue
-
-                    task_logger.info(
-                        f"Pruning queued: cc_pair={cc_pair.id} id={payload_id}"
-                    )
-            r.set(OnyxRedisSignals.BLOCK_PRUNING, 1, ex=_get_pruning_block_expiration())
-
-        # we want to run this less frequently than the overall task
-        lock_beat.reacquire()
-        if not r.exists(OnyxRedisSignals.BLOCK_VALIDATE_PRUNING_FENCES):
-            # clear any permission fences that don't have associated celery tasks in progress
-            # tasks can be in the queue in redis, in reserved tasks (prefetched by the worker),
-            # or be currently executing
-            try:
-                validate_pruning_fences(tenant_id, r, r_replica, r_celery, lock_beat)
-            except Exception:
-                task_logger.exception("Exception while validating pruning fences")
-
-            r.set(
-                OnyxRedisSignals.BLOCK_VALIDATE_PRUNING_FENCES,
-                1,
-                ex=_get_fence_validation_block_expiration(),
-            )
-=======
         cc_pair_ids: list[int] = []
         with get_session_with_tenant(tenant_id) as db_session:
             cc_pairs = get_connector_credential_pairs(db_session)
@@ -226,17 +160,19 @@
                     cc_pair_id=cc_pair_id,
                 )
                 if not cc_pair:
+                        logger.error(f"CC pair not found: {cc_pair_id}")
                     continue
 
                 if not _is_pruning_due(cc_pair):
+                        logger.info(f"CC pair not due for pruning: {cc_pair_id}")
                     continue
 
                 tasks_created = try_creating_prune_generator_task(
                     self.app, cc_pair, db_session, r, tenant_id
                 )
                 if not tasks_created:
+                        logger.info(f"Pruning not created: {cc_pair_id}")
                     continue
->>>>>>> 4c5a865d
 
                 task_logger.info(f"Pruning queued: cc_pair={cc_pair.id}")
     except SoftTimeLimitExceeded:
@@ -426,11 +362,7 @@
                 cc_pair.credential,
             )
 
-<<<<<<< HEAD
             callback = PruneCallback(
-=======
-            callback = IndexingCallback(
->>>>>>> 4c5a865d
                 0,
                 redis_connector.stop.fence_key,
                 redis_connector.prune.generator_progress_key,
