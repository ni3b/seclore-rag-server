--- conflicted
+++ resolved
@@ -27,8 +27,6 @@
 from onyx.background.celery.tasks.shared.RetryDocumentIndex import RetryDocumentIndex
 from onyx.background.celery.tasks.shared.tasks import LIGHT_SOFT_TIME_LIMIT
 from onyx.background.celery.tasks.shared.tasks import LIGHT_TIME_LIMIT
-<<<<<<< HEAD
-from onyx.background.celery.tasks.shared.tasks import OnyxCeleryTaskCompletionStatus
 from onyx.background.celery.tasks.vespa.document_sync import DOCUMENT_SYNC_FENCE_KEY
 from onyx.background.celery.tasks.vespa.document_sync import get_document_sync_payload
 from onyx.background.celery.tasks.vespa.document_sync import get_document_sync_remaining
@@ -36,16 +34,12 @@
 from onyx.background.celery.tasks.vespa.document_sync import (
     try_generate_stale_document_sync_tasks,
 )
-=======
->>>>>>> 4c5a865d
 from onyx.configs.app_configs import JOB_TIMEOUT
 from onyx.configs.app_configs import VESPA_SYNC_MAX_TASKS
 from onyx.configs.constants import CELERY_VESPA_SYNC_BEAT_LOCK_TIMEOUT
 from onyx.configs.constants import OnyxCeleryQueues
 from onyx.configs.constants import OnyxCeleryTask
 from onyx.configs.constants import OnyxRedisLocks
-<<<<<<< HEAD
-=======
 from onyx.db.connector import fetch_connector_by_id
 from onyx.db.connector import mark_cc_pair_as_permissions_synced
 from onyx.db.connector import mark_ccpair_as_pruned
@@ -54,9 +48,6 @@
     delete_connector_credential_pair__no_commit,
 )
 from onyx.db.connector_credential_pair import get_connector_credential_pair_from_id
-from onyx.db.connector_credential_pair import get_connector_credential_pairs
-from onyx.db.document import count_documents_by_needs_sync
->>>>>>> 4c5a865d
 from onyx.db.document import get_document
 from onyx.db.document import get_document_ids_for_connector_credential_pair
 from onyx.db.document import mark_document_as_synced
@@ -81,19 +72,7 @@
 from onyx.document_index.document_index_utils import get_both_index_names
 from onyx.document_index.factory import get_default_document_index
 from onyx.document_index.interfaces import VespaDocumentFields
-<<<<<<< HEAD
 from onyx.httpx.httpx_pool import HttpxPool
-=======
-from onyx.redis.redis_connector import RedisConnector
-from onyx.redis.redis_connector_credential_pair import RedisConnectorCredentialPair
-from onyx.redis.redis_connector_delete import RedisConnectorDelete
-from onyx.redis.redis_connector_doc_perm_sync import RedisConnectorPermissionSync
-from onyx.redis.redis_connector_doc_perm_sync import (
-    RedisConnectorPermissionSyncPayload,
-)
-from onyx.redis.redis_connector_index import RedisConnectorIndex
-from onyx.redis.redis_connector_prune import RedisConnectorPrune
->>>>>>> 4c5a865d
 from onyx.redis.redis_document_set import RedisDocumentSet
 from onyx.redis.redis_pool import get_redis_client
 from onyx.redis.redis_pool import get_redis_replica_client
@@ -192,7 +171,6 @@
                             self.app, usergroup_id, db_session, r, lock_beat, tenant_id
                         )
 
-<<<<<<< HEAD
         # 2/3: VALIDATE: TODO
 
         # 3/3: FINALIZE
@@ -225,8 +203,6 @@
                 with get_session_with_current_tenant() as db_session:
                     monitor_usergroup_taskset(tenant_id, key_bytes, r, db_session)
 
-=======
->>>>>>> 4c5a865d
     except SoftTimeLimitExceeded:
         task_logger.info(
             "Soft time limit exceeded, task is being terminated gracefully."
@@ -248,8 +224,6 @@
     return True
 
 
-<<<<<<< HEAD
-=======
 def try_generate_stale_document_sync_tasks(
     celery_app: Celery,
     max_tasks: int,
@@ -324,7 +298,6 @@
     return total_tasks_generated
 
 
->>>>>>> 4c5a865d
 def try_generate_document_set_sync_tasks(
     celery_app: Celery,
     document_set_id: int,
@@ -471,20 +444,9 @@
     return tasks_generated
 
 
-<<<<<<< HEAD
 def monitor_document_sync_taskset(r: Redis) -> None:
     initial_count = get_document_sync_payload(r)
     if initial_count is None:
-        return
-
-    remaining = get_document_sync_remaining(r)
-    task_logger.info(
-        f"Document sync progress: remaining={remaining} initial={initial_count}"
-    )
-    if remaining == 0:
-        reset_document_sync(r)
-        task_logger.info(f"Successfully synced all documents. count={initial_count}")
-=======
 def monitor_connector_taskset(r: Redis) -> None:
     fence_value = r.get(RedisConnectorCredentialPair.get_fence_key())
     if fence_value is None:
@@ -498,13 +460,15 @@
 
     count = r.scard(RedisConnectorCredentialPair.get_taskset_key())
     task_logger.info(
-        f"Stale document sync progress: remaining={count} initial={initial_count}"
-    )
+        f"Document sync progress: remaining={count} initial={initial_count}"
+    )
+    if remaining == 0:
+        reset_document_sync(r)
+        task_logger.info(f"Successfully synced all documents. count={initial_count}")
     if count == 0:
         r.delete(RedisConnectorCredentialPair.get_taskset_key())
         r.delete(RedisConnectorCredentialPair.get_fence_key())
         task_logger.info(f"Successfully synced stale documents. count={initial_count}")
->>>>>>> 4c5a865d
 
 
 def monitor_document_set_taskset(
