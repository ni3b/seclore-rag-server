--- conflicted
+++ resolved
@@ -17,15 +17,9 @@
 from onyx.db.connector_credential_pair import get_connector_credential_pairs
 from onyx.db.engine import get_session_with_tenant
 from onyx.db.enums import ConnectorCredentialPairStatus
-<<<<<<< HEAD
 from onyx.db.enums import IndexingStatus
-from onyx.db.enums import SyncStatus
 from onyx.db.enums import SyncType
-from onyx.db.index_attempt import delete_index_attempts
 from onyx.db.index_attempt import get_recent_attempts_for_cc_pair
-=======
-from onyx.db.enums import SyncType
->>>>>>> 4c5a865d
 from onyx.db.search_settings import get_all_search_settings
 from onyx.db.sync_record import cleanup_sync_records
 from onyx.db.sync_record import insert_sync_record
@@ -39,7 +33,6 @@
     with connector deletion."""
 
 
-<<<<<<< HEAD
 def revoke_tasks_blocking_deletion(
     redis_connector: RedisConnector, db_session: Session, app: Celery
 ) -> None:
@@ -93,8 +86,6 @@
         task_logger.exception("Exception while revoking external group sync task")
 
 
-=======
->>>>>>> 4c5a865d
 @shared_task(
     name=OnyxCeleryTask.CHECK_FOR_CONNECTOR_DELETION,
     ignore_result=True,
@@ -136,7 +127,6 @@
                     # this means we wanted to start deleting but dependent tasks were running
                     # Leave a stop signal to clear indexing and pruning tasks more quickly
                     task_logger.info(str(e))
-<<<<<<< HEAD
 
                     if not redis_connector.stop.fenced:
                         # one time revoke of celery tasks
@@ -160,9 +150,6 @@
                         else:
                             # just wait
                             pass
-=======
-                    redis_connector.stop.set_fence(True)
->>>>>>> 4c5a865d
                 else:
                     # clear the stop signal if it exists ... no longer needed
                     redis_connector.stop.set_fence(False)
