from datetime import timedelta
from typing import Any

from onyx.configs.app_configs import LLM_MODEL_UPDATE_API_URL
from onyx.configs.constants import ONYX_CLOUD_CELERY_TASK_PREFIX
from onyx.configs.constants import OnyxCeleryPriority
from onyx.configs.constants import OnyxCeleryQueues
from onyx.configs.constants import OnyxCeleryTask
from shared_configs.configs import MULTI_TENANT

# choosing 15 minutes because it roughly gives us enough time to process many tasks
# we might be able to reduce this greatly if we can run a unified
# loop across all tenants rather than tasks per tenant

# we set expires because it isn't necessary to queue up these tasks
# it's only important that they run relatively regularly
BEAT_EXPIRES_DEFAULT = 15 * 60  # 15 minutes (in seconds)

# hack to slow down task dispatch in the cloud until
# we have a better implementation (backpressure, etc)
CLOUD_BEAT_SCHEDULE_MULTIPLIER = 8

# tasks that only run in the cloud
# the name attribute must start with ONYX_CLOUD_CELERY_TASK_PREFIX = "cloud" to be filtered
# by the DynamicTenantScheduler
cloud_tasks_to_schedule = [
    # cloud specific tasks
    {
        "name": f"{ONYX_CLOUD_CELERY_TASK_PREFIX}_check-alembic",
        "task": OnyxCeleryTask.CLOUD_CHECK_ALEMBIC,
        "schedule": timedelta(hours=1 * CLOUD_BEAT_SCHEDULE_MULTIPLIER),
        "options": {
            "queue": OnyxCeleryQueues.MONITORING,
            "priority": OnyxCeleryPriority.HIGH,
            "expires": BEAT_EXPIRES_DEFAULT,
        },
    },
    # remaining tasks are cloud generators for per tenant tasks
    {
        "name": f"{ONYX_CLOUD_CELERY_TASK_PREFIX}_check-for-indexing",
        "task": OnyxCeleryTask.CLOUD_BEAT_TASK_GENERATOR,
        "schedule": timedelta(seconds=15 * CLOUD_BEAT_SCHEDULE_MULTIPLIER),
        "options": {
            "priority": OnyxCeleryPriority.HIGHEST,
            "expires": BEAT_EXPIRES_DEFAULT,
        },
        "kwargs": {
            "task_name": OnyxCeleryTask.CHECK_FOR_INDEXING,
        },
    },
    {
        "name": f"{ONYX_CLOUD_CELERY_TASK_PREFIX}_check-for-connector-deletion",
        "task": OnyxCeleryTask.CLOUD_BEAT_TASK_GENERATOR,
        "schedule": timedelta(seconds=20 * CLOUD_BEAT_SCHEDULE_MULTIPLIER),
        "options": {
            "priority": OnyxCeleryPriority.HIGHEST,
            "expires": BEAT_EXPIRES_DEFAULT,
        },
<<<<<<< HEAD
    },
    {
        "name": "check-for-index-attempt-cleanup",
        "task": OnyxCeleryTask.CHECK_FOR_INDEX_ATTEMPT_CLEANUP,
        "schedule": timedelta(hours=1),
        "options": {
            "priority": OnyxCeleryPriority.LOW,
            "expires": BEAT_EXPIRES_DEFAULT,
        },
    },
    {
        "name": "check-for-connector-deletion",
        "task": OnyxCeleryTask.CHECK_FOR_CONNECTOR_DELETION,
        "schedule": timedelta(seconds=20),
        "options": {
            "priority": OnyxCeleryPriority.MEDIUM,
            "expires": BEAT_EXPIRES_DEFAULT,
=======
        "kwargs": {
            "task_name": OnyxCeleryTask.CHECK_FOR_CONNECTOR_DELETION,
>>>>>>> 4c5a865d
        },
    },
    {
        "name": f"{ONYX_CLOUD_CELERY_TASK_PREFIX}_check-for-vespa-sync",
        "task": OnyxCeleryTask.CLOUD_BEAT_TASK_GENERATOR,
        "schedule": timedelta(seconds=20 * CLOUD_BEAT_SCHEDULE_MULTIPLIER),
        "options": {
            "priority": OnyxCeleryPriority.HIGHEST,
            "expires": BEAT_EXPIRES_DEFAULT,
        },
        "kwargs": {
            "task_name": OnyxCeleryTask.CHECK_FOR_VESPA_SYNC_TASK,
        },
    },
    {
        "name": f"{ONYX_CLOUD_CELERY_TASK_PREFIX}_check-for-prune",
        "task": OnyxCeleryTask.CLOUD_BEAT_TASK_GENERATOR,
        "schedule": timedelta(seconds=15 * CLOUD_BEAT_SCHEDULE_MULTIPLIER),
        "options": {
            "priority": OnyxCeleryPriority.HIGHEST,
            "expires": BEAT_EXPIRES_DEFAULT,
        },
        "kwargs": {
            "task_name": OnyxCeleryTask.CHECK_FOR_PRUNING,
        },
    },
    {
        "name": f"{ONYX_CLOUD_CELERY_TASK_PREFIX}_monitor-vespa-sync",
        "task": OnyxCeleryTask.CLOUD_BEAT_TASK_GENERATOR,
        "schedule": timedelta(seconds=15 * CLOUD_BEAT_SCHEDULE_MULTIPLIER),
        "options": {
            "priority": OnyxCeleryPriority.HIGHEST,
            "expires": BEAT_EXPIRES_DEFAULT,
        },
        "kwargs": {
            "task_name": OnyxCeleryTask.MONITOR_VESPA_SYNC,
        },
    },
    {
<<<<<<< HEAD
        "name": "monitor-background-processes",
        "task": OnyxCeleryTask.MONITOR_BACKGROUND_PROCESSES,
        "schedule": timedelta(minutes=5),
=======
        "name": f"{ONYX_CLOUD_CELERY_TASK_PREFIX}_check-for-doc-permissions-sync",
        "task": OnyxCeleryTask.CLOUD_BEAT_TASK_GENERATOR,
        "schedule": timedelta(seconds=30 * CLOUD_BEAT_SCHEDULE_MULTIPLIER),
        "options": {
            "priority": OnyxCeleryPriority.HIGHEST,
            "expires": BEAT_EXPIRES_DEFAULT,
        },
        "kwargs": {
            "task_name": OnyxCeleryTask.CHECK_FOR_DOC_PERMISSIONS_SYNC,
        },
    },
    {
        "name": f"{ONYX_CLOUD_CELERY_TASK_PREFIX}_check-for-external-group-sync",
        "task": OnyxCeleryTask.CLOUD_BEAT_TASK_GENERATOR,
        "schedule": timedelta(seconds=20 * CLOUD_BEAT_SCHEDULE_MULTIPLIER),
        "options": {
            "priority": OnyxCeleryPriority.HIGHEST,
            "expires": BEAT_EXPIRES_DEFAULT,
        },
        "kwargs": {
            "task_name": OnyxCeleryTask.CHECK_FOR_EXTERNAL_GROUP_SYNC,
        },
    },
    {
        "name": f"{ONYX_CLOUD_CELERY_TASK_PREFIX}_monitor-background-processes",
        "task": OnyxCeleryTask.CLOUD_BEAT_TASK_GENERATOR,
        "schedule": timedelta(minutes=5 * CLOUD_BEAT_SCHEDULE_MULTIPLIER),
>>>>>>> 4c5a865d
        "options": {
            "priority": OnyxCeleryPriority.HIGHEST,
            "expires": BEAT_EXPIRES_DEFAULT,
        },
        "kwargs": {
            "task_name": OnyxCeleryTask.MONITOR_BACKGROUND_PROCESSES,
            "queue": OnyxCeleryQueues.MONITORING,
            "priority": OnyxCeleryPriority.LOW,
        },
    },
]

if LLM_MODEL_UPDATE_API_URL:
    cloud_tasks_to_schedule.append(
        {
            "name": f"{ONYX_CLOUD_CELERY_TASK_PREFIX}_check-for-llm-model-update",
            "task": OnyxCeleryTask.CLOUD_BEAT_TASK_GENERATOR,
            "schedule": timedelta(
                hours=1 * CLOUD_BEAT_SCHEDULE_MULTIPLIER
            ),  # Check every hour
            "options": {
                "priority": OnyxCeleryPriority.HIGHEST,
                "expires": BEAT_EXPIRES_DEFAULT,
            },
            "kwargs": {
                "task_name": OnyxCeleryTask.CHECK_FOR_LLM_MODEL_UPDATE,
                "priority": OnyxCeleryPriority.LOW,
            },
        }
    )

# tasks that run in either self-hosted on cloud
tasks_to_schedule: list[dict] = []

if not MULTI_TENANT:
    tasks_to_schedule.extend(
        [
            {
                "name": "check-for-indexing",
                "task": OnyxCeleryTask.CHECK_FOR_INDEXING,
                "schedule": timedelta(seconds=15),
                "options": {
                    "priority": OnyxCeleryPriority.MEDIUM,
                    "expires": BEAT_EXPIRES_DEFAULT,
                },
            },
            {
                "name": "check-for-connector-deletion",
                "task": OnyxCeleryTask.CHECK_FOR_CONNECTOR_DELETION,
                "schedule": timedelta(seconds=20),
                "options": {
                    "priority": OnyxCeleryPriority.MEDIUM,
                    "expires": BEAT_EXPIRES_DEFAULT,
                },
            },
            {
                "name": "check-for-vespa-sync",
                "task": OnyxCeleryTask.CHECK_FOR_VESPA_SYNC_TASK,
                "schedule": timedelta(seconds=20),
                "options": {
                    "priority": OnyxCeleryPriority.MEDIUM,
                    "expires": BEAT_EXPIRES_DEFAULT,
                },
            },
            {
                "name": "check-for-pruning",
                "task": OnyxCeleryTask.CHECK_FOR_PRUNING,
                "schedule": timedelta(hours=1),
                "options": {
                    "priority": OnyxCeleryPriority.MEDIUM,
                    "expires": BEAT_EXPIRES_DEFAULT,
                },
            },
            {
                "name": "monitor-vespa-sync",
                "task": OnyxCeleryTask.MONITOR_VESPA_SYNC,
                "schedule": timedelta(seconds=5),
                "options": {
                    "priority": OnyxCeleryPriority.MEDIUM,
                    "expires": BEAT_EXPIRES_DEFAULT,
                },
            },
            {
                "name": "check-for-doc-permissions-sync",
                "task": OnyxCeleryTask.CHECK_FOR_DOC_PERMISSIONS_SYNC,
                "schedule": timedelta(seconds=30),
                "options": {
                    "priority": OnyxCeleryPriority.MEDIUM,
                    "expires": BEAT_EXPIRES_DEFAULT,
                },
            },
            {
                "name": "check-for-external-group-sync",
                "task": OnyxCeleryTask.CHECK_FOR_EXTERNAL_GROUP_SYNC,
                "schedule": timedelta(seconds=20),
                "options": {
                    "priority": OnyxCeleryPriority.MEDIUM,
                    "expires": BEAT_EXPIRES_DEFAULT,
                },
            },
            {
                "name": "monitor-background-processes",
                "task": OnyxCeleryTask.MONITOR_BACKGROUND_PROCESSES,
                "schedule": timedelta(minutes=15),
                "options": {
                    "priority": OnyxCeleryPriority.LOW,
                    "expires": BEAT_EXPIRES_DEFAULT,
                    "queue": OnyxCeleryQueues.MONITORING,
                },
            },
        ]
    )

    # Only add the LLM model update task if the API URL is configured
    if LLM_MODEL_UPDATE_API_URL:
        tasks_to_schedule.append(
            {
                "name": "check-for-llm-model-update",
                "task": OnyxCeleryTask.CHECK_FOR_LLM_MODEL_UPDATE,
                "schedule": timedelta(hours=1),  # Check every hour
                "options": {
                    "priority": OnyxCeleryPriority.LOW,
                    "expires": BEAT_EXPIRES_DEFAULT,
                },
            }
        )


def get_cloud_tasks_to_schedule() -> list[dict[str, Any]]:
    return cloud_tasks_to_schedule


def get_tasks_to_schedule() -> list[dict[str, Any]]:
    return tasks_to_schedule<|MERGE_RESOLUTION|>--- conflicted
+++ resolved
@@ -56,7 +56,84 @@
             "priority": OnyxCeleryPriority.HIGHEST,
             "expires": BEAT_EXPIRES_DEFAULT,
         },
-<<<<<<< HEAD
+        "kwargs": {
+            "task_name": OnyxCeleryTask.CHECK_FOR_CONNECTOR_DELETION,
+        },
+    },
+    {
+        "name": f"{ONYX_CLOUD_CELERY_TASK_PREFIX}_check-for-vespa-sync",
+        "task": OnyxCeleryTask.CLOUD_BEAT_TASK_GENERATOR,
+        "schedule": timedelta(seconds=20 * CLOUD_BEAT_SCHEDULE_MULTIPLIER),
+        "options": {
+            "priority": OnyxCeleryPriority.HIGHEST,
+            "expires": BEAT_EXPIRES_DEFAULT,
+        },
+        "kwargs": {
+            "task_name": OnyxCeleryTask.CHECK_FOR_VESPA_SYNC_TASK,
+        },
+    },
+    {
+        "name": f"{ONYX_CLOUD_CELERY_TASK_PREFIX}_check-for-prune",
+        "task": OnyxCeleryTask.CLOUD_BEAT_TASK_GENERATOR,
+        "schedule": timedelta(seconds=15 * CLOUD_BEAT_SCHEDULE_MULTIPLIER),
+        "options": {
+            "priority": OnyxCeleryPriority.HIGHEST,
+            "expires": BEAT_EXPIRES_DEFAULT,
+        },
+        "kwargs": {
+            "task_name": OnyxCeleryTask.CHECK_FOR_PRUNING,
+        },
+    },
+    {
+        "name": f"{ONYX_CLOUD_CELERY_TASK_PREFIX}_monitor-vespa-sync",
+        "task": OnyxCeleryTask.CLOUD_BEAT_TASK_GENERATOR,
+        "schedule": timedelta(seconds=15 * CLOUD_BEAT_SCHEDULE_MULTIPLIER),
+        "options": {
+            "priority": OnyxCeleryPriority.HIGHEST,
+            "expires": BEAT_EXPIRES_DEFAULT,
+        },
+        "kwargs": {
+            "task_name": OnyxCeleryTask.MONITOR_VESPA_SYNC,
+        },
+    },
+    {
+        "name": f"{ONYX_CLOUD_CELERY_TASK_PREFIX}_check-for-doc-permissions-sync",
+        "task": OnyxCeleryTask.CLOUD_BEAT_TASK_GENERATOR,
+        "schedule": timedelta(seconds=30 * CLOUD_BEAT_SCHEDULE_MULTIPLIER),
+        "options": {
+            "priority": OnyxCeleryPriority.HIGHEST,
+            "expires": BEAT_EXPIRES_DEFAULT,
+        },
+        "kwargs": {
+            "task_name": OnyxCeleryTask.CHECK_FOR_DOC_PERMISSIONS_SYNC,
+        },
+    },
+    {
+        "name": f"{ONYX_CLOUD_CELERY_TASK_PREFIX}_check-for-external-group-sync",
+        "task": OnyxCeleryTask.CLOUD_BEAT_TASK_GENERATOR,
+        "schedule": timedelta(seconds=20 * CLOUD_BEAT_SCHEDULE_MULTIPLIER),
+        "options": {
+            "priority": OnyxCeleryPriority.HIGHEST,
+            "expires": BEAT_EXPIRES_DEFAULT,
+        },
+    },
+    {
+        "name": "check-for-indexing",
+        "task": OnyxCeleryTask.CHECK_FOR_INDEXING,
+        "schedule": timedelta(seconds=15),
+        "options": {
+            "priority": OnyxCeleryPriority.MEDIUM,
+            "expires": BEAT_EXPIRES_DEFAULT,
+        },
+    },
+    {
+        "name": "check-for-checkpoint-cleanup",
+        "task": OnyxCeleryTask.CHECK_FOR_CHECKPOINT_CLEANUP,
+        "schedule": timedelta(hours=1),
+        "options": {
+            "priority": OnyxCeleryPriority.LOW,
+            "expires": BEAT_EXPIRES_DEFAULT,
+        },
     },
     {
         "name": "check-for-index-attempt-cleanup",
@@ -74,73 +151,68 @@
         "options": {
             "priority": OnyxCeleryPriority.MEDIUM,
             "expires": BEAT_EXPIRES_DEFAULT,
-=======
-        "kwargs": {
-            "task_name": OnyxCeleryTask.CHECK_FOR_CONNECTOR_DELETION,
->>>>>>> 4c5a865d
-        },
-    },
-    {
-        "name": f"{ONYX_CLOUD_CELERY_TASK_PREFIX}_check-for-vespa-sync",
-        "task": OnyxCeleryTask.CLOUD_BEAT_TASK_GENERATOR,
-        "schedule": timedelta(seconds=20 * CLOUD_BEAT_SCHEDULE_MULTIPLIER),
-        "options": {
-            "priority": OnyxCeleryPriority.HIGHEST,
-            "expires": BEAT_EXPIRES_DEFAULT,
-        },
-        "kwargs": {
-            "task_name": OnyxCeleryTask.CHECK_FOR_VESPA_SYNC_TASK,
-        },
-    },
-    {
-        "name": f"{ONYX_CLOUD_CELERY_TASK_PREFIX}_check-for-prune",
-        "task": OnyxCeleryTask.CLOUD_BEAT_TASK_GENERATOR,
-        "schedule": timedelta(seconds=15 * CLOUD_BEAT_SCHEDULE_MULTIPLIER),
-        "options": {
-            "priority": OnyxCeleryPriority.HIGHEST,
-            "expires": BEAT_EXPIRES_DEFAULT,
-        },
-        "kwargs": {
-            "task_name": OnyxCeleryTask.CHECK_FOR_PRUNING,
-        },
-    },
-    {
-        "name": f"{ONYX_CLOUD_CELERY_TASK_PREFIX}_monitor-vespa-sync",
-        "task": OnyxCeleryTask.CLOUD_BEAT_TASK_GENERATOR,
-        "schedule": timedelta(seconds=15 * CLOUD_BEAT_SCHEDULE_MULTIPLIER),
-        "options": {
-            "priority": OnyxCeleryPriority.HIGHEST,
-            "expires": BEAT_EXPIRES_DEFAULT,
-        },
-        "kwargs": {
-            "task_name": OnyxCeleryTask.MONITOR_VESPA_SYNC,
-        },
-    },
-    {
-<<<<<<< HEAD
+        },
+    },
+    {
+        "name": "check-for-vespa-sync",
+        "task": OnyxCeleryTask.CHECK_FOR_VESPA_SYNC_TASK,
+        "schedule": timedelta(seconds=20),
+        "options": {
+            "priority": OnyxCeleryPriority.MEDIUM,
+            "expires": BEAT_EXPIRES_DEFAULT,
+        },
+    },
+    {
+        "name": "check-for-user-file-folder-sync",
+        "task": OnyxCeleryTask.CHECK_FOR_USER_FILE_FOLDER_SYNC,
+        "schedule": timedelta(
+            days=1
+        ),  # This should essentially always be triggered manually for user folder updates.
+        "options": {
+            "priority": OnyxCeleryPriority.MEDIUM,
+            "expires": BEAT_EXPIRES_DEFAULT,
+        },
+    },
+    {
+        "name": "check-for-pruning",
+        "task": OnyxCeleryTask.CHECK_FOR_PRUNING,
+        "schedule": timedelta(seconds=20),
+        "options": {
+            "priority": OnyxCeleryPriority.MEDIUM,
+            "expires": BEAT_EXPIRES_DEFAULT,
+        },
+    },
+    {
         "name": "monitor-background-processes",
         "task": OnyxCeleryTask.MONITOR_BACKGROUND_PROCESSES,
         "schedule": timedelta(minutes=5),
-=======
-        "name": f"{ONYX_CLOUD_CELERY_TASK_PREFIX}_check-for-doc-permissions-sync",
-        "task": OnyxCeleryTask.CLOUD_BEAT_TASK_GENERATOR,
-        "schedule": timedelta(seconds=30 * CLOUD_BEAT_SCHEDULE_MULTIPLIER),
-        "options": {
-            "priority": OnyxCeleryPriority.HIGHEST,
-            "expires": BEAT_EXPIRES_DEFAULT,
-        },
-        "kwargs": {
-            "task_name": OnyxCeleryTask.CHECK_FOR_DOC_PERMISSIONS_SYNC,
-        },
-    },
-    {
-        "name": f"{ONYX_CLOUD_CELERY_TASK_PREFIX}_check-for-external-group-sync",
-        "task": OnyxCeleryTask.CLOUD_BEAT_TASK_GENERATOR,
-        "schedule": timedelta(seconds=20 * CLOUD_BEAT_SCHEDULE_MULTIPLIER),
-        "options": {
-            "priority": OnyxCeleryPriority.HIGHEST,
-            "expires": BEAT_EXPIRES_DEFAULT,
-        },
+        "options": {
+            "priority": OnyxCeleryPriority.LOW,
+            "expires": BEAT_EXPIRES_DEFAULT,
+            "queue": OnyxCeleryQueues.MONITORING,
+        },
+    },
+]
+
+if ENTERPRISE_EDITION_ENABLED:
+    beat_task_templates.extend(
+        [
+            {
+                "name": "check-for-doc-permissions-sync",
+                "task": OnyxCeleryTask.CHECK_FOR_DOC_PERMISSIONS_SYNC,
+                "schedule": timedelta(seconds=30),
+                "options": {
+                    "priority": OnyxCeleryPriority.MEDIUM,
+                    "expires": BEAT_EXPIRES_DEFAULT,
+                },
+            },
+            {
+                "name": "check-for-external-group-sync",
+                "task": OnyxCeleryTask.CHECK_FOR_EXTERNAL_GROUP_SYNC,
+                "schedule": timedelta(seconds=20),
+                "options": {
+                    "priority": OnyxCeleryPriority.MEDIUM,
+                    "expires": BEAT_EXPIRES_DEFAULT,
         "kwargs": {
             "task_name": OnyxCeleryTask.CHECK_FOR_EXTERNAL_GROUP_SYNC,
         },
@@ -149,7 +221,6 @@
         "name": f"{ONYX_CLOUD_CELERY_TASK_PREFIX}_monitor-background-processes",
         "task": OnyxCeleryTask.CLOUD_BEAT_TASK_GENERATOR,
         "schedule": timedelta(minutes=5 * CLOUD_BEAT_SCHEDULE_MULTIPLIER),
->>>>>>> 4c5a865d
         "options": {
             "priority": OnyxCeleryPriority.HIGHEST,
             "expires": BEAT_EXPIRES_DEFAULT,
