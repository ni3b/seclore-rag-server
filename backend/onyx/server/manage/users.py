--- conflicted
+++ resolved
@@ -14,20 +14,16 @@
 from fastapi import Request
 from psycopg2.errors import UniqueViolation
 from pydantic import BaseModel
-<<<<<<< HEAD
-=======
 from sqlalchemy import Column
 from sqlalchemy import desc
 from sqlalchemy import select
 from sqlalchemy import update
 from sqlalchemy.exc import IntegrityError
->>>>>>> 4c5a865d
 from sqlalchemy.orm import Session
 
 from ee.onyx.configs.app_configs import SUPER_USERS
 from onyx.auth.email_utils import send_user_email_invite
 from onyx.auth.invited_users import get_invited_users
-from onyx.auth.invited_users import remove_user_from_invited_users
 from onyx.auth.invited_users import write_invited_users
 from onyx.auth.noauth_user import fetch_no_auth_user
 from onyx.auth.noauth_user import set_no_auth_user_preferences
@@ -43,29 +39,12 @@
 from onyx.configs.app_configs import VALID_EMAIL_DOMAINS
 from onyx.configs.constants import AuthType
 from onyx.db.api_key import is_api_key_email_address
-<<<<<<< HEAD
-from onyx.db.auth import get_live_users_count
-from onyx.db.engine.sql_engine import get_session
-=======
 from onyx.db.auth import get_total_users_count
 from onyx.db.engine import CURRENT_TENANT_ID_CONTEXTVAR
 from onyx.db.engine import get_current_tenant_id
 from onyx.db.engine import get_session
 from onyx.db.models import AccessToken
->>>>>>> 4c5a865d
 from onyx.db.models import User
-from onyx.db.user_preferences import activate_user
-from onyx.db.user_preferences import deactivate_user
-from onyx.db.user_preferences import get_all_user_assistant_specific_configs
-from onyx.db.user_preferences import get_latest_access_token_for_user
-from onyx.db.user_preferences import update_assistant_preferences
-from onyx.db.user_preferences import update_user_assistant_visibility
-from onyx.db.user_preferences import update_user_auto_scroll
-from onyx.db.user_preferences import update_user_default_model
-from onyx.db.user_preferences import update_user_pinned_assistants
-from onyx.db.user_preferences import update_user_role
-from onyx.db.user_preferences import update_user_shortcut_enabled
-from onyx.db.user_preferences import update_user_temperature_override_enabled
 from onyx.db.users import delete_user_from_db
 from onyx.db.users import get_all_users
 from onyx.db.users import get_page_of_filtered_users
@@ -81,8 +60,6 @@
 from onyx.server.manage.models import UserPreferences
 from onyx.server.manage.models import UserRoleResponse
 from onyx.server.manage.models import UserRoleUpdateRequest
-from onyx.server.manage.models import UserSpecificAssistantPreference
-from onyx.server.manage.models import UserSpecificAssistantPreferences
 from onyx.server.models import FullUserSnapshot
 from onyx.server.models import InvitedUserSnapshot
 from onyx.server.models import MinimalUserSnapshot
@@ -133,7 +110,9 @@
             "remove_curator_status__no_commit",
         )(db_session, user_to_update)
 
-    update_user_role(user_to_update, requested_role, db_session)
+    user_to_update.role = user_role_update_request.new_role
+
+    db_session.commit()
 
 
 @router.get("/manage/users/accepted")
@@ -357,14 +336,6 @@
     _: User | None = Depends(current_admin_user),
     db_session: Session = Depends(get_session),
 ) -> int:
-<<<<<<< HEAD
-    tenant_id = get_current_tenant_id()
-    if MULTI_TENANT:
-        fetch_ee_implementation_or_noop(
-            "onyx.server.tenants.user_mapping", "remove_users_from_tenant", None
-        )([user_email.user_email], tenant_id)
-    number_of_invited_users = remove_user_from_invited_users(user_email.user_email)
-=======
     user_emails = get_invited_users()
     remaining_users = [user for user in user_emails if user != user_email.user_email]
 
@@ -373,7 +344,6 @@
         "onyx.server.tenants.user_mapping", "remove_users_from_tenant", None
     )([user_email.user_email], tenant_id)
     number_of_invited_users = write_invited_users(remaining_users)
->>>>>>> 4c5a865d
 
     try:
         if MULTI_TENANT:
@@ -391,7 +361,7 @@
 
 
 @router.patch("/manage/admin/deactivate-user")
-def deactivate_user_api(
+def deactivate_user(
     user_email: UserByEmail,
     current_user: User | None = Depends(current_admin_user),
     db_session: Session = Depends(get_session),
@@ -414,7 +384,9 @@
     if user_to_deactivate.is_active is False:
         logger.warning("{} is already deactivated".format(user_to_deactivate.email))
 
-    deactivate_user(user_to_deactivate, db_session)
+    user_to_deactivate.is_active = False
+    db_session.add(user_to_deactivate)
+    db_session.commit()
 
 
 @router.delete("/manage/admin/delete-user")
@@ -451,7 +423,7 @@
 
 
 @router.patch("/manage/admin/activate-user")
-def activate_user_api(
+def activate_user(
     user_email: UserByEmail,
     _: User | None = Depends(current_admin_user),
     db_session: Session = Depends(get_session),
@@ -465,7 +437,9 @@
     if user_to_activate.is_active is True:
         logger.warning("{} is already activated".format(user_to_activate.email))
 
-    activate_user(user_to_activate, db_session)
+    user_to_activate.is_active = True
+    db_session.add(user_to_activate)
+    db_session.commit()
 
 
 @router.get("/manage/admin/valid-domains")
@@ -528,12 +502,23 @@
 ) -> datetime | None:
     if user is None:
         return None
-
-    access_token = get_latest_access_token_for_user(user.id, db_session)
-    if access_token:
-        return access_token.created_at
-    else:
-        logger.error("No AccessToken found for user")
+    try:
+        result = db_session.execute(
+            select(AccessToken)
+            .where(AccessToken.user_id == user.id)  # type: ignore
+            .order_by(desc(Column("created_at")))
+            .limit(1)
+        )
+        access_token = result.scalar_one_or_none()
+
+        if access_token:
+            return access_token.created_at
+        else:
+            logger.error("No AccessToken found for user")
+            return None
+
+    except Exception as e:
+        logger.error(f"Error fetching AccessToken: {e}")
         return None
 
 
@@ -583,11 +568,6 @@
 """APIs to adjust user preferences"""
 
 
-<<<<<<< HEAD
-@router.patch("/temperature-override-enabled")
-def update_user_temperature_override_enabled_api(
-    temperature_override_enabled: bool,
-=======
 class ChosenDefaultModelRequest(BaseModel):
     default_model: str | None = None
 
@@ -619,7 +599,6 @@
 @router.patch("/user/recent-assistants")
 def update_user_recent_assistants(
     request: RecentAssistantsRequest,
->>>>>>> 4c5a865d
     user: User | None = Depends(current_user),
     db_session: Session = Depends(get_session),
 ) -> None:
@@ -638,10 +617,6 @@
         else:
             raise RuntimeError("This should never happen")
 
-<<<<<<< HEAD
-    update_user_temperature_override_enabled(
-        user.id, temperature_override_enabled, db_session
-=======
     recent_assistants = UserInfo.from_model(user).preferences.recent_assistants
     updated_recent_assistants = update_recent_assistants(
         recent_assistants, request.current_assistant
@@ -650,12 +625,12 @@
         update(User)
         .where(User.id == user.id)  # type: ignore
         .values(recent_assistants=updated_recent_assistants)
->>>>>>> 4c5a865d
-    )
+    )
+    db_session.commit()
 
 
 @router.patch("/shortcut-enabled")
-def update_user_shortcut_enabled_api(
+def update_user_shortcut_enabled(
     shortcut_enabled: bool,
     user: User | None = Depends(current_user),
     db_session: Session = Depends(get_session),
@@ -670,11 +645,16 @@
         else:
             raise RuntimeError("This should never happen")
 
-    update_user_shortcut_enabled(user.id, shortcut_enabled, db_session)
+    db_session.execute(
+        update(User)
+        .where(User.id == user.id)  # type: ignore
+        .values(shortcut_enabled=shortcut_enabled)
+    )
+    db_session.commit()
 
 
 @router.patch("/auto-scroll")
-def update_user_auto_scroll_api(
+def update_user_auto_scroll(
     request: AutoScrollRequest,
     user: User | None = Depends(current_user),
     db_session: Session = Depends(get_session),
@@ -690,9 +670,6 @@
         else:
             raise RuntimeError("This should never happen")
 
-<<<<<<< HEAD
-    update_user_auto_scroll(user.id, request.auto_scroll, db_session)
-=======
     db_session.execute(
         update(User)
         .where(User.id == user.id)  # type: ignore
@@ -701,11 +678,10 @@
     logger.info(f"Updated auto_scroll for user {user.id} to {request.auto_scroll}")
     db_session.commit()
     logger.info(f"Auto_scroll updated for user {user.id}")
->>>>>>> 4c5a865d
 
 
 @router.patch("/user/default-model")
-def update_user_default_model_api(
+def update_user_default_model(
     request: ChosenDefaultModelRequest,
     user: User | None = Depends(current_user),
     db_session: Session = Depends(get_session),
@@ -720,7 +696,12 @@
         else:
             raise RuntimeError("This should never happen")
 
-    update_user_default_model(user.id, request.default_model, db_session)
+    db_session.execute(
+        update(User)
+        .where(User.id == user.id)  # type: ignore
+        .values(default_model=request.default_model)
+    )
+    db_session.commit()
 
 
 @router.patch("/user/default-assistant")
@@ -752,7 +733,7 @@
 
 
 @router.patch("/user/pinned-assistants")
-def update_user_pinned_assistants_api(
+def update_user_pinned_assistants(
     request: ReorderPinnedAssistantsRequest,
     user: User | None = Depends(current_user),
     db_session: Session = Depends(get_session),
@@ -769,7 +750,12 @@
         else:
             raise RuntimeError("This should never happen")
 
-    update_user_pinned_assistants(user.id, ordered_assistant_ids, db_session)
+    db_session.execute(
+        update(User)
+        .where(User.id == user.id)  # type: ignore
+        .values(pinned_assistants=ordered_assistant_ids)
+    )
+    db_session.commit()
 
 
 class ChosenAssistantsRequest(BaseModel):
@@ -823,6 +809,849 @@
 
 
 @router.patch("/user/assistant-list/update/{assistant_id}")
+def update_user_assistant_visibility(
+    assistant_id: int,
+    show: bool,
+    user: User | None = Depends(current_user),
+    db_session: Session = Depends(get_session),
+) -> None:
+    if user is None:
+        if AUTH_TYPE == AuthType.DISABLED:
+            store = get_kv_store()
+            no_auth_user = fetch_no_auth_user(store)
+            preferences = no_auth_user.preferences
+            updated_preferences = update_assistant_visibility(
+                preferences, assistant_id, show
+            )
+            if updated_preferences.chosen_assistants is not None:
+                updated_preferences.chosen_assistants.append(assistant_id)
+
+            set_no_auth_user_preferences(store, updated_preferences)
+            return
+        else:
+            raise RuntimeError("This should never happen")
+
+    user_preferences = UserInfo.from_model(user).preferences
+    updated_preferences = update_assistant_visibility(
+        user_preferences, assistant_id, show
+    )
+    if updated_preferences.chosen_assistants is not None:
+        updated_preferences.chosen_assistants.append(assistant_id)
+    db_session.execute(
+        update(User)
+        .where(User.id == user.id)  # type: ignore
+        .values(
+            hidden_assistants=updated_preferences.hidden_assistants,
+            visible_assistants=updated_preferences.visible_assistants,
+            chosen_assistants=updated_preferences.chosen_assistants,
+        )
+    )
+    db_session.commit()
+
+import re
+from datetime import datetime
+from datetime import timedelta
+from datetime import timezone
+from typing import cast
+
+import jwt
+from email_validator import EmailNotValidError
+from email_validator import EmailUndeliverableError
+from email_validator import validate_email
+from fastapi import APIRouter
+from fastapi import Body
+from fastapi import Depends
+from fastapi import HTTPException
+from fastapi import Query
+from fastapi import Request
+from pydantic import BaseModel
+from sqlalchemy.orm import Session
+
+from onyx.auth.email_utils import send_user_email_invite
+from onyx.auth.invited_users import get_invited_users
+from onyx.auth.invited_users import remove_user_from_invited_users
+from onyx.auth.invited_users import write_invited_users
+from onyx.auth.noauth_user import fetch_no_auth_user
+from onyx.auth.noauth_user import set_no_auth_user_preferences
+from onyx.auth.schemas import UserRole
+from onyx.auth.users import anonymous_user_enabled
+from onyx.auth.users import current_admin_user
+from onyx.auth.users import current_curator_or_admin_user
+from onyx.auth.users import current_user
+from onyx.auth.users import optional_user
+from onyx.configs.app_configs import AUTH_BACKEND
+from onyx.configs.app_configs import AUTH_TYPE
+from onyx.configs.app_configs import AuthBackend
+from onyx.configs.app_configs import DEV_MODE
+from onyx.configs.app_configs import ENABLE_EMAIL_INVITES
+from onyx.configs.app_configs import REDIS_AUTH_KEY_PREFIX
+from onyx.configs.app_configs import SESSION_EXPIRE_TIME_SECONDS
+from onyx.configs.app_configs import VALID_EMAIL_DOMAINS
+from onyx.configs.constants import AuthType
+from onyx.configs.constants import FASTAPI_USERS_AUTH_COOKIE_NAME
+from onyx.db.api_key import is_api_key_email_address
+from onyx.db.auth import get_live_users_count
+from onyx.db.engine.sql_engine import get_session
+from onyx.db.models import User
+from onyx.db.user_preferences import activate_user
+from onyx.db.user_preferences import deactivate_user
+from onyx.db.user_preferences import get_all_user_assistant_specific_configs
+from onyx.db.user_preferences import get_latest_access_token_for_user
+from onyx.db.user_preferences import update_assistant_preferences
+from onyx.db.user_preferences import update_user_assistant_visibility
+from onyx.db.user_preferences import update_user_auto_scroll
+from onyx.db.user_preferences import update_user_default_model
+from onyx.db.user_preferences import update_user_pinned_assistants
+from onyx.db.user_preferences import update_user_role
+from onyx.db.user_preferences import update_user_shortcut_enabled
+from onyx.db.user_preferences import update_user_temperature_override_enabled
+from onyx.db.users import delete_user_from_db
+from onyx.db.users import get_all_users
+from onyx.db.users import get_page_of_filtered_users
+from onyx.db.users import get_total_filtered_users_count
+from onyx.db.users import get_user_by_email
+from onyx.db.users import validate_user_role_update
+from onyx.key_value_store.factory import get_kv_store
+from onyx.redis.redis_pool import get_raw_redis_client
+from onyx.server.documents.models import PaginatedReturn
+from onyx.server.manage.models import AllUsersResponse
+from onyx.server.manage.models import AutoScrollRequest
+from onyx.server.manage.models import TenantInfo
+from onyx.server.manage.models import TenantSnapshot
+from onyx.server.manage.models import UserByEmail
+from onyx.server.manage.models import UserInfo
+from onyx.server.manage.models import UserPreferences
+from onyx.server.manage.models import UserRoleResponse
+from onyx.server.manage.models import UserRoleUpdateRequest
+from onyx.server.manage.models import UserSpecificAssistantPreference
+from onyx.server.manage.models import UserSpecificAssistantPreferences
+from onyx.server.models import FullUserSnapshot
+from onyx.server.models import InvitedUserSnapshot
+from onyx.server.models import MinimalUserSnapshot
+from onyx.server.utils import BasicAuthenticationError
+from onyx.utils.logger import setup_logger
+from onyx.utils.variable_functionality import fetch_ee_implementation_or_noop
+from onyx.utils.variable_functionality import (
+    fetch_versioned_implementation_with_fallback,
+)
+from shared_configs.configs import MULTI_TENANT
+from shared_configs.contextvars import get_current_tenant_id
+
+logger = setup_logger()
+router = APIRouter()
+
+USERS_PAGE_SIZE = 10
+
+
+@router.patch("/manage/set-user-role")
+def set_user_role(
+    user_role_update_request: UserRoleUpdateRequest,
+    current_user: User = Depends(current_admin_user),
+    db_session: Session = Depends(get_session),
+) -> None:
+    user_to_update = get_user_by_email(
+        email=user_role_update_request.user_email, db_session=db_session
+    )
+    if not user_to_update:
+        raise HTTPException(status_code=404, detail="User not found")
+
+    current_role = user_to_update.role
+    requested_role = user_role_update_request.new_role
+    if requested_role == current_role:
+        return
+
+    # This will raise an exception if the role update is invalid
+    validate_user_role_update(
+        requested_role=requested_role,
+        current_role=current_role,
+        explicit_override=user_role_update_request.explicit_override,
+    )
+
+    if user_to_update.id == current_user.id:
+        raise HTTPException(
+            status_code=400,
+            detail="An admin cannot demote themselves from admin role!",
+        )
+
+    if requested_role == UserRole.CURATOR:
+        # Remove all curator db relationships before changing role
+        fetch_ee_implementation_or_noop(
+            "onyx.db.user_group",
+            "remove_curator_status__no_commit",
+        )(db_session, user_to_update)
+
+    update_user_role(user_to_update, requested_role, db_session)
+
+
+class TestUpsertRequest(BaseModel):
+    email: str
+
+
+@router.post("/manage/users/test-upsert-user")
+async def test_upsert_user(
+    request: TestUpsertRequest,
+    _: User = Depends(current_admin_user),
+) -> None | FullUserSnapshot:
+    """Test endpoint for upsert_saml_user. Only used for integration testing."""
+    user = await fetch_ee_implementation_or_noop(
+        "onyx.server.saml", "upsert_saml_user", None
+    )(email=request.email)
+    return FullUserSnapshot.from_user_model(user) if user else None
+
+
+@router.get("/manage/users/accepted")
+def list_accepted_users(
+    q: str | None = Query(default=None),
+    page_num: int = Query(0, ge=0),
+    page_size: int = Query(10, ge=1, le=1000),
+    roles: list[UserRole] = Query(default=[]),
+    is_active: bool | None = Query(default=None),
+    _: User | None = Depends(current_admin_user),
+    db_session: Session = Depends(get_session),
+) -> PaginatedReturn[FullUserSnapshot]:
+    filtered_accepted_users = get_page_of_filtered_users(
+        db_session=db_session,
+        page_size=page_size,
+        page_num=page_num,
+        email_filter_string=q,
+        is_active_filter=is_active,
+        roles_filter=roles,
+    )
+
+    total_accepted_users_count = get_total_filtered_users_count(
+        db_session=db_session,
+        email_filter_string=q,
+        is_active_filter=is_active,
+        roles_filter=roles,
+    )
+
+    if not filtered_accepted_users:
+        logger.info("No users found")
+        return PaginatedReturn(
+            items=[],
+            total_items=0,
+        )
+
+    return PaginatedReturn(
+        items=[
+            FullUserSnapshot.from_user_model(user) for user in filtered_accepted_users
+        ],
+        total_items=total_accepted_users_count,
+    )
+
+
+@router.get("/manage/users/invited")
+def list_invited_users(
+    _: User | None = Depends(current_admin_user),
+) -> list[InvitedUserSnapshot]:
+    invited_emails = get_invited_users()
+
+    return [InvitedUserSnapshot(email=email) for email in invited_emails]
+
+
+@router.get("/manage/users")
+def list_all_users(
+    q: str | None = None,
+    accepted_page: int | None = None,
+    slack_users_page: int | None = None,
+    invited_page: int | None = None,
+    include_api_keys: bool = False,
+    _: User | None = Depends(current_curator_or_admin_user),
+    db_session: Session = Depends(get_session),
+) -> AllUsersResponse:
+    users = [
+        user
+        for user in get_all_users(db_session, email_filter_string=q)
+        if (include_api_keys or not is_api_key_email_address(user.email))
+    ]
+
+    slack_users = [user for user in users if user.role == UserRole.SLACK_USER]
+    accepted_users = [user for user in users if user.role != UserRole.SLACK_USER]
+
+    accepted_emails = {user.email for user in accepted_users}
+    slack_users_emails = {user.email for user in slack_users}
+    invited_emails = get_invited_users()
+    if q:
+        invited_emails = [
+            email for email in invited_emails if re.search(r"{}".format(q), email, re.I)
+        ]
+
+    accepted_count = len(accepted_emails)
+    slack_users_count = len(slack_users_emails)
+    invited_count = len(invited_emails)
+
+    # If any of q, accepted_page, or invited_page is None, return all users
+    if accepted_page is None or invited_page is None or slack_users_page is None:
+        return AllUsersResponse(
+            accepted=[
+                FullUserSnapshot(
+                    id=user.id,
+                    email=user.email,
+                    role=user.role,
+                    is_active=user.is_active,
+                    password_configured=user.password_configured,
+                )
+                for user in accepted_users
+            ],
+            slack_users=[
+                FullUserSnapshot(
+                    id=user.id,
+                    email=user.email,
+                    role=user.role,
+                    is_active=user.is_active,
+                    password_configured=user.password_configured,
+                )
+                for user in slack_users
+            ],
+            invited=[InvitedUserSnapshot(email=email) for email in invited_emails],
+            accepted_pages=1,
+            invited_pages=1,
+            slack_users_pages=1,
+        )
+
+    # Otherwise, return paginated results
+    return AllUsersResponse(
+        accepted=[
+            FullUserSnapshot(
+                id=user.id,
+                email=user.email,
+                role=user.role,
+                is_active=user.is_active,
+                password_configured=user.password_configured,
+            )
+            for user in accepted_users
+        ][accepted_page * USERS_PAGE_SIZE : (accepted_page + 1) * USERS_PAGE_SIZE],
+        slack_users=[
+            FullUserSnapshot(
+                id=user.id,
+                email=user.email,
+                role=user.role,
+                is_active=user.is_active,
+                password_configured=user.password_configured,
+            )
+            for user in slack_users
+        ][
+            slack_users_page
+            * USERS_PAGE_SIZE : (slack_users_page + 1)
+            * USERS_PAGE_SIZE
+        ],
+        invited=[InvitedUserSnapshot(email=email) for email in invited_emails][
+            invited_page * USERS_PAGE_SIZE : (invited_page + 1) * USERS_PAGE_SIZE
+        ],
+        accepted_pages=(accepted_count + USERS_PAGE_SIZE - 1) // USERS_PAGE_SIZE,
+        invited_pages=(invited_count + USERS_PAGE_SIZE - 1) // USERS_PAGE_SIZE,
+        slack_users_pages=(slack_users_count + USERS_PAGE_SIZE - 1) // USERS_PAGE_SIZE,
+    )
+
+
+@router.put("/manage/admin/users")
+def bulk_invite_users(
+    emails: list[str] = Body(..., embed=True),
+    current_user: User | None = Depends(current_admin_user),
+    db_session: Session = Depends(get_session),
+) -> int:
+    """emails are string validated. If any email fails validation, no emails are
+    invited and an exception is raised."""
+    tenant_id = get_current_tenant_id()
+
+    if current_user is None:
+        raise HTTPException(
+            status_code=400, detail="Auth is disabled, cannot invite users"
+        )
+
+    new_invited_emails = []
+    email: str
+
+    try:
+        for email in emails:
+            email_info = validate_email(email)
+            new_invited_emails.append(email_info.normalized)
+
+    except (EmailUndeliverableError, EmailNotValidError) as e:
+        raise HTTPException(
+            status_code=400,
+            detail=f"Invalid email address: {email} - {str(e)}",
+        )
+
+    if MULTI_TENANT:
+        try:
+            fetch_ee_implementation_or_noop(
+                "onyx.server.tenants.provisioning", "add_users_to_tenant", None
+            )(new_invited_emails, tenant_id)
+
+        except Exception as e:
+            logger.error(f"Failed to add users to tenant {tenant_id}: {str(e)}")
+
+    initial_invited_users = get_invited_users()
+
+    all_emails = list(set(new_invited_emails) | set(initial_invited_users))
+    number_of_invited_users = write_invited_users(all_emails)
+
+    # send out email invitations if enabled
+    if ENABLE_EMAIL_INVITES:
+        try:
+            for email in new_invited_emails:
+                send_user_email_invite(email, current_user, AUTH_TYPE)
+        except Exception as e:
+            logger.error(f"Error sending email invite to invited users: {e}")
+
+    if not MULTI_TENANT or DEV_MODE:
+        return number_of_invited_users
+
+    # for billing purposes, write to the control plane about the number of new users
+    try:
+        logger.info("Registering tenant users")
+        fetch_ee_implementation_or_noop(
+            "onyx.server.tenants.billing", "register_tenant_users", None
+        )(tenant_id, get_live_users_count(db_session))
+
+        return number_of_invited_users
+    except Exception as e:
+        logger.error(f"Failed to register tenant users: {str(e)}")
+        logger.info(
+            "Reverting changes: removing users from tenant and resetting invited users"
+        )
+        write_invited_users(initial_invited_users)  # Reset to original state
+        fetch_ee_implementation_or_noop(
+            "onyx.server.tenants.user_mapping", "remove_users_from_tenant", None
+        )(new_invited_emails, tenant_id)
+        raise e
+
+
+@router.patch("/manage/admin/remove-invited-user")
+def remove_invited_user(
+    user_email: UserByEmail,
+    _: User | None = Depends(current_admin_user),
+    db_session: Session = Depends(get_session),
+) -> int:
+    tenant_id = get_current_tenant_id()
+    if MULTI_TENANT:
+        fetch_ee_implementation_or_noop(
+            "onyx.server.tenants.user_mapping", "remove_users_from_tenant", None
+        )([user_email.user_email], tenant_id)
+    number_of_invited_users = remove_user_from_invited_users(user_email.user_email)
+
+    try:
+        if MULTI_TENANT and not DEV_MODE:
+            fetch_ee_implementation_or_noop(
+                "onyx.server.tenants.billing", "register_tenant_users", None
+            )(tenant_id, get_live_users_count(db_session))
+    except Exception:
+        logger.error(
+            "Request to update number of seats taken in control plane failed. "
+            "This may cause synchronization issues/out of date enforcement of seat limits."
+        )
+        raise
+
+    return number_of_invited_users
+
+
+@router.patch("/manage/admin/deactivate-user")
+def deactivate_user_api(
+    user_email: UserByEmail,
+    current_user: User | None = Depends(current_admin_user),
+    db_session: Session = Depends(get_session),
+) -> None:
+    if current_user is None:
+        raise HTTPException(
+            status_code=400, detail="Auth is disabled, cannot deactivate user"
+        )
+
+    if current_user.email == user_email.user_email:
+        raise HTTPException(status_code=400, detail="You cannot deactivate yourself")
+
+    user_to_deactivate = get_user_by_email(
+        email=user_email.user_email, db_session=db_session
+    )
+
+    if not user_to_deactivate:
+        raise HTTPException(status_code=404, detail="User not found")
+
+    if user_to_deactivate.is_active is False:
+        logger.warning("{} is already deactivated".format(user_to_deactivate.email))
+
+    deactivate_user(user_to_deactivate, db_session)
+
+
+@router.delete("/manage/admin/delete-user")
+async def delete_user(
+    user_email: UserByEmail,
+    _: User | None = Depends(current_admin_user),
+    db_session: Session = Depends(get_session),
+) -> None:
+    user_to_delete = get_user_by_email(
+        email=user_email.user_email, db_session=db_session
+    )
+    if not user_to_delete:
+        raise HTTPException(status_code=404, detail="User not found")
+
+    if user_to_delete.is_active is True:
+        logger.warning(
+            "{} must be deactivated before deleting".format(user_to_delete.email)
+        )
+        raise HTTPException(
+            status_code=400, detail="User must be deactivated before deleting"
+        )
+
+    # Detach the user from the current session
+    db_session.expunge(user_to_delete)
+
+    try:
+        tenant_id = get_current_tenant_id()
+        fetch_ee_implementation_or_noop(
+            "onyx.server.tenants.user_mapping", "remove_users_from_tenant", None
+        )([user_email.user_email], tenant_id)
+        delete_user_from_db(user_to_delete, db_session)
+        logger.info(f"Deleted user {user_to_delete.email}")
+
+    except Exception as e:
+        db_session.rollback()
+        logger.error(f"Error deleting user {user_to_delete.email}: {str(e)}")
+        raise HTTPException(status_code=500, detail="Error deleting user")
+
+
+@router.patch("/manage/admin/activate-user")
+def activate_user_api(
+    user_email: UserByEmail,
+    _: User | None = Depends(current_admin_user),
+    db_session: Session = Depends(get_session),
+) -> None:
+    user_to_activate = get_user_by_email(
+        email=user_email.user_email, db_session=db_session
+    )
+    if not user_to_activate:
+        raise HTTPException(status_code=404, detail="User not found")
+
+    if user_to_activate.is_active is True:
+        logger.warning("{} is already activated".format(user_to_activate.email))
+
+    activate_user(user_to_activate, db_session)
+
+
+@router.get("/manage/admin/valid-domains")
+def get_valid_domains(
+    _: User | None = Depends(current_admin_user),
+) -> list[str]:
+    return VALID_EMAIL_DOMAINS
+
+
+"""Endpoints for all"""
+
+
+@router.get("/users")
+def list_all_users_basic_info(
+    _: User | None = Depends(current_user),
+    db_session: Session = Depends(get_session),
+) -> list[MinimalUserSnapshot]:
+    users = get_all_users(db_session)
+    return [MinimalUserSnapshot(id=user.id, email=user.email) for user in users]
+
+
+@router.get("/get-user-role")
+async def get_user_role(user: User = Depends(current_user)) -> UserRoleResponse:
+    if user is None:
+        raise ValueError("Invalid or missing user.")
+    return UserRoleResponse(role=user.role)
+
+
+def get_current_auth_token_expiration_jwt(
+    user: User | None, request: Request
+) -> datetime | None:
+    if user is None:
+        return None
+
+    try:
+        # Get the JWT from the cookie
+        jwt_token = request.cookies.get(FASTAPI_USERS_AUTH_COOKIE_NAME)
+        if not jwt_token:
+            logger.error("No JWT token found in cookies")
+            return None
+
+        # Decode the JWT
+        decoded_token = jwt.decode(jwt_token, options={"verify_signature": False})
+
+        # Get the 'exp' (expiration) claim from the token
+        exp = decoded_token.get("exp")
+        if exp:
+            return datetime.fromtimestamp(exp)
+        else:
+            logger.error("No 'exp' claim found in JWT")
+            return None
+
+    except Exception as e:
+        logger.error(f"Error decoding JWT: {e}")
+        return None
+
+
+def get_current_auth_token_creation_redis(
+    user: User | None, request: Request
+) -> datetime | None:
+    """Calculate the token creation time from Redis TTL information.
+
+    This function retrieves the authentication token from cookies,
+    checks its TTL in Redis, and calculates when the token was created.
+    Despite the function name, it returns the token creation time, not the expiration time.
+    """
+    if user is None:
+        return None
+    try:
+        # Get the token from the request
+        token = request.cookies.get(FASTAPI_USERS_AUTH_COOKIE_NAME)
+        if not token:
+            logger.debug("No auth token cookie found")
+            return None
+
+        # Get the Redis client
+        redis = get_raw_redis_client()
+        redis_key = REDIS_AUTH_KEY_PREFIX + token
+
+        # Get the TTL of the token
+        ttl = cast(int, redis.ttl(redis_key))
+        if ttl <= 0:
+            logger.error("Token has expired or doesn't exist in Redis")
+            return None
+
+        # Calculate the creation time based on TTL and session expiry
+        # Current time minus (total session length minus remaining TTL)
+        current_time = datetime.now(timezone.utc)
+        token_creation_time = current_time - timedelta(
+            seconds=(SESSION_EXPIRE_TIME_SECONDS - ttl)
+        )
+
+        return token_creation_time
+
+    except Exception as e:
+        logger.error(f"Error retrieving token expiration from Redis: {e}")
+        return None
+
+
+def get_current_token_creation(
+    user: User | None, db_session: Session
+) -> datetime | None:
+    if user is None:
+        return None
+
+    access_token = get_latest_access_token_for_user(user.id, db_session)
+    if access_token:
+        return access_token.created_at
+    else:
+        logger.error("No AccessToken found for user")
+        return None
+
+
+@router.get("/me")
+def verify_user_logged_in(
+    request: Request,
+    user: User | None = Depends(optional_user),
+    db_session: Session = Depends(get_session),
+) -> UserInfo:
+    tenant_id = get_current_tenant_id()
+
+    # NOTE: this does not use `current_user` / `current_admin_user` because we don't want
+    # to enforce user verification here - the frontend always wants to get the info about
+    # the current user regardless of if they are currently verified
+    if user is None:
+        # if auth type is disabled, return a dummy user with preferences from
+        # the key-value store
+        if AUTH_TYPE == AuthType.DISABLED:
+            store = get_kv_store()
+            return fetch_no_auth_user(store)
+        if anonymous_user_enabled(tenant_id=tenant_id):
+            store = get_kv_store()
+            return fetch_no_auth_user(store, anonymous_user_enabled=True)
+        raise BasicAuthenticationError(detail="User Not Authenticated")
+
+    if user.oidc_expiry and user.oidc_expiry < datetime.now(timezone.utc):
+        raise BasicAuthenticationError(
+            detail="Access denied. User's OIDC token has expired.",
+        )
+
+    token_created_at = (
+        get_current_auth_token_creation_redis(user, request)
+        if AUTH_BACKEND == AuthBackend.REDIS
+        else get_current_token_creation(user, db_session)
+    )
+
+    team_name = fetch_ee_implementation_or_noop(
+        "onyx.server.tenants.user_mapping", "get_tenant_id_for_email", None
+    )(user.email)
+
+    new_tenant: TenantSnapshot | None = None
+    tenant_invitation: TenantSnapshot | None = None
+
+    if MULTI_TENANT:
+        if team_name != get_current_tenant_id():
+            user_count = fetch_ee_implementation_or_noop(
+                "onyx.server.tenants.user_mapping", "get_tenant_count", None
+            )(team_name)
+            new_tenant = TenantSnapshot(tenant_id=team_name, number_of_users=user_count)
+
+        tenant_invitation = fetch_ee_implementation_or_noop(
+            "onyx.server.tenants.user_mapping", "get_tenant_invitation", None
+        )(user.email)
+
+    super_users_list = cast(
+        list[str],
+        fetch_versioned_implementation_with_fallback(
+            "onyx.configs.app_configs",
+            "SUPER_USERS",
+            [],
+        ),
+    )
+    user_info = UserInfo.from_model(
+        user,
+        current_token_created_at=token_created_at,
+        expiry_length=SESSION_EXPIRE_TIME_SECONDS,
+        is_cloud_superuser=user.email in super_users_list,
+        team_name=team_name,
+        tenant_info=TenantInfo(
+            new_tenant=new_tenant,
+            invitation=tenant_invitation,
+        ),
+    )
+
+    return user_info
+
+
+"""APIs to adjust user preferences"""
+
+
+@router.patch("/temperature-override-enabled")
+def update_user_temperature_override_enabled_api(
+    temperature_override_enabled: bool,
+    user: User | None = Depends(current_user),
+    db_session: Session = Depends(get_session),
+) -> None:
+    if user is None:
+        if AUTH_TYPE == AuthType.DISABLED:
+            store = get_kv_store()
+            no_auth_user = fetch_no_auth_user(store)
+            no_auth_user.preferences.temperature_override_enabled = (
+                temperature_override_enabled
+            )
+            set_no_auth_user_preferences(store, no_auth_user.preferences)
+            return
+        else:
+            raise RuntimeError("This should never happen")
+
+    update_user_temperature_override_enabled(
+        user.id, temperature_override_enabled, db_session
+    )
+
+
+class ChosenDefaultModelRequest(BaseModel):
+    default_model: str | None = None
+
+
+@router.patch("/shortcut-enabled")
+def update_user_shortcut_enabled_api(
+    shortcut_enabled: bool,
+    user: User | None = Depends(current_user),
+    db_session: Session = Depends(get_session),
+) -> None:
+    if user is None:
+        if AUTH_TYPE == AuthType.DISABLED:
+            store = get_kv_store()
+            no_auth_user = fetch_no_auth_user(store)
+            no_auth_user.preferences.shortcut_enabled = shortcut_enabled
+            set_no_auth_user_preferences(store, no_auth_user.preferences)
+            return
+        else:
+            raise RuntimeError("This should never happen")
+
+    update_user_shortcut_enabled(user.id, shortcut_enabled, db_session)
+
+
+@router.patch("/auto-scroll")
+def update_user_auto_scroll_api(
+    request: AutoScrollRequest,
+    user: User | None = Depends(current_user),
+    db_session: Session = Depends(get_session),
+) -> None:
+    if user is None:
+        if AUTH_TYPE == AuthType.DISABLED:
+            store = get_kv_store()
+            no_auth_user = fetch_no_auth_user(store)
+            no_auth_user.preferences.auto_scroll = request.auto_scroll
+            set_no_auth_user_preferences(store, no_auth_user.preferences)
+            return
+        else:
+            raise RuntimeError("This should never happen")
+
+    update_user_auto_scroll(user.id, request.auto_scroll, db_session)
+
+
+@router.patch("/user/default-model")
+def update_user_default_model_api(
+    request: ChosenDefaultModelRequest,
+    user: User | None = Depends(current_user),
+    db_session: Session = Depends(get_session),
+) -> None:
+    if user is None:
+        if AUTH_TYPE == AuthType.DISABLED:
+            store = get_kv_store()
+            no_auth_user = fetch_no_auth_user(store)
+            no_auth_user.preferences.default_model = request.default_model
+            set_no_auth_user_preferences(store, no_auth_user.preferences)
+            return
+        else:
+            raise RuntimeError("This should never happen")
+
+    update_user_default_model(user.id, request.default_model, db_session)
+
+
+class ReorderPinnedAssistantsRequest(BaseModel):
+    ordered_assistant_ids: list[int]
+
+
+@router.patch("/user/pinned-assistants")
+def update_user_pinned_assistants_api(
+    request: ReorderPinnedAssistantsRequest,
+    user: User | None = Depends(current_user),
+    db_session: Session = Depends(get_session),
+) -> None:
+    ordered_assistant_ids = request.ordered_assistant_ids
+
+    if user is None:
+        if AUTH_TYPE == AuthType.DISABLED:
+            store = get_kv_store()
+            no_auth_user = fetch_no_auth_user(store)
+            no_auth_user.preferences.pinned_assistants = ordered_assistant_ids
+            set_no_auth_user_preferences(store, no_auth_user.preferences)
+            return
+        else:
+            raise RuntimeError("This should never happen")
+
+    update_user_pinned_assistants(user.id, ordered_assistant_ids, db_session)
+
+
+class ChosenAssistantsRequest(BaseModel):
+    chosen_assistants: list[int]
+
+
+def update_assistant_visibility(
+    preferences: UserPreferences, assistant_id: int, show: bool
+) -> UserPreferences:
+    visible_assistants = preferences.visible_assistants or []
+    hidden_assistants = preferences.hidden_assistants or []
+
+    if show:
+        if assistant_id not in visible_assistants:
+            visible_assistants.append(assistant_id)
+        if assistant_id in hidden_assistants:
+            hidden_assistants.remove(assistant_id)
+    else:
+        if assistant_id in visible_assistants:
+            visible_assistants.remove(assistant_id)
+        if assistant_id not in hidden_assistants:
+            hidden_assistants.append(assistant_id)
+
+    preferences.visible_assistants = visible_assistants
+    preferences.hidden_assistants = hidden_assistants
+    return preferences
+
+
+@router.patch("/user/assistant-list/update/{assistant_id}")
 def update_user_assistant_visibility_api(
     assistant_id: int,
     show: bool,
