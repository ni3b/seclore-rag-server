--- conflicted
+++ resolved
@@ -6,7 +6,6 @@
 from fastapi import HTTPException
 from fastapi import Query
 from fastapi.responses import JSONResponse
-from sqlalchemy import select
 from sqlalchemy.exc import IntegrityError
 from sqlalchemy.orm import Session
 
@@ -31,7 +30,6 @@
 from onyx.db.connector_credential_pair import (
     update_connector_credential_pair_from_id,
 )
-from onyx.db.connector_credential_pair import verify_user_has_access_to_cc_pair
 from onyx.db.document import get_document_counts_for_cc_pairs
 from onyx.db.document import get_documents_for_cc_pair
 from onyx.db.engine import CURRENT_TENANT_ID_CONTEXTVAR
@@ -39,24 +37,13 @@
 from onyx.db.engine import get_session
 from onyx.db.enums import AccessType
 from onyx.db.enums import ConnectorCredentialPairStatus
-<<<<<<< HEAD
-from onyx.db.enums import IndexingStatus
-from onyx.db.index_attempt import count_index_attempt_errors_for_cc_pair
-from onyx.db.index_attempt import count_index_attempts_for_cc_pair
-from onyx.db.index_attempt import get_index_attempt_errors_for_cc_pair
-=======
 from onyx.db.index_attempt import count_index_attempts_for_connector
->>>>>>> 4c5a865d
 from onyx.db.index_attempt import get_latest_index_attempt_for_cc_pair_id
 from onyx.db.index_attempt import get_paginated_index_attempts_for_cc_pair_id
-from onyx.db.indexing_coordination import IndexingCoordination
-from onyx.db.models import IndexAttempt
+from onyx.db.models import SearchSettings
 from onyx.db.models import User
-<<<<<<< HEAD
-=======
 from onyx.db.search_settings import get_active_search_settings
 from onyx.db.search_settings import get_current_search_settings
->>>>>>> 4c5a865d
 from onyx.redis.redis_connector import RedisConnector
 from onyx.redis.redis_pool import get_redis_client
 from onyx.server.documents.models import CCPairFullInfo
@@ -83,22 +70,20 @@
     user: User | None = Depends(current_curator_or_admin_user),
     db_session: Session = Depends(get_session),
 ) -> PaginatedReturn[IndexAttemptSnapshot]:
-    if user:
-        user_has_access = verify_user_has_access_to_cc_pair(
-            cc_pair_id, db_session, user, get_editable=False
-        )
-        if not user_has_access:
-            raise HTTPException(
-                status_code=400, detail="CC Pair not found for current user permissions"
-            )
-
-    total_count = count_index_attempts_for_cc_pair(
-        db_session=db_session,
-        cc_pair_id=cc_pair_id,
+    cc_pair = get_connector_credential_pair_from_id_for_user(
+        cc_pair_id, db_session, user, get_editable=False
+    )
+    if not cc_pair:
+        raise HTTPException(
+            status_code=400, detail="CC Pair not found for current user permissions"
+        )
+    total_count = count_index_attempts_for_connector(
+        db_session=db_session,
+        connector_id=cc_pair.connector_id,
     )
     index_attempts = get_paginated_index_attempts_for_cc_pair_id(
         db_session=db_session,
-        cc_pair_id=cc_pair_id,
+        connector_id=cc_pair.connector_id,
         page=page_num,
         page_size=page_size,
     )
@@ -139,6 +124,592 @@
         get_document_counts_for_cc_pairs(
             db_session=db_session,
             cc_pair_identifiers=[cc_pair_identifier],
+        )
+    )
+    documents_indexed = (
+        document_count_info_list[0][-1] if document_count_info_list else 0
+    )
+
+    latest_attempt = get_latest_index_attempt_for_cc_pair_id(
+        db_session=db_session,
+        connector_credential_pair_id=cc_pair_id,
+        secondary_index=False,
+        only_finished=False,
+    )
+
+    search_settings = get_current_search_settings(db_session)
+
+    redis_connector = RedisConnector(tenant_id, cc_pair_id)
+    redis_connector_index = redis_connector.new_index(search_settings.id)
+
+    return CCPairFullInfo.from_models(
+        cc_pair_model=cc_pair,
+        number_of_index_attempts=count_index_attempts_for_connector(
+            db_session=db_session,
+            connector_id=cc_pair.connector_id,
+        ),
+        last_index_attempt=latest_attempt,
+        latest_deletion_attempt=get_deletion_attempt_snapshot(
+            connector_id=cc_pair.connector_id,
+            credential_id=cc_pair.credential_id,
+            db_session=db_session,
+            tenant_id=tenant_id,
+        ),
+        num_docs_indexed=documents_indexed,
+        is_editable_for_current_user=is_editable_for_current_user,
+        indexing=redis_connector_index.fenced,
+    )
+
+
+@router.put("/admin/cc-pair/{cc_pair_id}/status")
+def update_cc_pair_status(
+    cc_pair_id: int,
+    status_update_request: CCStatusUpdateRequest,
+    user: User | None = Depends(current_curator_or_admin_user),
+    db_session: Session = Depends(get_session),
+    tenant_id: str | None = Depends(get_current_tenant_id),
+) -> JSONResponse:
+    """This method returns nearly immediately. It simply sets some signals and
+    optimistically assumes any running background processes will clean themselves up.
+    This is done to improve the perceived end user experience.
+
+    Returns HTTPStatus.OK if everything finished.
+    """
+    cc_pair = get_connector_credential_pair_from_id_for_user(
+        cc_pair_id=cc_pair_id,
+        db_session=db_session,
+        user=user,
+        get_editable=True,
+    )
+
+    if not cc_pair:
+        raise HTTPException(
+            status_code=400,
+            detail="Connection not found for current user's permissions",
+        )
+
+    redis_connector = RedisConnector(tenant_id, cc_pair_id)
+    if status_update_request.status == ConnectorCredentialPairStatus.PAUSED:
+        redis_connector.stop.set_fence(True)
+
+        search_settings_list: list[SearchSettings] = get_active_search_settings(
+            db_session
+        )
+
+        while True:
+            for search_settings in search_settings_list:
+                redis_connector_index = redis_connector.new_index(search_settings.id)
+                if not redis_connector_index.fenced:
+                    continue
+
+                index_payload = redis_connector_index.payload
+                if not index_payload:
+                    continue
+
+                if not index_payload.celery_task_id:
+                    continue
+
+                # Revoke the task to prevent it from running
+                primary_app.control.revoke(index_payload.celery_task_id)
+
+                # If it is running, then signaling for termination will get the
+                # watchdog thread to kill the spawned task
+                redis_connector_index.set_terminate(index_payload.celery_task_id)
+
+            break
+    else:
+        redis_connector.stop.set_fence(False)
+
+    update_connector_credential_pair_from_id(
+        db_session=db_session,
+        cc_pair_id=cc_pair_id,
+        status=status_update_request.status,
+    )
+
+    db_session.commit()
+
+    return JSONResponse(
+        status_code=HTTPStatus.OK, content={"message": str(HTTPStatus.OK)}
+    )
+
+
+@router.put("/admin/cc-pair/{cc_pair_id}/name")
+def update_cc_pair_name(
+    cc_pair_id: int,
+    new_name: str,
+    user: User | None = Depends(current_curator_or_admin_user),
+    db_session: Session = Depends(get_session),
+) -> StatusResponse[int]:
+    cc_pair = get_connector_credential_pair_from_id_for_user(
+        cc_pair_id=cc_pair_id,
+        db_session=db_session,
+        user=user,
+        get_editable=True,
+    )
+    if not cc_pair:
+        raise HTTPException(
+            status_code=400, detail="CC Pair not found for current user's permissions"
+        )
+
+    try:
+        cc_pair.name = new_name
+        db_session.commit()
+        return StatusResponse(
+            success=True, message="Name updated successfully", data=cc_pair_id
+        )
+    except IntegrityError:
+        db_session.rollback()
+        raise HTTPException(status_code=400, detail="Name must be unique")
+
+
+@router.put("/admin/cc-pair/{cc_pair_id}/property")
+def update_cc_pair_property(
+    cc_pair_id: int,
+    update_request: CCPropertyUpdateRequest,  # in seconds
+    user: User | None = Depends(current_curator_or_admin_user),
+    db_session: Session = Depends(get_session),
+) -> StatusResponse[int]:
+    cc_pair = get_connector_credential_pair_from_id_for_user(
+        cc_pair_id=cc_pair_id,
+        db_session=db_session,
+        user=user,
+        get_editable=True,
+    )
+    if not cc_pair:
+        raise HTTPException(
+            status_code=400, detail="CC Pair not found for current user's permissions"
+        )
+
+    # Can we centralize logic for updating connector properties
+    # so that we don't need to manually validate everywhere?
+    if update_request.name == "refresh_frequency":
+        cc_pair.connector.refresh_freq = int(update_request.value)
+        cc_pair.connector.validate_refresh_freq()
+        db_session.commit()
+
+        msg = "Refresh frequency updated successfully"
+    elif update_request.name == "pruning_frequency":
+        cc_pair.connector.prune_freq = int(update_request.value)
+        cc_pair.connector.validate_prune_freq()
+        db_session.commit()
+
+        msg = "Pruning frequency updated successfully"
+    else:
+        raise HTTPException(
+            status_code=400, detail=f"Property name {update_request.name} is not valid."
+        )
+
+    return StatusResponse(success=True, message=msg, data=cc_pair_id)
+
+
+@router.get("/admin/cc-pair/{cc_pair_id}/last_pruned")
+def get_cc_pair_last_pruned(
+    cc_pair_id: int,
+    user: User = Depends(current_curator_or_admin_user),
+    db_session: Session = Depends(get_session),
+) -> datetime | None:
+    cc_pair = get_connector_credential_pair_from_id_for_user(
+        cc_pair_id=cc_pair_id,
+        db_session=db_session,
+        user=user,
+        get_editable=False,
+    )
+    if not cc_pair:
+        raise HTTPException(
+            status_code=400,
+            detail="cc_pair not found for current user's permissions",
+        )
+
+    return cc_pair.last_pruned
+
+
+@router.post("/admin/cc-pair/{cc_pair_id}/prune")
+def prune_cc_pair(
+    cc_pair_id: int,
+    user: User = Depends(current_curator_or_admin_user),
+    db_session: Session = Depends(get_session),
+    tenant_id: str | None = Depends(get_current_tenant_id),
+) -> StatusResponse[list[int]]:
+    """Triggers pruning on a particular cc_pair immediately"""
+
+    cc_pair = get_connector_credential_pair_from_id_for_user(
+        cc_pair_id=cc_pair_id,
+        db_session=db_session,
+        user=user,
+        get_editable=False,
+    )
+    if not cc_pair:
+        raise HTTPException(
+            status_code=400,
+            detail="Connection not found for current user's permissions",
+        )
+
+    r = get_redis_client(tenant_id=tenant_id)
+
+    redis_connector = RedisConnector(tenant_id, cc_pair_id)
+    if redis_connector.prune.fenced:
+        raise HTTPException(
+            status_code=HTTPStatus.CONFLICT,
+            detail="Pruning task already in progress.",
+        )
+
+    logger.info(
+        f"Pruning cc_pair: cc_pair={cc_pair_id} "
+        f"connector={cc_pair.connector_id} "
+        f"credential={cc_pair.credential_id} "
+        f"{cc_pair.connector.name} connector."
+    )
+    tasks_created = try_creating_prune_generator_task(
+        primary_app, cc_pair, db_session, r, CURRENT_TENANT_ID_CONTEXTVAR.get()
+    )
+    if not tasks_created:
+        raise HTTPException(
+            status_code=HTTPStatus.INTERNAL_SERVER_ERROR,
+            detail="Pruning task creation failed.",
+        )
+
+    return StatusResponse(
+        success=True,
+        message="Successfully created the pruning task.",
+    )
+
+
+@router.get("/admin/cc-pair/{cc_pair_id}/sync-permissions")
+def get_cc_pair_latest_sync(
+    cc_pair_id: int,
+    user: User = Depends(current_curator_or_admin_user),
+    db_session: Session = Depends(get_session),
+) -> datetime | None:
+    cc_pair = get_connector_credential_pair_from_id_for_user(
+        cc_pair_id=cc_pair_id,
+        db_session=db_session,
+        user=user,
+        get_editable=False,
+    )
+    if not cc_pair:
+        raise HTTPException(
+            status_code=400,
+            detail="cc_pair not found for current user's permissions",
+        )
+
+    return cc_pair.last_time_perm_sync
+
+
+@router.post("/admin/cc-pair/{cc_pair_id}/sync-permissions")
+def sync_cc_pair(
+    cc_pair_id: int,
+    user: User = Depends(current_curator_or_admin_user),
+    db_session: Session = Depends(get_session),
+    tenant_id: str | None = Depends(get_current_tenant_id),
+) -> StatusResponse[list[int]]:
+    """Triggers permissions sync on a particular cc_pair immediately"""
+
+    cc_pair = get_connector_credential_pair_from_id_for_user(
+        cc_pair_id=cc_pair_id,
+        db_session=db_session,
+        user=user,
+        get_editable=False,
+    )
+    if not cc_pair:
+        raise HTTPException(
+            status_code=400,
+            detail="Connection not found for current user's permissions",
+        )
+
+    r = get_redis_client(tenant_id=tenant_id)
+
+    redis_connector = RedisConnector(tenant_id, cc_pair_id)
+    if redis_connector.permissions.fenced:
+        raise HTTPException(
+            status_code=HTTPStatus.CONFLICT,
+            detail="Doc permissions sync task already in progress.",
+        )
+
+    logger.info(
+        f"Doc permissions sync cc_pair={cc_pair_id} "
+        f"connector_id={cc_pair.connector_id} "
+        f"credential_id={cc_pair.credential_id} "
+        f"{cc_pair.connector.name} connector."
+    )
+    tasks_created = try_creating_permissions_sync_task(
+        primary_app, cc_pair_id, r, CURRENT_TENANT_ID_CONTEXTVAR.get()
+    )
+    if not tasks_created:
+        raise HTTPException(
+            status_code=HTTPStatus.INTERNAL_SERVER_ERROR,
+            detail="Doc permissions sync task creation failed.",
+        )
+
+    return StatusResponse(
+        success=True,
+        message="Successfully created the doc permissions sync task.",
+    )
+
+
+@router.get("/admin/cc-pair/{cc_pair_id}/sync-groups")
+def get_cc_pair_latest_group_sync(
+    cc_pair_id: int,
+    user: User = Depends(current_curator_or_admin_user),
+    db_session: Session = Depends(get_session),
+) -> datetime | None:
+    cc_pair = get_connector_credential_pair_from_id_for_user(
+        cc_pair_id=cc_pair_id,
+        db_session=db_session,
+        user=user,
+        get_editable=False,
+    )
+    if not cc_pair:
+        raise HTTPException(
+            status_code=400,
+            detail="cc_pair not found for current user's permissions",
+        )
+
+    return cc_pair.last_time_external_group_sync
+
+
+@router.post("/admin/cc-pair/{cc_pair_id}/sync-groups")
+def sync_cc_pair_groups(
+    cc_pair_id: int,
+    user: User = Depends(current_curator_or_admin_user),
+    db_session: Session = Depends(get_session),
+    tenant_id: str | None = Depends(get_current_tenant_id),
+) -> StatusResponse[list[int]]:
+    """Triggers group sync on a particular cc_pair immediately"""
+
+    cc_pair = get_connector_credential_pair_from_id_for_user(
+        cc_pair_id=cc_pair_id,
+        db_session=db_session,
+        user=user,
+        get_editable=False,
+    )
+    if not cc_pair:
+        raise HTTPException(
+            status_code=400,
+            detail="Connection not found for current user's permissions",
+        )
+
+    r = get_redis_client(tenant_id=tenant_id)
+
+    redis_connector = RedisConnector(tenant_id, cc_pair_id)
+    if redis_connector.external_group_sync.fenced:
+        raise HTTPException(
+            status_code=HTTPStatus.CONFLICT,
+            detail="External group sync task already in progress.",
+        )
+
+    logger.info(
+        f"External group sync cc_pair={cc_pair_id} "
+        f"connector_id={cc_pair.connector_id} "
+        f"credential_id={cc_pair.credential_id} "
+        f"{cc_pair.connector.name} connector."
+    )
+    tasks_created = try_creating_external_group_sync_task(
+        primary_app, cc_pair_id, r, CURRENT_TENANT_ID_CONTEXTVAR.get()
+    )
+    if not tasks_created:
+        raise HTTPException(
+            status_code=HTTPStatus.INTERNAL_SERVER_ERROR,
+            detail="External group sync task creation failed.",
+        )
+
+    return StatusResponse(
+        success=True,
+        message="Successfully created the external group sync task.",
+    )
+
+
+@router.get("/admin/cc-pair/{cc_pair_id}/get-docs-sync-status")
+def get_docs_sync_status(
+    cc_pair_id: int,
+    _: User = Depends(current_curator_or_admin_user),
+    db_session: Session = Depends(get_session),
+) -> list[DocumentSyncStatus]:
+    all_docs_for_cc_pair = get_documents_for_cc_pair(
+        db_session=db_session,
+        cc_pair_id=cc_pair_id,
+    )
+    return [DocumentSyncStatus.from_model(doc) for doc in all_docs_for_cc_pair]
+
+
+@router.put("/connector/{connector_id}/credential/{credential_id}")
+def associate_credential_to_connector(
+    connector_id: int,
+    credential_id: int,
+    metadata: ConnectorCredentialPairMetadata,
+    user: User | None = Depends(current_curator_or_admin_user),
+    db_session: Session = Depends(get_session),
+) -> StatusResponse[int]:
+    fetch_ee_implementation_or_noop(
+        "onyx.db.user_group", "validate_object_creation_for_user", None
+    )(
+        db_session=db_session,
+        user=user,
+        target_group_ids=metadata.groups,
+        object_is_public=metadata.access_type == AccessType.PUBLIC,
+        object_is_perm_sync=metadata.access_type == AccessType.SYNC,
+    )
+
+    try:
+        response = add_credential_to_connector(
+            db_session=db_session,
+            user=user,
+            connector_id=connector_id,
+            credential_id=credential_id,
+            cc_pair_name=metadata.name,
+            access_type=metadata.access_type,
+            auto_sync_options=metadata.auto_sync_options,
+            groups=metadata.groups,
+        )
+
+        return response
+    except IntegrityError as e:
+        logger.error(f"IntegrityError: {e}")
+        raise HTTPException(status_code=400, detail="Name must be unique")
+
+
+@router.delete("/connector/{connector_id}/credential/{credential_id}")
+def dissociate_credential_from_connector(
+    connector_id: int,
+    credential_id: int,
+    user: User | None = Depends(current_user),
+    db_session: Session = Depends(get_session),
+) -> StatusResponse[int]:
+    return remove_credential_from_connector(
+        connector_id, credential_id, user, db_session
+    )
+
+from datetime import datetime
+from http import HTTPStatus
+
+from fastapi import APIRouter
+from fastapi import Depends
+from fastapi import HTTPException
+from fastapi import Query
+from fastapi.responses import JSONResponse
+from sqlalchemy import select
+from sqlalchemy.exc import IntegrityError
+from sqlalchemy.orm import Session
+
+from onyx.auth.users import current_curator_or_admin_user
+from onyx.auth.users import current_user
+from onyx.background.celery.tasks.pruning.tasks import (
+    try_creating_prune_generator_task,
+)
+from onyx.background.celery.versioned_apps.client import app as client_app
+from onyx.background.indexing.models import IndexAttemptErrorPydantic
+from onyx.configs.constants import OnyxCeleryPriority
+from onyx.configs.constants import OnyxCeleryTask
+from onyx.connectors.exceptions import ValidationError
+from onyx.connectors.factory import validate_ccpair_for_user
+from onyx.db.connector import delete_connector
+from onyx.db.connector_credential_pair import add_credential_to_connector
+from onyx.db.connector_credential_pair import (
+    get_connector_credential_pair_from_id_for_user,
+)
+from onyx.db.connector_credential_pair import remove_credential_from_connector
+from onyx.db.connector_credential_pair import (
+    update_connector_credential_pair_from_id,
+)
+from onyx.db.connector_credential_pair import verify_user_has_access_to_cc_pair
+from onyx.db.document import get_document_counts_for_cc_pairs
+from onyx.db.document import get_documents_for_cc_pair
+from onyx.db.engine.sql_engine import get_session
+from onyx.db.enums import AccessType
+from onyx.db.enums import ConnectorCredentialPairStatus
+from onyx.db.enums import IndexingStatus
+from onyx.db.index_attempt import count_index_attempt_errors_for_cc_pair
+from onyx.db.index_attempt import count_index_attempts_for_cc_pair
+from onyx.db.index_attempt import get_index_attempt_errors_for_cc_pair
+from onyx.db.index_attempt import get_latest_index_attempt_for_cc_pair_id
+from onyx.db.index_attempt import get_paginated_index_attempts_for_cc_pair_id
+from onyx.db.indexing_coordination import IndexingCoordination
+from onyx.db.models import IndexAttempt
+from onyx.db.models import User
+from onyx.redis.redis_connector import RedisConnector
+from onyx.redis.redis_connector_utils import get_deletion_attempt_snapshot
+from onyx.redis.redis_pool import get_redis_client
+from onyx.server.documents.models import CCPairFullInfo
+from onyx.server.documents.models import CCPropertyUpdateRequest
+from onyx.server.documents.models import CCStatusUpdateRequest
+from onyx.server.documents.models import ConnectorCredentialPairIdentifier
+from onyx.server.documents.models import ConnectorCredentialPairMetadata
+from onyx.server.documents.models import DocumentSyncStatus
+from onyx.server.documents.models import IndexAttemptSnapshot
+from onyx.server.documents.models import PaginatedReturn
+from onyx.server.models import StatusResponse
+from onyx.utils.logger import setup_logger
+from onyx.utils.variable_functionality import fetch_ee_implementation_or_noop
+from shared_configs.contextvars import get_current_tenant_id
+
+logger = setup_logger()
+router = APIRouter(prefix="/manage")
+
+
+@router.get("/admin/cc-pair/{cc_pair_id}/index-attempts")
+def get_cc_pair_index_attempts(
+    cc_pair_id: int,
+    page_num: int = Query(0, ge=0),
+    page_size: int = Query(10, ge=1, le=1000),
+    user: User | None = Depends(current_curator_or_admin_user),
+    db_session: Session = Depends(get_session),
+) -> PaginatedReturn[IndexAttemptSnapshot]:
+    if user:
+        user_has_access = verify_user_has_access_to_cc_pair(
+            cc_pair_id, db_session, user, get_editable=False
+        )
+        if not user_has_access:
+            raise HTTPException(
+                status_code=400, detail="CC Pair not found for current user permissions"
+            )
+
+    total_count = count_index_attempts_for_cc_pair(
+        db_session=db_session,
+        cc_pair_id=cc_pair_id,
+    )
+    index_attempts = get_paginated_index_attempts_for_cc_pair_id(
+        db_session=db_session,
+        cc_pair_id=cc_pair_id,
+        page=page_num,
+        page_size=page_size,
+    )
+    return PaginatedReturn(
+        items=[
+            IndexAttemptSnapshot.from_index_attempt_db_model(index_attempt)
+            for index_attempt in index_attempts
+        ],
+        total_items=total_count,
+    )
+
+
+@router.get("/admin/cc-pair/{cc_pair_id}")
+def get_cc_pair_full_info(
+    cc_pair_id: int,
+    user: User | None = Depends(current_curator_or_admin_user),
+    db_session: Session = Depends(get_session),
+) -> CCPairFullInfo:
+    tenant_id = get_current_tenant_id()
+
+    cc_pair = get_connector_credential_pair_from_id_for_user(
+        cc_pair_id, db_session, user, get_editable=False
+    )
+    if not cc_pair:
+        raise HTTPException(
+            status_code=404, detail="CC Pair not found for current user permissions"
+        )
+    editable_cc_pair = get_connector_credential_pair_from_id_for_user(
+        cc_pair_id, db_session, user, get_editable=True
+    )
+    is_editable_for_current_user = editable_cc_pair is not None
+
+    document_count_info_list = list(
+        get_document_counts_for_cc_pairs(
+            db_session=db_session,
+            cc_pairs=[
+                ConnectorCredentialPairIdentifier(
+                    connector_id=cc_pair.connector_id,
+                    credential_id=cc_pair.credential_id,
+                )
+            ],
         )
     )
     documents_indexed = (
@@ -179,7 +750,6 @@
     status_update_request: CCStatusUpdateRequest,
     user: User | None = Depends(current_curator_or_admin_user),
     db_session: Session = Depends(get_session),
-    tenant_id: str | None = Depends(get_current_tenant_id),
 ) -> JSONResponse:
     """This method returns nearly immediately. It simply sets some signals and
     optimistically assumes any running background processes will clean themselves up.
@@ -187,6 +757,8 @@
 
     Returns HTTPStatus.OK if everything finished.
     """
+    tenant_id = get_current_tenant_id()
+
     cc_pair = get_connector_credential_pair_from_id_for_user(
         cc_pair_id=cc_pair_id,
         db_session=db_session,
@@ -204,7 +776,6 @@
     if status_update_request.status == ConnectorCredentialPairStatus.PAUSED:
         redis_connector.stop.set_fence(True)
 
-<<<<<<< HEAD
         # Request cancellation for any active indexing attempts for this cc_pair
         active_attempts = (
             db_session.execute(
@@ -217,17 +788,12 @@
             )
             .scalars()
             .all()
-=======
-        search_settings_list: list[SearchSettings] = get_active_search_settings(
-            db_session
->>>>>>> 4c5a865d
         )
 
         for attempt in active_attempts:
             try:
                 IndexingCoordination.request_cancellation(db_session, attempt.id)
                 # Revoke the task to prevent it from running
-<<<<<<< HEAD
                 if attempt.celery_task_id:
                     client_app.control.revoke(attempt.celery_task_id)
                 logger.info(
@@ -238,13 +804,6 @@
                 logger.exception(
                     f"Failed to request cancellation for indexing attempt {attempt.id}"
                 )
-=======
-                primary_app.control.revoke(index_payload.celery_task_id)
-
-                # If it is running, then signaling for termination will get the
-                # watchdog thread to kill the spawned task
-                redis_connector_index.set_terminate(index_payload.celery_task_id)
->>>>>>> 4c5a865d
 
     else:
         redis_connector.stop.set_fence(False)
@@ -256,6 +815,13 @@
     )
 
     db_session.commit()
+
+    # this speeds up the start of indexing by firing the check immediately
+    client_app.send_task(
+        OnyxCeleryTask.CHECK_FOR_INDEXING,
+        kwargs=dict(tenant_id=tenant_id),
+        priority=OnyxCeleryPriority.HIGH,
+    )
 
     return JSONResponse(
         status_code=HTTPStatus.OK, content={"message": str(HTTPStatus.OK)}
@@ -357,9 +923,9 @@
     cc_pair_id: int,
     user: User = Depends(current_curator_or_admin_user),
     db_session: Session = Depends(get_session),
-    tenant_id: str | None = Depends(get_current_tenant_id),
 ) -> StatusResponse[list[int]]:
     """Triggers pruning on a particular cc_pair immediately"""
+    tenant_id = get_current_tenant_id()
 
     cc_pair = get_connector_credential_pair_from_id_for_user(
         cc_pair_id=cc_pair_id,
@@ -373,7 +939,7 @@
             detail="Connection not found for current user's permissions",
         )
 
-    r = get_redis_client(tenant_id=tenant_id)
+    r = get_redis_client()
 
     redis_connector = RedisConnector(tenant_id, cc_pair_id)
     if redis_connector.prune.fenced:
@@ -388,14 +954,16 @@
         f"credential={cc_pair.credential_id} "
         f"{cc_pair.connector.name} connector."
     )
-    tasks_created = try_creating_prune_generator_task(
-        primary_app, cc_pair, db_session, r, CURRENT_TENANT_ID_CONTEXTVAR.get()
-    )
-    if not tasks_created:
+    payload_id = try_creating_prune_generator_task(
+        client_app, cc_pair, db_session, r, tenant_id
+    )
+    if not payload_id:
         raise HTTPException(
             status_code=HTTPStatus.INTERNAL_SERVER_ERROR,
             detail="Pruning task creation failed.",
         )
+
+    logger.info(f"Pruning queued: cc_pair={cc_pair.id} id={payload_id}")
 
     return StatusResponse(
         success=True,
@@ -403,150 +971,6 @@
     )
 
 
-@router.get("/admin/cc-pair/{cc_pair_id}/sync-permissions")
-def get_cc_pair_latest_sync(
-    cc_pair_id: int,
-    user: User = Depends(current_curator_or_admin_user),
-    db_session: Session = Depends(get_session),
-) -> datetime | None:
-    cc_pair = get_connector_credential_pair_from_id_for_user(
-        cc_pair_id=cc_pair_id,
-        db_session=db_session,
-        user=user,
-        get_editable=False,
-    )
-    if not cc_pair:
-        raise HTTPException(
-            status_code=400,
-            detail="cc_pair not found for current user's permissions",
-        )
-
-    return cc_pair.last_time_perm_sync
-
-
-@router.post("/admin/cc-pair/{cc_pair_id}/sync-permissions")
-def sync_cc_pair(
-    cc_pair_id: int,
-    user: User = Depends(current_curator_or_admin_user),
-    db_session: Session = Depends(get_session),
-    tenant_id: str | None = Depends(get_current_tenant_id),
-) -> StatusResponse[list[int]]:
-    """Triggers permissions sync on a particular cc_pair immediately"""
-
-    cc_pair = get_connector_credential_pair_from_id_for_user(
-        cc_pair_id=cc_pair_id,
-        db_session=db_session,
-        user=user,
-        get_editable=False,
-    )
-    if not cc_pair:
-        raise HTTPException(
-            status_code=400,
-            detail="Connection not found for current user's permissions",
-        )
-
-    r = get_redis_client(tenant_id=tenant_id)
-
-    redis_connector = RedisConnector(tenant_id, cc_pair_id)
-    if redis_connector.permissions.fenced:
-        raise HTTPException(
-            status_code=HTTPStatus.CONFLICT,
-            detail="Doc permissions sync task already in progress.",
-        )
-
-    logger.info(
-        f"Doc permissions sync cc_pair={cc_pair_id} "
-        f"connector_id={cc_pair.connector_id} "
-        f"credential_id={cc_pair.credential_id} "
-        f"{cc_pair.connector.name} connector."
-    )
-    tasks_created = try_creating_permissions_sync_task(
-        primary_app, cc_pair_id, r, CURRENT_TENANT_ID_CONTEXTVAR.get()
-    )
-    if not tasks_created:
-        raise HTTPException(
-            status_code=HTTPStatus.INTERNAL_SERVER_ERROR,
-            detail="Doc permissions sync task creation failed.",
-        )
-
-    return StatusResponse(
-        success=True,
-        message="Successfully created the doc permissions sync task.",
-    )
-
-
-@router.get("/admin/cc-pair/{cc_pair_id}/sync-groups")
-def get_cc_pair_latest_group_sync(
-    cc_pair_id: int,
-    user: User = Depends(current_curator_or_admin_user),
-    db_session: Session = Depends(get_session),
-) -> datetime | None:
-    cc_pair = get_connector_credential_pair_from_id_for_user(
-        cc_pair_id=cc_pair_id,
-        db_session=db_session,
-        user=user,
-        get_editable=False,
-    )
-    if not cc_pair:
-        raise HTTPException(
-            status_code=400,
-            detail="cc_pair not found for current user's permissions",
-        )
-
-    return cc_pair.last_time_external_group_sync
-
-
-@router.post("/admin/cc-pair/{cc_pair_id}/sync-groups")
-def sync_cc_pair_groups(
-    cc_pair_id: int,
-    user: User = Depends(current_curator_or_admin_user),
-    db_session: Session = Depends(get_session),
-    tenant_id: str | None = Depends(get_current_tenant_id),
-) -> StatusResponse[list[int]]:
-    """Triggers group sync on a particular cc_pair immediately"""
-
-    cc_pair = get_connector_credential_pair_from_id_for_user(
-        cc_pair_id=cc_pair_id,
-        db_session=db_session,
-        user=user,
-        get_editable=False,
-    )
-    if not cc_pair:
-        raise HTTPException(
-            status_code=400,
-            detail="Connection not found for current user's permissions",
-        )
-
-    r = get_redis_client(tenant_id=tenant_id)
-
-    redis_connector = RedisConnector(tenant_id, cc_pair_id)
-    if redis_connector.external_group_sync.fenced:
-        raise HTTPException(
-            status_code=HTTPStatus.CONFLICT,
-            detail="External group sync task already in progress.",
-        )
-
-    logger.info(
-        f"External group sync cc_pair={cc_pair_id} "
-        f"connector_id={cc_pair.connector_id} "
-        f"credential_id={cc_pair.credential_id} "
-        f"{cc_pair.connector.name} connector."
-    )
-    tasks_created = try_creating_external_group_sync_task(
-        primary_app, cc_pair_id, r, CURRENT_TENANT_ID_CONTEXTVAR.get()
-    )
-    if not tasks_created:
-        raise HTTPException(
-            status_code=HTTPStatus.INTERNAL_SERVER_ERROR,
-            detail="External group sync task creation failed.",
-        )
-
-    return StatusResponse(
-        success=True,
-        message="Successfully created the external group sync task.",
-    )
-
-
 @router.get("/admin/cc-pair/{cc_pair_id}/get-docs-sync-status")
 def get_docs_sync_status(
     cc_pair_id: int,
@@ -558,6 +982,47 @@
         cc_pair_id=cc_pair_id,
     )
     return [DocumentSyncStatus.from_model(doc) for doc in all_docs_for_cc_pair]
+
+
+@router.get("/admin/cc-pair/{cc_pair_id}/errors")
+def get_cc_pair_indexing_errors(
+    cc_pair_id: int,
+    include_resolved: bool = Query(False),
+    page_num: int = Query(0, ge=0),
+    page_size: int = Query(10, ge=1, le=100),
+    _: User = Depends(current_curator_or_admin_user),
+    db_session: Session = Depends(get_session),
+) -> PaginatedReturn[IndexAttemptErrorPydantic]:
+    """Gives back all errors for a given CC Pair. Allows pagination based on page and page_size params.
+
+    Args:
+        cc_pair_id: ID of the connector-credential pair to get errors for
+        include_resolved: Whether to include resolved errors in the results
+        page_num: Page number for pagination, starting at 0
+        page_size: Number of errors to return per page
+        _: Current user, must be curator or admin
+        db_session: Database session
+
+    Returns:
+        Paginated list of indexing errors for the CC pair.
+    """
+    total_count = count_index_attempt_errors_for_cc_pair(
+        db_session=db_session,
+        cc_pair_id=cc_pair_id,
+        unresolved_only=not include_resolved,
+    )
+
+    index_attempt_errors = get_index_attempt_errors_for_cc_pair(
+        db_session=db_session,
+        cc_pair_id=cc_pair_id,
+        unresolved_only=not include_resolved,
+        page=page_num,
+        page_size=page_size,
+    )
+    return PaginatedReturn(
+        items=[IndexAttemptErrorPydantic.from_model(e) for e in index_attempt_errors],
+        total_items=total_count,
+    )
 
 
 @router.put("/connector/{connector_id}/credential/{credential_id}")
@@ -567,7 +1032,14 @@
     metadata: ConnectorCredentialPairMetadata,
     user: User | None = Depends(current_curator_or_admin_user),
     db_session: Session = Depends(get_session),
+    tenant_id: str = Depends(get_current_tenant_id),
 ) -> StatusResponse[int]:
+    """NOTE(rkuo): internally discussed and the consensus is this endpoint
+    and create_connector_with_mock_credential should be combined.
+
+    The intent of this endpoint is to handle connectors that actually need credentials.
+    """
+
     fetch_ee_implementation_or_noop(
         "onyx.db.user_group", "validate_object_creation_for_user", None
     )(
@@ -580,6 +1052,10 @@
     )
 
     try:
+        validate_ccpair_for_user(
+            connector_id, credential_id, metadata.access_type, db_session
+        )
+
         response = add_credential_to_connector(
             db_session=db_session,
             user=user,
@@ -591,10 +1067,41 @@
             groups=metadata.groups,
         )
 
+        # trigger indexing immediately
+        client_app.send_task(
+            OnyxCeleryTask.CHECK_FOR_INDEXING,
+            priority=OnyxCeleryPriority.HIGH,
+            kwargs={"tenant_id": tenant_id},
+        )
+
+        logger.info(
+            f"associate_credential_to_connector - running check_for_indexing: "
+            f"cc_pair={response.data}"
+        )
+
         return response
+    except ValidationError as e:
+        # If validation fails, delete the connector and commit the changes
+        # Ensures we don't leave invalid connectors in the database
+        # NOTE: consensus is that it makes sense to unify connector and ccpair creation flows
+        # which would rid us of needing to handle cases like these
+        delete_connector(db_session, connector_id)
+        db_session.commit()
+
+        raise HTTPException(
+            status_code=400, detail="Connector validation error: " + str(e)
+        )
     except IntegrityError as e:
         logger.error(f"IntegrityError: {e}")
+        delete_connector(db_session, connector_id)
+        db_session.commit()
+
         raise HTTPException(status_code=400, detail="Name must be unique")
+
+    except Exception as e:
+        logger.exception(f"Unexpected error: {e}")
+
+        raise HTTPException(status_code=500, detail="Unexpected error")
 
 
 @router.delete("/connector/{connector_id}/credential/{credential_id}")
