from collections.abc import Sequence
from datetime import datetime
<<<<<<< HEAD
from datetime import timezone
from datetime import UTC
from enum import Enum
=======
>>>>>>> 4c5a865d
from typing import Any
from typing import Generic
from typing import TypeVar
from uuid import UUID

from pydantic import BaseModel
from pydantic import Field

from ee.onyx.server.query_history.models import ChatSessionMinimal
from onyx.configs.app_configs import MASK_CREDENTIAL_PREFIX
from onyx.configs.constants import DocumentSource
from onyx.connectors.models import DocumentErrorSummary
from onyx.connectors.models import InputType
from onyx.db.enums import AccessType
from onyx.db.enums import ConnectorCredentialPairStatus
from onyx.db.models import Connector
from onyx.db.models import ConnectorCredentialPair
from onyx.db.models import Credential
from onyx.db.models import Document as DbDocument
from onyx.db.models import IndexAttempt
from onyx.db.models import IndexAttemptError as DbIndexAttemptError
from onyx.db.models import IndexingStatus
from onyx.db.models import TaskStatus
<<<<<<< HEAD
from onyx.server.federated.models import FederatedConnectorStatus
=======
from onyx.server.models import FullUserSnapshot
from onyx.server.models import InvitedUserSnapshot
>>>>>>> 4c5a865d
from onyx.server.utils import mask_credential_dict


class DocumentSyncStatus(BaseModel):
    doc_id: str
    last_synced: datetime | None
    last_modified: datetime | None

    @classmethod
    def from_model(cls, doc: DbDocument) -> "DocumentSyncStatus":
        return DocumentSyncStatus(
            doc_id=doc.id,
            last_synced=doc.last_synced,
            last_modified=doc.last_modified,
        )


class DocumentInfo(BaseModel):
    num_chunks: int
    num_tokens: int


class ChunkInfo(BaseModel):
    content: str
    num_tokens: int


class DeletionAttemptSnapshot(BaseModel):
    connector_id: int
    credential_id: int
    status: TaskStatus


class ConnectorBase(BaseModel):
    name: str
    source: DocumentSource
    input_type: InputType
    connector_specific_config: dict[str, Any]
    # In seconds, None for one time index with no refresh
    refresh_freq: int | None = None
    prune_freq: int | None = None
    indexing_start: datetime | None = None


class ConnectorUpdateRequest(ConnectorBase):
    access_type: AccessType
    groups: list[int] = Field(default_factory=list)

    def to_connector_base(self) -> ConnectorBase:
        return ConnectorBase(**self.model_dump(exclude={"access_type", "groups"}))


class ConnectorSnapshot(ConnectorBase):
    id: int
    credential_ids: list[int]
    time_created: datetime
    time_updated: datetime
    source: DocumentSource

    @classmethod
    def from_connector_db_model(cls, connector: Connector) -> "ConnectorSnapshot":
        return ConnectorSnapshot(
            id=connector.id,
            name=connector.name,
            source=connector.source,
            input_type=connector.input_type,
            connector_specific_config=connector.connector_specific_config,
            refresh_freq=connector.refresh_freq,
            prune_freq=connector.prune_freq,
            credential_ids=[
                association.credential.id for association in connector.credentials
            ],
            indexing_start=connector.indexing_start,
            time_created=connector.time_created,
            time_updated=connector.time_updated,
        )


class CredentialSwapRequest(BaseModel):
    new_credential_id: int
    connector_id: int


class CredentialDataUpdateRequest(BaseModel):
    name: str
    credential_json: dict[str, Any]


class CredentialBase(BaseModel):
    credential_json: dict[str, Any]
    # if `true`, then all Admins will have access to the credential
    admin_public: bool
    source: DocumentSource
    name: str | None = None
    curator_public: bool = False
    groups: list[int] = Field(default_factory=list)


class CredentialSnapshot(CredentialBase):
    id: int
    user_id: UUID | None
    time_created: datetime
    time_updated: datetime

    @classmethod
    def from_credential_db_model(cls, credential: Credential) -> "CredentialSnapshot":
        return CredentialSnapshot(
            id=credential.id,
            credential_json=(
                mask_credential_dict(credential.credential_json)
                if MASK_CREDENTIAL_PREFIX and credential.credential_json
                else credential.credential_json
            ),
            user_id=credential.user_id,
            admin_public=credential.admin_public,
            time_created=credential.time_created,
            time_updated=credential.time_updated,
            source=credential.source or DocumentSource.NOT_APPLICABLE,
            name=credential.name,
            curator_public=credential.curator_public,
        )


class IndexAttemptSnapshot(BaseModel):
    id: int
    status: IndexingStatus | None
    new_docs_indexed: int  # only includes completely new docs
    total_docs_indexed: int  # includes docs that are updated
    docs_removed_from_index: int
    error_msg: str | None
    error_count: int
    full_exception_trace: str | None
    time_started: str | None
    time_updated: str

    @classmethod
    def from_index_attempt_db_model(
        cls, index_attempt: IndexAttempt
    ) -> "IndexAttemptSnapshot":
        return IndexAttemptSnapshot(
            id=index_attempt.id,
            status=index_attempt.status,
            new_docs_indexed=index_attempt.new_docs_indexed or 0,
            total_docs_indexed=index_attempt.total_docs_indexed or 0,
            docs_removed_from_index=index_attempt.docs_removed_from_index or 0,
            error_msg=index_attempt.error_msg,
            error_count=len(index_attempt.error_rows),
            full_exception_trace=index_attempt.full_exception_trace,
            time_started=(
                index_attempt.time_started.isoformat()
                if index_attempt.time_started
                else None
            ),
            time_updated=index_attempt.time_updated.isoformat(),
        )


class IndexAttemptError(BaseModel):
    id: int
    index_attempt_id: int | None
    batch_number: int | None
    doc_summaries: list[DocumentErrorSummary]
    error_msg: str | None
    traceback: str | None
    time_created: str

    @classmethod
    def from_db_model(cls, error: DbIndexAttemptError) -> "IndexAttemptError":
        doc_summaries = [
            DocumentErrorSummary.from_dict(summary) for summary in error.doc_summaries
        ]
        return IndexAttemptError(
            id=error.id,
            index_attempt_id=error.index_attempt_id,
            batch_number=error.batch,
            doc_summaries=doc_summaries,
            error_msg=error.error_msg,
            traceback=error.traceback,
            time_created=error.time_created.isoformat(),
        )


# These are the types currently supported by the pagination hook
# More api endpoints can be refactored and be added here for use with the pagination hook
PaginatedType = TypeVar(
    "PaginatedType",
    IndexAttemptSnapshot,
    FullUserSnapshot,
    InvitedUserSnapshot,
    ChatSessionMinimal,
)


class PaginatedReturn(BaseModel, Generic[PaginatedType]):
    items: list[PaginatedType]
    total_items: int


class CCPairFullInfo(BaseModel):
    id: int
    name: str
    status: ConnectorCredentialPairStatus
    num_docs_indexed: int
    connector: ConnectorSnapshot
    credential: CredentialSnapshot
    number_of_index_attempts: int
    last_index_attempt_status: IndexingStatus | None
    latest_deletion_attempt: DeletionAttemptSnapshot | None
    access_type: AccessType
    is_editable_for_current_user: bool
    deletion_failure_message: str | None
    indexing: bool
    creator: UUID | None
    creator_email: str | None

    @classmethod
    def from_models(
        cls,
        cc_pair_model: ConnectorCredentialPair,
        latest_deletion_attempt: DeletionAttemptSnapshot | None,
        number_of_index_attempts: int,
        last_index_attempt: IndexAttempt | None,
        num_docs_indexed: int,  # not ideal, but this must be computed separately
        is_editable_for_current_user: bool,
        indexing: bool,
    ) -> "CCPairFullInfo":
        # figure out if we need to artificially deflate the number of docs indexed.
        # This is required since the total number of docs indexed by a CC Pair is
        # updated before the new docs for an indexing attempt. If we don't do this,
        # there is a mismatch between these two numbers which may confuse users.
        last_indexing_status = last_index_attempt.status if last_index_attempt else None
        if (
            last_indexing_status == IndexingStatus.SUCCESS
            and number_of_index_attempts == 1
            and last_index_attempt
            and last_index_attempt.new_docs_indexed
        ):
            num_docs_indexed = (
                last_index_attempt.new_docs_indexed if last_index_attempt else 0
            )

        return cls(
            id=cc_pair_model.id,
            name=cc_pair_model.name,
            status=cc_pair_model.status,
            num_docs_indexed=num_docs_indexed,
            connector=ConnectorSnapshot.from_connector_db_model(
                cc_pair_model.connector
            ),
            credential=CredentialSnapshot.from_credential_db_model(
                cc_pair_model.credential
            ),
            number_of_index_attempts=number_of_index_attempts,
            last_index_attempt_status=last_indexing_status,
            latest_deletion_attempt=latest_deletion_attempt,
            access_type=cc_pair_model.access_type,
            is_editable_for_current_user=is_editable_for_current_user,
            deletion_failure_message=cc_pair_model.deletion_failure_message,
            indexing=indexing,
            creator=cc_pair_model.creator_id,
            creator_email=cc_pair_model.creator.email
            if cc_pair_model.creator
            else None,
        )


class CeleryTaskStatus(BaseModel):
    id: str
    name: str
    status: TaskStatus
    start_time: datetime | None
    register_time: datetime | None


class FailedConnectorIndexingStatus(BaseModel):
    """Simplified version of ConnectorIndexingStatus for failed indexing attempts"""

    cc_pair_id: int
    name: str | None
    error_msg: str | None
    is_deletable: bool
    connector_id: int
    credential_id: int


class ConnectorStatus(BaseModel):
    """
    Represents the status of a connector,
    including indexing status elated information
    """

    cc_pair_id: int
    name: str | None
    connector: ConnectorSnapshot
    credential: CredentialSnapshot
    access_type: AccessType
    groups: list[int]


class ConnectorIndexingStatus(ConnectorStatus):
    """Represents the full indexing status of a connector"""

    cc_pair_status: ConnectorCredentialPairStatus
    owner: str
    last_finished_status: IndexingStatus | None
    last_status: IndexingStatus | None
    last_success: datetime | None
    latest_index_attempt: IndexAttemptSnapshot | None
    docs_indexed: int
    in_progress: bool


class DocsCountOperator(str, Enum):
    GREATER_THAN = ">"
    LESS_THAN = "<"
    EQUAL_TO = "="


class ConnectorIndexingStatusLite(BaseModel):
    cc_pair_id: int
    name: str | None
    source: DocumentSource
    access_type: AccessType
    cc_pair_status: ConnectorCredentialPairStatus
    in_progress: bool
    in_repeated_error_state: bool
    last_finished_status: IndexingStatus | None
    last_status: IndexingStatus | None
    last_success: datetime | None
    is_editable: bool
    docs_indexed: int
    latest_index_attempt_docs_indexed: int | None


class SourceSummary(BaseModel):
    total_connectors: int
    active_connectors: int
    public_connectors: int
    total_docs_indexed: int


class ConnectorIndexingStatusLiteResponse(BaseModel):
    source: DocumentSource
    summary: SourceSummary
    current_page: int
    total_pages: int
    indexing_statuses: Sequence[ConnectorIndexingStatusLite | FederatedConnectorStatus]


class ConnectorCredentialPairIdentifier(BaseModel):
    connector_id: int
    credential_id: int


class ConnectorCredentialPairMetadata(BaseModel):
    name: str | None = None
    access_type: AccessType
    auto_sync_options: dict[str, Any] | None = None
    groups: list[int] = Field(default_factory=list)


class CCStatusUpdateRequest(BaseModel):
    status: ConnectorCredentialPairStatus


class ConnectorCredentialPairDescriptor(BaseModel):
    id: int
    name: str | None = None
    connector: ConnectorSnapshot
    credential: CredentialSnapshot
    access_type: AccessType


class CCPairSummary(BaseModel):
    """Simplified connector-credential pair information with just essential data"""

    id: int
    name: str | None
    source: DocumentSource
    access_type: AccessType

    @classmethod
    def from_cc_pair_descriptor(
        cls, descriptor: ConnectorCredentialPairDescriptor
    ) -> "CCPairSummary":
        return cls(
            id=descriptor.id,
            name=descriptor.name,
            source=descriptor.connector.source,
            access_type=descriptor.access_type,
        )


class RunConnectorRequest(BaseModel):
    connector_id: int
    credential_ids: list[int] | None = None
    from_beginning: bool = False


class CCPropertyUpdateRequest(BaseModel):
    name: str
    value: str


"""Connectors Models"""


class GoogleAppWebCredentials(BaseModel):
    client_id: str
    project_id: str
    auth_uri: str
    token_uri: str
    auth_provider_x509_cert_url: str
    client_secret: str
    redirect_uris: list[str]
    javascript_origins: list[str]


class GoogleAppCredentials(BaseModel):
    web: GoogleAppWebCredentials


class GoogleServiceAccountKey(BaseModel):
    type: str
    project_id: str
    private_key_id: str
    private_key: str
    client_email: str
    client_id: str
    auth_uri: str
    token_uri: str
    auth_provider_x509_cert_url: str
    client_x509_cert_url: str
    universe_domain: str


class GoogleServiceAccountCredentialRequest(BaseModel):
    google_primary_admin: str | None = None  # email of user to impersonate


class FileUploadResponse(BaseModel):
    file_paths: list[str]
<<<<<<< HEAD
    file_names: list[str]
    zip_metadata: dict[str, Any]
=======
>>>>>>> 4c5a865d


class ObjectCreationIdResponse(BaseModel):
    id: int | str
    credential: CredentialSnapshot | None = None


class AuthStatus(BaseModel):
    authenticated: bool


class AuthUrl(BaseModel):
    auth_url: str


class GmailCallback(BaseModel):
    state: str
    code: str


class GDriveCallback(BaseModel):
    state: str
    code: str


class IndexingStatusRequest(BaseModel):
    secondary_index: bool = False
    source: DocumentSource | None = None
    access_type_filters: list[AccessType] = Field(default_factory=list)
    last_status_filters: list[IndexingStatus] = Field(default_factory=list)
    docs_count_operator: DocsCountOperator | None = None
    docs_count_value: int | None = None
    name_filter: str | None = None
    source_to_page: dict[DocumentSource, int] = Field(default_factory=dict)
    get_all_connectors: bool = False<|MERGE_RESOLUTION|>--- conflicted
+++ resolved
@@ -1,11 +1,4 @@
-from collections.abc import Sequence
 from datetime import datetime
-<<<<<<< HEAD
-from datetime import timezone
-from datetime import UTC
-from enum import Enum
-=======
->>>>>>> 4c5a865d
 from typing import Any
 from typing import Generic
 from typing import TypeVar
@@ -29,12 +22,8 @@
 from onyx.db.models import IndexAttemptError as DbIndexAttemptError
 from onyx.db.models import IndexingStatus
 from onyx.db.models import TaskStatus
-<<<<<<< HEAD
-from onyx.server.federated.models import FederatedConnectorStatus
-=======
 from onyx.server.models import FullUserSnapshot
 from onyx.server.models import InvitedUserSnapshot
->>>>>>> 4c5a865d
 from onyx.server.utils import mask_credential_dict
 
 
@@ -347,43 +336,6 @@
     in_progress: bool
 
 
-class DocsCountOperator(str, Enum):
-    GREATER_THAN = ">"
-    LESS_THAN = "<"
-    EQUAL_TO = "="
-
-
-class ConnectorIndexingStatusLite(BaseModel):
-    cc_pair_id: int
-    name: str | None
-    source: DocumentSource
-    access_type: AccessType
-    cc_pair_status: ConnectorCredentialPairStatus
-    in_progress: bool
-    in_repeated_error_state: bool
-    last_finished_status: IndexingStatus | None
-    last_status: IndexingStatus | None
-    last_success: datetime | None
-    is_editable: bool
-    docs_indexed: int
-    latest_index_attempt_docs_indexed: int | None
-
-
-class SourceSummary(BaseModel):
-    total_connectors: int
-    active_connectors: int
-    public_connectors: int
-    total_docs_indexed: int
-
-
-class ConnectorIndexingStatusLiteResponse(BaseModel):
-    source: DocumentSource
-    summary: SourceSummary
-    current_page: int
-    total_pages: int
-    indexing_statuses: Sequence[ConnectorIndexingStatusLite | FederatedConnectorStatus]
-
-
 class ConnectorCredentialPairIdentifier(BaseModel):
     connector_id: int
     credential_id: int
@@ -406,26 +358,6 @@
     connector: ConnectorSnapshot
     credential: CredentialSnapshot
     access_type: AccessType
-
-
-class CCPairSummary(BaseModel):
-    """Simplified connector-credential pair information with just essential data"""
-
-    id: int
-    name: str | None
-    source: DocumentSource
-    access_type: AccessType
-
-    @classmethod
-    def from_cc_pair_descriptor(
-        cls, descriptor: ConnectorCredentialPairDescriptor
-    ) -> "CCPairSummary":
-        return cls(
-            id=descriptor.id,
-            name=descriptor.name,
-            source=descriptor.connector.source,
-            access_type=descriptor.access_type,
-        )
 
 
 class RunConnectorRequest(BaseModel):
@@ -477,15 +409,553 @@
 
 class FileUploadResponse(BaseModel):
     file_paths: list[str]
-<<<<<<< HEAD
+
+
+class ObjectCreationIdResponse(BaseModel):
+    id: int | str
+    credential: CredentialSnapshot | None = None
+
+
+class AuthStatus(BaseModel):
+    authenticated: bool
+
+
+class AuthUrl(BaseModel):
+    auth_url: str
+
+
+class GmailCallback(BaseModel):
+    state: str
+    code: str
+
+
+class GDriveCallback(BaseModel):
+    state: str
+    code: str
+
+from collections.abc import Sequence
+from datetime import datetime
+from datetime import timezone
+from datetime import UTC
+from enum import Enum
+from typing import Any
+from typing import Generic
+from typing import TypeVar
+from uuid import UUID
+
+from pydantic import BaseModel
+from pydantic import Field
+
+from onyx.configs.app_configs import MASK_CREDENTIAL_PREFIX
+from onyx.configs.constants import DocumentSource
+from onyx.connectors.models import InputType
+from onyx.db.enums import AccessType
+from onyx.db.enums import ConnectorCredentialPairStatus
+from onyx.db.models import Connector
+from onyx.db.models import ConnectorCredentialPair
+from onyx.db.models import Credential
+from onyx.db.models import Document as DbDocument
+from onyx.db.models import IndexAttempt
+from onyx.db.models import IndexingStatus
+from onyx.db.models import TaskStatus
+from onyx.server.federated.models import FederatedConnectorStatus
+from onyx.server.utils import mask_credential_dict
+from onyx.utils.variable_functionality import fetch_ee_implementation_or_noop
+
+
+class DocumentSyncStatus(BaseModel):
+    doc_id: str
+    last_synced: datetime | None
+    last_modified: datetime | None
+
+    @classmethod
+    def from_model(cls, doc: DbDocument) -> "DocumentSyncStatus":
+        return DocumentSyncStatus(
+            doc_id=doc.id,
+            last_synced=doc.last_synced,
+            last_modified=doc.last_modified,
+        )
+
+
+class DocumentInfo(BaseModel):
+    num_chunks: int
+    num_tokens: int
+
+
+class ChunkInfo(BaseModel):
+    content: str
+    num_tokens: int
+
+
+class DeletionAttemptSnapshot(BaseModel):
+    connector_id: int
+    credential_id: int
+    status: TaskStatus
+
+
+class ConnectorBase(BaseModel):
+    name: str
+    source: DocumentSource
+    input_type: InputType
+    connector_specific_config: dict[str, Any]
+    # In seconds, None for one time index with no refresh
+    refresh_freq: int | None = None
+    prune_freq: int | None = None
+    indexing_start: datetime | None = None
+
+
+class ConnectorUpdateRequest(ConnectorBase):
+    access_type: AccessType
+    groups: list[int] = Field(default_factory=list)
+
+    def to_connector_base(self) -> ConnectorBase:
+        return ConnectorBase(**self.model_dump(exclude={"access_type", "groups"}))
+
+
+class ConnectorSnapshot(ConnectorBase):
+    id: int
+    credential_ids: list[int]
+    time_created: datetime
+    time_updated: datetime
+    source: DocumentSource
+
+    @classmethod
+    def from_connector_db_model(
+        cls, connector: Connector, credential_ids: list[int] | None = None
+    ) -> "ConnectorSnapshot":
+        return ConnectorSnapshot(
+            id=connector.id,
+            name=connector.name,
+            source=connector.source,
+            input_type=connector.input_type,
+            connector_specific_config=connector.connector_specific_config,
+            refresh_freq=connector.refresh_freq,
+            prune_freq=connector.prune_freq,
+            credential_ids=(
+                credential_ids
+                or [association.credential.id for association in connector.credentials]
+            ),
+            indexing_start=connector.indexing_start,
+            time_created=connector.time_created,
+            time_updated=connector.time_updated,
+        )
+
+
+class CredentialSwapRequest(BaseModel):
+    new_credential_id: int
+    connector_id: int
+    access_type: AccessType
+
+
+class CredentialDataUpdateRequest(BaseModel):
+    name: str
+    credential_json: dict[str, Any]
+
+
+class CredentialBase(BaseModel):
+    credential_json: dict[str, Any]
+    # if `true`, then all Admins will have access to the credential
+    admin_public: bool
+    source: DocumentSource
+    name: str | None = None
+    curator_public: bool = False
+    groups: list[int] = Field(default_factory=list)
+    is_user_file: bool = False
+
+
+class CredentialSnapshot(CredentialBase):
+    id: int
+    user_id: UUID | None
+    user_email: str | None = None
+    time_created: datetime
+    time_updated: datetime
+
+    @classmethod
+    def from_credential_db_model(cls, credential: Credential) -> "CredentialSnapshot":
+        return CredentialSnapshot(
+            id=credential.id,
+            credential_json=(
+                mask_credential_dict(credential.credential_json)
+                if MASK_CREDENTIAL_PREFIX and credential.credential_json
+                else credential.credential_json
+            ),
+            user_id=credential.user_id,
+            user_email=credential.user.email if credential.user else None,
+            admin_public=credential.admin_public,
+            time_created=credential.time_created,
+            time_updated=credential.time_updated,
+            source=credential.source or DocumentSource.NOT_APPLICABLE,
+            name=credential.name,
+            curator_public=credential.curator_public,
+        )
+
+
+class IndexAttemptSnapshot(BaseModel):
+    id: int
+    status: IndexingStatus | None
+    from_beginning: bool
+    new_docs_indexed: int  # only includes completely new docs
+    total_docs_indexed: int  # includes docs that are updated
+    docs_removed_from_index: int
+    error_msg: str | None
+    error_count: int
+    full_exception_trace: str | None
+    time_started: str | None
+    time_updated: str
+    poll_range_start: datetime | None = None
+    poll_range_end: datetime | None = None
+
+    @classmethod
+    def from_index_attempt_db_model(
+        cls, index_attempt: IndexAttempt
+    ) -> "IndexAttemptSnapshot":
+        return IndexAttemptSnapshot(
+            id=index_attempt.id,
+            status=index_attempt.status,
+            from_beginning=index_attempt.from_beginning,
+            new_docs_indexed=index_attempt.new_docs_indexed or 0,
+            total_docs_indexed=index_attempt.total_docs_indexed or 0,
+            docs_removed_from_index=index_attempt.docs_removed_from_index or 0,
+            error_msg=index_attempt.error_msg,
+            error_count=len(index_attempt.error_rows),
+            full_exception_trace=index_attempt.full_exception_trace,
+            time_started=(
+                index_attempt.time_started.isoformat()
+                if index_attempt.time_started
+                else None
+            ),
+            time_updated=index_attempt.time_updated.isoformat(),
+            poll_range_start=index_attempt.poll_range_start,
+            poll_range_end=index_attempt.poll_range_end,
+        )
+
+
+# These are the types currently supported by the pagination hook
+# More api endpoints can be refactored and be added here for use with the pagination hook
+PaginatedType = TypeVar("PaginatedType", bound=BaseModel)
+
+
+class PaginatedReturn(BaseModel, Generic[PaginatedType]):
+    items: list[PaginatedType]
+    total_items: int
+
+
+class CCPairFullInfo(BaseModel):
+    id: int
+    name: str
+    status: ConnectorCredentialPairStatus
+    in_repeated_error_state: bool
+    num_docs_indexed: int
+    connector: ConnectorSnapshot
+    credential: CredentialSnapshot
+    number_of_index_attempts: int
+    last_index_attempt_status: IndexingStatus | None
+    latest_deletion_attempt: DeletionAttemptSnapshot | None
+    access_type: AccessType
+    is_editable_for_current_user: bool
+    deletion_failure_message: str | None
+    indexing: bool
+    creator: UUID | None
+    creator_email: str | None
+
+    # information on syncing/indexing
+    last_indexed: datetime | None
+    last_pruned: datetime | None
+    # accounts for both doc sync and group sync
+    last_full_permission_sync: datetime | None
+    overall_indexing_speed: float | None
+    latest_checkpoint_description: str | None
+
+    @classmethod
+    def _get_last_full_permission_sync(
+        cls, cc_pair_model: ConnectorCredentialPair
+    ) -> datetime | None:
+        check_if_source_requires_external_group_sync = fetch_ee_implementation_or_noop(
+            "onyx.external_permissions.sync_params",
+            "source_requires_external_group_sync",
+            noop_return_value=False,
+        )
+        check_if_source_requires_doc_sync = fetch_ee_implementation_or_noop(
+            "onyx.external_permissions.sync_params",
+            "source_requires_doc_sync",
+            noop_return_value=False,
+        )
+
+        needs_group_sync = check_if_source_requires_external_group_sync(
+            cc_pair_model.connector.source
+        )
+        needs_doc_sync = check_if_source_requires_doc_sync(
+            cc_pair_model.connector.source
+        )
+
+        last_group_sync = (
+            cc_pair_model.last_time_external_group_sync
+            if needs_group_sync
+            else datetime.now(UTC)
+        )
+        last_doc_sync = (
+            cc_pair_model.last_time_perm_sync if needs_doc_sync else datetime.now(UTC)
+        )
+
+        # if either is still None at this point, it means sync is necessary but
+        # has never completed.
+        if last_group_sync is None or last_doc_sync is None:
+            return None
+
+        return min(last_group_sync, last_doc_sync)
+
+    @classmethod
+    def from_models(
+        cls,
+        cc_pair_model: ConnectorCredentialPair,
+        latest_deletion_attempt: DeletionAttemptSnapshot | None,
+        number_of_index_attempts: int,
+        last_index_attempt: IndexAttempt | None,
+        num_docs_indexed: int,  # not ideal, but this must be computed separately
+        is_editable_for_current_user: bool,
+        indexing: bool,
+    ) -> "CCPairFullInfo":
+        # figure out if we need to artificially deflate the number of docs indexed.
+        # This is required since the total number of docs indexed by a CC Pair is
+        # updated before the new docs for an indexing attempt. If we don't do this,
+        # there is a mismatch between these two numbers which may confuse users.
+        last_indexing_status = last_index_attempt.status if last_index_attempt else None
+        if (
+            # only need to do this if the last indexing attempt is still in progress
+            last_indexing_status == IndexingStatus.IN_PROGRESS
+            and number_of_index_attempts == 1
+            and last_index_attempt
+            and last_index_attempt.new_docs_indexed
+        ):
+            num_docs_indexed = (
+                last_index_attempt.new_docs_indexed if last_index_attempt else 0
+            )
+
+        overall_indexing_speed = num_docs_indexed / (
+            (
+                datetime.now(tz=timezone.utc) - cc_pair_model.connector.time_created
+            ).total_seconds()
+            / 60
+        )
+
+        return cls(
+            id=cc_pair_model.id,
+            name=cc_pair_model.name,
+            status=cc_pair_model.status,
+            in_repeated_error_state=cc_pair_model.in_repeated_error_state,
+            num_docs_indexed=num_docs_indexed,
+            connector=ConnectorSnapshot.from_connector_db_model(
+                cc_pair_model.connector
+            ),
+            credential=CredentialSnapshot.from_credential_db_model(
+                cc_pair_model.credential
+            ),
+            number_of_index_attempts=number_of_index_attempts,
+            last_index_attempt_status=last_indexing_status,
+            latest_deletion_attempt=latest_deletion_attempt,
+            access_type=cc_pair_model.access_type,
+            is_editable_for_current_user=is_editable_for_current_user,
+            deletion_failure_message=cc_pair_model.deletion_failure_message,
+            indexing=indexing,
+            creator=cc_pair_model.creator_id,
+            creator_email=(
+                cc_pair_model.creator.email if cc_pair_model.creator else None
+            ),
+            last_indexed=(
+                last_index_attempt.time_started if last_index_attempt else None
+            ),
+            last_pruned=cc_pair_model.last_pruned,
+            last_full_permission_sync=cls._get_last_full_permission_sync(cc_pair_model),
+            overall_indexing_speed=overall_indexing_speed,
+            latest_checkpoint_description=None,
+        )
+
+
+class CeleryTaskStatus(BaseModel):
+    id: str
+    name: str
+    status: TaskStatus
+    start_time: datetime | None
+    register_time: datetime | None
+
+
+class FailedConnectorIndexingStatus(BaseModel):
+    """Simplified version of ConnectorIndexingStatus for failed indexing attempts"""
+
+    cc_pair_id: int
+    name: str | None
+    error_msg: str | None
+    is_deletable: bool
+    connector_id: int
+    credential_id: int
+
+
+class ConnectorStatus(BaseModel):
+    """
+    Represents the status of a connector,
+    including indexing status elated information
+    """
+
+    cc_pair_id: int
+    name: str | None
+    connector: ConnectorSnapshot
+    credential: CredentialSnapshot
+    access_type: AccessType
+    groups: list[int]
+
+
+class ConnectorIndexingStatus(ConnectorStatus):
+    """Represents the full indexing status of a connector"""
+
+    cc_pair_status: ConnectorCredentialPairStatus
+    # this is separate from the `status` above, since a connector can be `INITIAL_INDEXING`, `ACTIVE`,
+    # or `PAUSED` and still be in a repeated error state.
+    in_repeated_error_state: bool
+    owner: str
+    last_finished_status: IndexingStatus | None
+    last_status: IndexingStatus | None
+    last_success: datetime | None
+    latest_index_attempt: IndexAttemptSnapshot | None
+    docs_indexed: int
+    in_progress: bool
+
+
+class DocsCountOperator(str, Enum):
+    GREATER_THAN = ">"
+    LESS_THAN = "<"
+    EQUAL_TO = "="
+
+
+class ConnectorIndexingStatusLite(BaseModel):
+    cc_pair_id: int
+    name: str | None
+    source: DocumentSource
+    access_type: AccessType
+    cc_pair_status: ConnectorCredentialPairStatus
+    in_progress: bool
+    in_repeated_error_state: bool
+    last_finished_status: IndexingStatus | None
+    last_status: IndexingStatus | None
+    last_success: datetime | None
+    is_editable: bool
+    docs_indexed: int
+    latest_index_attempt_docs_indexed: int | None
+
+
+class SourceSummary(BaseModel):
+    total_connectors: int
+    active_connectors: int
+    public_connectors: int
+    total_docs_indexed: int
+
+
+class ConnectorIndexingStatusLiteResponse(BaseModel):
+    source: DocumentSource
+    summary: SourceSummary
+    current_page: int
+    total_pages: int
+    indexing_statuses: Sequence[ConnectorIndexingStatusLite | FederatedConnectorStatus]
+
+
+class ConnectorCredentialPairIdentifier(BaseModel):
+    connector_id: int
+    credential_id: int
+
+
+class ConnectorCredentialPairMetadata(BaseModel):
+    name: str | None = None
+    access_type: AccessType
+    auto_sync_options: dict[str, Any] | None = None
+    groups: list[int] = Field(default_factory=list)
+
+
+class CCStatusUpdateRequest(BaseModel):
+    status: ConnectorCredentialPairStatus
+
+
+class ConnectorCredentialPairDescriptor(BaseModel):
+    id: int
+    name: str | None = None
+    connector: ConnectorSnapshot
+    credential: CredentialSnapshot
+    access_type: AccessType
+
+
+class CCPairSummary(BaseModel):
+    """Simplified connector-credential pair information with just essential data"""
+
+    id: int
+    name: str | None
+    source: DocumentSource
+    access_type: AccessType
+
+    @classmethod
+    def from_cc_pair_descriptor(
+        cls, descriptor: ConnectorCredentialPairDescriptor
+    ) -> "CCPairSummary":
+        return cls(
+            id=descriptor.id,
+            name=descriptor.name,
+            source=descriptor.connector.source,
+            access_type=descriptor.access_type,
+        )
+
+
+class RunConnectorRequest(BaseModel):
+    connector_id: int
+    credential_ids: list[int] | None = None
+    from_beginning: bool = False
+
+
+class CCPropertyUpdateRequest(BaseModel):
+    name: str
+    value: str
+
+
+"""Connectors Models"""
+
+
+class GoogleAppWebCredentials(BaseModel):
+    client_id: str
+    project_id: str
+    auth_uri: str
+    token_uri: str
+    auth_provider_x509_cert_url: str
+    client_secret: str
+    redirect_uris: list[str]
+    javascript_origins: list[str]
+
+
+class GoogleAppCredentials(BaseModel):
+    web: GoogleAppWebCredentials
+
+
+class GoogleServiceAccountKey(BaseModel):
+    type: str
+    project_id: str
+    private_key_id: str
+    private_key: str
+    client_email: str
+    client_id: str
+    auth_uri: str
+    token_uri: str
+    auth_provider_x509_cert_url: str
+    client_x509_cert_url: str
+    universe_domain: str
+
+
+class GoogleServiceAccountCredentialRequest(BaseModel):
+    google_primary_admin: str | None = None  # email of user to impersonate
+
+
+class FileUploadResponse(BaseModel):
+    file_paths: list[str]
     file_names: list[str]
     zip_metadata: dict[str, Any]
-=======
->>>>>>> 4c5a865d
 
 
 class ObjectCreationIdResponse(BaseModel):
-    id: int | str
+    id: int
     credential: CredentialSnapshot | None = None
 
 
