from fastapi import APIRouter
from fastapi import Depends
from fastapi import HTTPException
from sqlalchemy.orm import Session

from onyx.auth.users import api_key_dep
from onyx.configs.constants import DEFAULT_CC_PAIR_ID
from onyx.configs.constants import DocumentSource
from onyx.connectors.models import Document
from onyx.connectors.models import IndexAttemptMetadata
from onyx.db.connector_credential_pair import get_connector_credential_pair_from_id
from onyx.db.document import get_documents_by_cc_pair
from onyx.db.document import get_ingestion_documents
from onyx.db.engine import get_current_tenant_id
from onyx.db.engine import get_session
from onyx.db.models import User
from onyx.db.search_settings import get_current_search_settings
from onyx.db.search_settings import get_secondary_search_settings
from onyx.document_index.document_index_utils import get_both_index_names
from onyx.document_index.factory import get_default_document_index
from onyx.indexing.embedder import DefaultIndexingEmbedder
<<<<<<< HEAD
from onyx.indexing.indexing_pipeline import run_indexing_pipeline
from onyx.natural_language_processing.search_nlp_models import (
    InformationContentClassificationModel,
)
=======
from onyx.indexing.indexing_pipeline import build_indexing_pipeline
>>>>>>> 4c5a865d
from onyx.server.onyx_api.models import DocMinimalInfo
from onyx.server.onyx_api.models import IngestionDocument
from onyx.server.onyx_api.models import IngestionResult
from onyx.utils.logger import setup_logger

logger = setup_logger()

# not using /api to avoid confusion with nginx api path routing
router = APIRouter(prefix="/onyx-api")


@router.get("/connector-docs/{cc_pair_id}")
def get_docs_by_connector_credential_pair(
    cc_pair_id: int,
    _: User | None = Depends(api_key_dep),
    db_session: Session = Depends(get_session),
) -> list[DocMinimalInfo]:
    db_docs = get_documents_by_cc_pair(cc_pair_id=cc_pair_id, db_session=db_session)
    return [
        DocMinimalInfo(
            document_id=doc.id,
            semantic_id=doc.semantic_id,
            link=doc.link,
        )
        for doc in db_docs
    ]


@router.get("/ingestion")
def get_ingestion_docs(
    _: User | None = Depends(api_key_dep),
    db_session: Session = Depends(get_session),
) -> list[DocMinimalInfo]:
    db_docs = get_ingestion_documents(db_session)
    return [
        DocMinimalInfo(
            document_id=doc.id,
            semantic_id=doc.semantic_id,
            link=doc.link,
        )
        for doc in db_docs
    ]


@router.post("/ingestion")
def upsert_ingestion_doc(
    doc_info: IngestionDocument,
    _: User | None = Depends(api_key_dep),
    db_session: Session = Depends(get_session),
    tenant_id: str = Depends(get_current_tenant_id),
) -> IngestionResult:
    doc_info.document.from_ingestion_api = True

    document = Document.from_base(doc_info.document)

    # TODO once the frontend is updated with this enum, remove this logic
    if document.source == DocumentSource.INGESTION_API:
        document.source = DocumentSource.FILE

    cc_pair = get_connector_credential_pair_from_id(
        db_session=db_session,
        cc_pair_id=doc_info.cc_pair_id or DEFAULT_CC_PAIR_ID,
    )
    if cc_pair is None:
        raise HTTPException(
            status_code=400, detail="Connector-Credential Pair specified does not exist"
        )

    # Need to index for both the primary and secondary index if possible
    curr_ind_name, sec_ind_name = get_both_index_names(db_session)
    curr_doc_index = get_default_document_index(
        primary_index_name=curr_ind_name, secondary_index_name=None
    )

    search_settings = get_current_search_settings(db_session)

    index_embedding_model = DefaultIndexingEmbedder.from_db_search_settings(
        search_settings=search_settings
    )

<<<<<<< HEAD
    information_content_classification_model = InformationContentClassificationModel()

    indexing_pipeline_result = run_indexing_pipeline(
=======
    indexing_pipeline = build_indexing_pipeline(
>>>>>>> 4c5a865d
        embedder=index_embedding_model,
        document_index=curr_doc_index,
        ignore_time_skip=True,
        db_session=db_session,
        tenant_id=tenant_id,
        document_batch=[document],
        index_attempt_metadata=IndexAttemptMetadata(
            connector_id=cc_pair.connector_id,
            credential_id=cc_pair.credential_id,
        ),
    )

    # If there's a secondary index being built, index the doc but don't use it for return here
    if sec_ind_name:
        sec_doc_index = get_default_document_index(
            primary_index_name=curr_ind_name, secondary_index_name=None
        )

        sec_search_settings = get_secondary_search_settings(db_session)

        if sec_search_settings is None:
            # Should not ever happen
            raise RuntimeError(
                "Secondary index exists but no search settings configured"
            )

        new_index_embedding_model = DefaultIndexingEmbedder.from_db_search_settings(
            search_settings=sec_search_settings
        )

<<<<<<< HEAD
        sec_doc_index = get_default_document_index(
            active_search_settings.secondary, None
        )

        run_indexing_pipeline(
=======
        sec_ind_pipeline = build_indexing_pipeline(
>>>>>>> 4c5a865d
            embedder=new_index_embedding_model,
            document_index=sec_doc_index,
            ignore_time_skip=True,
            db_session=db_session,
            tenant_id=tenant_id,
            document_batch=[document],
            index_attempt_metadata=IndexAttemptMetadata(
                connector_id=cc_pair.connector_id,
                credential_id=cc_pair.credential_id,
            ),
        )

    return IngestionResult(
        document_id=document.id,
        already_existed=indexing_pipeline_result.new_docs > 0,
    )<|MERGE_RESOLUTION|>--- conflicted
+++ resolved
@@ -19,14 +19,7 @@
 from onyx.document_index.document_index_utils import get_both_index_names
 from onyx.document_index.factory import get_default_document_index
 from onyx.indexing.embedder import DefaultIndexingEmbedder
-<<<<<<< HEAD
-from onyx.indexing.indexing_pipeline import run_indexing_pipeline
-from onyx.natural_language_processing.search_nlp_models import (
-    InformationContentClassificationModel,
-)
-=======
 from onyx.indexing.indexing_pipeline import build_indexing_pipeline
->>>>>>> 4c5a865d
 from onyx.server.onyx_api.models import DocMinimalInfo
 from onyx.server.onyx_api.models import IngestionDocument
 from onyx.server.onyx_api.models import IngestionResult
@@ -107,14 +100,179 @@
         search_settings=search_settings
     )
 
-<<<<<<< HEAD
+    indexing_pipeline = build_indexing_pipeline(
+        embedder=index_embedding_model,
+        document_index=curr_doc_index,
+        ignore_time_skip=True,
+        db_session=db_session,
+        tenant_id=tenant_id,
+    )
+
+    indexing_pipeline_result = indexing_pipeline(
+        document_batch=[document],
+        index_attempt_metadata=IndexAttemptMetadata(
+            connector_id=cc_pair.connector_id,
+            credential_id=cc_pair.credential_id,
+        ),
+    )
+
+    # If there's a secondary index being built, index the doc but don't use it for return here
+    if sec_ind_name:
+        sec_doc_index = get_default_document_index(
+            primary_index_name=curr_ind_name, secondary_index_name=None
+        )
+
+        sec_search_settings = get_secondary_search_settings(db_session)
+
+        if sec_search_settings is None:
+            # Should not ever happen
+            raise RuntimeError(
+                "Secondary index exists but no search settings configured"
+            )
+
+        new_index_embedding_model = DefaultIndexingEmbedder.from_db_search_settings(
+            search_settings=sec_search_settings
+        )
+
+        sec_ind_pipeline = build_indexing_pipeline(
+            embedder=new_index_embedding_model,
+            document_index=sec_doc_index,
+            ignore_time_skip=True,
+            db_session=db_session,
+            tenant_id=tenant_id,
+        )
+
+        sec_ind_pipeline(
+            document_batch=[document],
+            index_attempt_metadata=IndexAttemptMetadata(
+                connector_id=cc_pair.connector_id,
+                credential_id=cc_pair.credential_id,
+            ),
+        )
+
+    return IngestionResult(
+        document_id=document.id,
+        already_existed=indexing_pipeline_result.new_docs > 0,
+    )
+
+from datetime import datetime
+from datetime import timezone
+
+from fastapi import APIRouter
+from fastapi import Depends
+from fastapi import HTTPException
+from sqlalchemy.orm import Session
+
+from onyx.auth.users import api_key_dep
+from onyx.configs.constants import DEFAULT_CC_PAIR_ID
+from onyx.configs.constants import DocumentSource
+from onyx.connectors.models import Document
+from onyx.connectors.models import IndexAttemptMetadata
+from onyx.db.connector_credential_pair import get_connector_credential_pair_from_id
+from onyx.db.document import get_documents_by_cc_pair
+from onyx.db.document import get_ingestion_documents
+from onyx.db.engine.sql_engine import get_session
+from onyx.db.models import User
+from onyx.db.search_settings import get_active_search_settings
+from onyx.db.search_settings import get_current_search_settings
+from onyx.db.search_settings import get_secondary_search_settings
+from onyx.document_index.factory import get_default_document_index
+from onyx.indexing.embedder import DefaultIndexingEmbedder
+from onyx.indexing.indexing_pipeline import run_indexing_pipeline
+from onyx.natural_language_processing.search_nlp_models import (
+    InformationContentClassificationModel,
+)
+from onyx.server.onyx_api.models import DocMinimalInfo
+from onyx.server.onyx_api.models import IngestionDocument
+from onyx.server.onyx_api.models import IngestionResult
+from onyx.utils.logger import setup_logger
+from shared_configs.contextvars import get_current_tenant_id
+
+logger = setup_logger()
+
+# not using /api to avoid confusion with nginx api path routing
+router = APIRouter(prefix="/onyx-api")
+
+
+@router.get("/connector-docs/{cc_pair_id}")
+def get_docs_by_connector_credential_pair(
+    cc_pair_id: int,
+    _: User | None = Depends(api_key_dep),
+    db_session: Session = Depends(get_session),
+) -> list[DocMinimalInfo]:
+    db_docs = get_documents_by_cc_pair(cc_pair_id=cc_pair_id, db_session=db_session)
+    return [
+        DocMinimalInfo(
+            document_id=doc.id,
+            semantic_id=doc.semantic_id,
+            link=doc.link,
+        )
+        for doc in db_docs
+    ]
+
+
+@router.get("/ingestion")
+def get_ingestion_docs(
+    _: User | None = Depends(api_key_dep),
+    db_session: Session = Depends(get_session),
+) -> list[DocMinimalInfo]:
+    db_docs = get_ingestion_documents(db_session)
+    return [
+        DocMinimalInfo(
+            document_id=doc.id,
+            semantic_id=doc.semantic_id,
+            link=doc.link,
+        )
+        for doc in db_docs
+    ]
+
+
+@router.post("/ingestion")
+def upsert_ingestion_doc(
+    doc_info: IngestionDocument,
+    _: User | None = Depends(api_key_dep),
+    db_session: Session = Depends(get_session),
+) -> IngestionResult:
+    tenant_id = get_current_tenant_id()
+
+    doc_info.document.from_ingestion_api = True
+
+    if doc_info.document.doc_updated_at is None:
+        doc_info.document.doc_updated_at = datetime.now(tz=timezone.utc)
+
+    document = Document.from_base(doc_info.document)
+
+    # TODO once the frontend is updated with this enum, remove this logic
+    if document.source == DocumentSource.INGESTION_API:
+        document.source = DocumentSource.FILE
+
+    cc_pair = get_connector_credential_pair_from_id(
+        db_session=db_session,
+        cc_pair_id=doc_info.cc_pair_id or DEFAULT_CC_PAIR_ID,
+    )
+    if cc_pair is None:
+        raise HTTPException(
+            status_code=400, detail="Connector-Credential Pair specified does not exist"
+        )
+
+    # Need to index for both the primary and secondary index if possible
+    active_search_settings = get_active_search_settings(db_session)
+    curr_doc_index = get_default_document_index(
+        active_search_settings.primary,
+        None,
+    )
+
+    search_settings = get_current_search_settings(db_session)
+
+    index_embedding_model = DefaultIndexingEmbedder.from_db_search_settings(
+        search_settings=search_settings
+    )
+
     information_content_classification_model = InformationContentClassificationModel()
 
     indexing_pipeline_result = run_indexing_pipeline(
-=======
-    indexing_pipeline = build_indexing_pipeline(
->>>>>>> 4c5a865d
         embedder=index_embedding_model,
+        information_content_classification_model=information_content_classification_model,
         document_index=curr_doc_index,
         ignore_time_skip=True,
         db_session=db_session,
@@ -127,11 +285,7 @@
     )
 
     # If there's a secondary index being built, index the doc but don't use it for return here
-    if sec_ind_name:
-        sec_doc_index = get_default_document_index(
-            primary_index_name=curr_ind_name, secondary_index_name=None
-        )
-
+    if active_search_settings.secondary:
         sec_search_settings = get_secondary_search_settings(db_session)
 
         if sec_search_settings is None:
@@ -144,16 +298,13 @@
             search_settings=sec_search_settings
         )
 
-<<<<<<< HEAD
         sec_doc_index = get_default_document_index(
             active_search_settings.secondary, None
         )
 
         run_indexing_pipeline(
-=======
-        sec_ind_pipeline = build_indexing_pipeline(
->>>>>>> 4c5a865d
             embedder=new_index_embedding_model,
+            information_content_classification_model=information_content_classification_model,
             document_index=sec_doc_index,
             ignore_time_skip=True,
             db_session=db_session,
