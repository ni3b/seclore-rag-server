--- conflicted
+++ resolved
@@ -8,15 +8,10 @@
 
 from onyx.auth.users import current_admin_user
 from onyx.auth.users import current_user
-<<<<<<< HEAD
-from onyx.db.engine.sql_engine import get_session
-from onyx.db.kg_config import get_kg_config_settings
-=======
 from onyx.db.engine import get_session
->>>>>>> 4c5a865d
 from onyx.db.models import User
-from onyx.db.tools import create_tool__no_commit
-from onyx.db.tools import delete_tool__no_commit
+from onyx.db.tools import create_tool
+from onyx.db.tools import delete_tool
 from onyx.db.tools import get_tool_by_id
 from onyx.db.tools import get_tools
 from onyx.db.tools import update_tool
@@ -33,9 +28,6 @@
 from onyx.tools.tool_implementations.images.image_generation_tool import (
     ImageGenerationTool,
 )
-from onyx.tools.tool_implementations.knowledge_graph.knowledge_graph_tool import (
-    KnowledgeGraphTool,
-)
 from onyx.tools.utils import is_image_generation_available
 
 router = APIRouter(prefix="/tool")
@@ -67,7 +59,7 @@
 ) -> ToolSnapshot:
     _validate_tool_definition(tool_data.definition)
     _validate_auth_settings(tool_data)
-    tool = create_tool__no_commit(
+    tool = create_tool(
         name=tool_data.name,
         description=tool_data.description,
         openapi_schema=tool_data.definition,
@@ -76,7 +68,6 @@
         db_session=db_session,
         passthrough_auth=tool_data.passthrough_auth,
     )
-    db_session.commit()
     return ToolSnapshot.from_model(tool)
 
 
@@ -110,13 +101,12 @@
     _: User | None = Depends(current_admin_user),
 ) -> None:
     try:
-        delete_tool__no_commit(tool_id, db_session)
+        delete_tool(tool_id, db_session)
     except ValueError as e:
         raise HTTPException(status_code=404, detail=str(e))
     except Exception as e:
         # handles case where tool is still used by an Assistant
         raise HTTPException(status_code=400, detail=str(e))
-    db_session.commit()
 
 
 class ValidateToolRequest(BaseModel):
@@ -159,14 +149,177 @@
     _: User | None = Depends(current_user),
 ) -> list[ToolSnapshot]:
     tools = get_tools(db_session)
-
-    kg_configs = get_kg_config_settings()
-    kg_available = kg_configs.KG_ENABLED and kg_configs.KG_EXPOSED
-
     return [
         ToolSnapshot.from_model(tool)
         for tool in tools
-<<<<<<< HEAD
+        if tool.in_code_tool_id != ImageGenerationTool.name
+        or is_image_generation_available(db_session=db_session)
+    ]
+
+from typing import Any
+
+from fastapi import APIRouter
+from fastapi import Depends
+from fastapi import HTTPException
+from pydantic import BaseModel
+from sqlalchemy.orm import Session
+
+from onyx.auth.users import current_admin_user
+from onyx.auth.users import current_user
+from onyx.db.engine.sql_engine import get_session
+from onyx.db.kg_config import get_kg_config_settings
+from onyx.db.models import User
+from onyx.db.tools import create_tool__no_commit
+from onyx.db.tools import delete_tool__no_commit
+from onyx.db.tools import get_tool_by_id
+from onyx.db.tools import get_tools
+from onyx.db.tools import update_tool
+from onyx.server.features.tool.models import CustomToolCreate
+from onyx.server.features.tool.models import CustomToolUpdate
+from onyx.server.features.tool.models import ToolSnapshot
+from onyx.tools.tool_implementations.custom.openapi_parsing import MethodSpec
+from onyx.tools.tool_implementations.custom.openapi_parsing import (
+    openapi_to_method_specs,
+)
+from onyx.tools.tool_implementations.custom.openapi_parsing import (
+    validate_openapi_schema,
+)
+from onyx.tools.tool_implementations.images.image_generation_tool import (
+    ImageGenerationTool,
+)
+from onyx.tools.tool_implementations.knowledge_graph.knowledge_graph_tool import (
+    KnowledgeGraphTool,
+)
+from onyx.tools.utils import is_image_generation_available
+
+router = APIRouter(prefix="/tool")
+admin_router = APIRouter(prefix="/admin/tool")
+
+
+def _validate_tool_definition(definition: dict[str, Any]) -> None:
+    try:
+        validate_openapi_schema(definition)
+    except Exception as e:
+        raise HTTPException(status_code=400, detail=str(e))
+
+
+def _validate_auth_settings(tool_data: CustomToolCreate | CustomToolUpdate) -> None:
+    if tool_data.passthrough_auth and tool_data.custom_headers:
+        for header in tool_data.custom_headers:
+            if header.key.lower() == "authorization":
+                raise HTTPException(
+                    status_code=400,
+                    detail="Cannot use passthrough auth with custom authorization headers",
+                )
+
+
+@admin_router.post("/custom")
+def create_custom_tool(
+    tool_data: CustomToolCreate,
+    db_session: Session = Depends(get_session),
+    user: User | None = Depends(current_admin_user),
+) -> ToolSnapshot:
+    _validate_tool_definition(tool_data.definition)
+    _validate_auth_settings(tool_data)
+    tool = create_tool__no_commit(
+        name=tool_data.name,
+        description=tool_data.description,
+        openapi_schema=tool_data.definition,
+        custom_headers=tool_data.custom_headers,
+        user_id=user.id if user else None,
+        db_session=db_session,
+        passthrough_auth=tool_data.passthrough_auth,
+    )
+    db_session.commit()
+    return ToolSnapshot.from_model(tool)
+
+
+@admin_router.put("/custom/{tool_id}")
+def update_custom_tool(
+    tool_id: int,
+    tool_data: CustomToolUpdate,
+    db_session: Session = Depends(get_session),
+    user: User | None = Depends(current_admin_user),
+) -> ToolSnapshot:
+    if tool_data.definition:
+        _validate_tool_definition(tool_data.definition)
+    _validate_auth_settings(tool_data)
+    updated_tool = update_tool(
+        tool_id=tool_id,
+        name=tool_data.name,
+        description=tool_data.description,
+        openapi_schema=tool_data.definition,
+        custom_headers=tool_data.custom_headers,
+        user_id=user.id if user else None,
+        db_session=db_session,
+        passthrough_auth=tool_data.passthrough_auth,
+    )
+    return ToolSnapshot.from_model(updated_tool)
+
+
+@admin_router.delete("/custom/{tool_id}")
+def delete_custom_tool(
+    tool_id: int,
+    db_session: Session = Depends(get_session),
+    _: User | None = Depends(current_admin_user),
+) -> None:
+    try:
+        delete_tool__no_commit(tool_id, db_session)
+    except ValueError as e:
+        raise HTTPException(status_code=404, detail=str(e))
+    except Exception as e:
+        # handles case where tool is still used by an Assistant
+        raise HTTPException(status_code=400, detail=str(e))
+    db_session.commit()
+
+
+class ValidateToolRequest(BaseModel):
+    definition: dict[str, Any]
+
+
+class ValidateToolResponse(BaseModel):
+    methods: list[MethodSpec]
+
+
+@admin_router.post("/custom/validate")
+def validate_tool(
+    tool_data: ValidateToolRequest,
+    _: User | None = Depends(current_admin_user),
+) -> ValidateToolResponse:
+    _validate_tool_definition(tool_data.definition)
+    method_specs = openapi_to_method_specs(tool_data.definition)
+    return ValidateToolResponse(methods=method_specs)
+
+
+"""Endpoints for all"""
+
+
+@router.get("/{tool_id}")
+def get_custom_tool(
+    tool_id: int,
+    db_session: Session = Depends(get_session),
+    _: User | None = Depends(current_user),
+) -> ToolSnapshot:
+    try:
+        tool = get_tool_by_id(tool_id, db_session)
+    except ValueError as e:
+        raise HTTPException(status_code=404, detail=str(e))
+    return ToolSnapshot.from_model(tool)
+
+
+@router.get("")
+def list_tools(
+    db_session: Session = Depends(get_session),
+    _: User | None = Depends(current_user),
+) -> list[ToolSnapshot]:
+    tools = get_tools(db_session)
+
+    kg_configs = get_kg_config_settings()
+    kg_available = kg_configs.KG_ENABLED and kg_configs.KG_EXPOSED
+
+    return [
+        ToolSnapshot.from_model(tool)
+        for tool in tools
         if (
             tool.display_name != KnowledgeGraphTool._DISPLAY_NAME
             and (
@@ -175,8 +328,4 @@
             )
         )
         or (tool.display_name == KnowledgeGraphTool._DISPLAY_NAME and kg_available)
-=======
-        if tool.in_code_tool_id != ImageGenerationTool.name
-        or is_image_generation_available(db_session=db_session)
->>>>>>> 4c5a865d
     ]