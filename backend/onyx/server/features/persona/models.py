from datetime import datetime
from uuid import UUID

from pydantic import BaseModel
from pydantic import Field

from onyx.context.search.enums import RecencyBiasSetting
from onyx.db.models import Persona
from onyx.db.models import PersonaLabel
from onyx.db.models import Prompt
from onyx.db.models import StarterMessage
from onyx.server.features.document_set.models import DocumentSetSummary
from onyx.server.features.tool.models import ToolSnapshot
from onyx.server.models import MinimalUserSnapshot
from onyx.utils.logger import setup_logger


logger = setup_logger()


class PromptSnapshot(BaseModel):
    id: int
    name: str
    description: str
    system_prompt: str
    search_tool_description: str
    history_query_rephrase: str
    custom_tool_argument_system_prompt: str
    search_query_prompt: str
    search_data_source_selector_prompt: str
    task_prompt: str
    include_citations: bool
    datetime_aware: bool
    default_prompt: bool
    # Not including persona info, not needed

    @classmethod
    def from_model(cls, prompt: Prompt) -> "PromptSnapshot":
        if prompt.deleted:
            raise ValueError("Prompt has been deleted")

        return PromptSnapshot(
            id=prompt.id,
            name=prompt.name,
            description=prompt.description,
            system_prompt=prompt.system_prompt,
            search_tool_description=prompt.search_tool_description,
            history_query_rephrase=prompt.history_query_rephrase,
            custom_tool_argument_system_prompt=prompt.custom_tool_argument_system_prompt,
            search_query_prompt=prompt.search_query_prompt,
            search_data_source_selector_prompt=prompt.search_data_source_selector_prompt,
            task_prompt=prompt.task_prompt,
            include_citations=prompt.include_citations,
            datetime_aware=prompt.datetime_aware,
            default_prompt=prompt.default_prompt,
        )


# More minimal request for generating a persona prompt
class GenerateStarterMessageRequest(BaseModel):
    name: str
    description: str
    instructions: str
    document_set_ids: list[int]
    generation_count: int


class PersonaUpsertRequest(BaseModel):
    name: str
    description: str
    system_prompt: str
    task_prompt: str
    search_tool_description: str
    history_query_rephrase: str
    custom_tool_argument_system_prompt: str
    search_query_prompt: str
    search_data_source_selector_prompt: str
    datetime_aware: bool
    document_set_ids: list[int]
    num_chunks: float
    include_citations: bool
    is_public: bool
    recency_bias: RecencyBiasSetting
    prompt_ids: list[int]
    llm_filter_extraction: bool
    llm_relevance_filter: bool
    llm_model_provider_override: str | None = None
    llm_model_version_override: str | None = None
    starter_messages: list[StarterMessage] | None = None
    # For Private Personas, who should be able to access these
    users: list[UUID] = Field(default_factory=list)
    groups: list[int] = Field(default_factory=list)
    microsoft_ad_groups: list[str] = Field(default_factory=list)
    # e.g. ID of SearchTool or ImageGenerationTool or <USER_DEFINED_TOOL>
    tool_ids: list[int]
    icon_color: str | None = None
    icon_shape: int | None = None
    remove_image: bool | None = None
    uploaded_image_id: str | None = None  # New field for uploaded image
    search_start_date: datetime | None = None
    label_ids: list[int] | None = None
    is_default_persona: bool = False
    display_priority: int | None = None


class MinimalPersonaSnapshot(BaseModel):
    """Minimal persona model optimized for ChatPage.tsx - only includes fields actually used"""

    # Core fields used by ChatPage
    id: int
    name: str
    description: str
    # Used for retrieval capability checking
    tools: list[ToolSnapshot]
    starter_messages: list[StarterMessage] | None

    # only show document sets in the UI that the assistant has access to
    document_sets: list[DocumentSetSummary]
    llm_model_version_override: str | None
    llm_model_provider_override: str | None

    uploaded_image_id: str | None
    icon_shape: int | None
    icon_color: str | None

    is_public: bool
    is_visible: bool
    display_priority: int | None
    is_default_persona: bool
    builtin_persona: bool

    # Used for filtering
    labels: list["PersonaLabelSnapshot"]

    # Used to display ownership
    owner: MinimalUserSnapshot | None

    @classmethod
    def from_model(cls, persona: Persona) -> "MinimalPersonaSnapshot":
        return MinimalPersonaSnapshot(
            # Core fields actually used by ChatPage
            id=persona.id,
            name=persona.name,
            description=persona.description,
            tools=[ToolSnapshot.from_model(tool) for tool in persona.tools],
            starter_messages=persona.starter_messages,
            document_sets=[
                DocumentSetSummary.from_model(document_set)
                for document_set in persona.document_sets
            ],
            llm_model_version_override=persona.llm_model_version_override,
            llm_model_provider_override=persona.llm_model_provider_override,
            uploaded_image_id=persona.uploaded_image_id,
            icon_shape=persona.icon_shape,
            icon_color=persona.icon_color,
            is_public=persona.is_public,
            is_visible=persona.is_visible,
            display_priority=persona.display_priority,
            is_default_persona=persona.is_default_persona,
            builtin_persona=persona.builtin_persona,
            labels=[PersonaLabelSnapshot.from_model(label) for label in persona.labels],
            owner=(
                MinimalUserSnapshot(id=persona.user.id, email=persona.user.email)
                if persona.user
                else None
            ),
        )


class PersonaSnapshot(BaseModel):
    id: int
    owner: MinimalUserSnapshot | None
    name: str
    is_visible: bool
    is_public: bool
    display_priority: int | None
    description: str
    num_chunks: float | None
    llm_relevance_filter: bool
    llm_filter_extraction: bool
    llm_model_provider_override: str | None
    llm_model_version_override: str | None
    starter_messages: list[StarterMessage] | None
    builtin_persona: bool
    prompts: list[PromptSnapshot]
    tools: list[ToolSnapshot]
    document_sets: list[DocumentSet]
    users: list[MinimalUserSnapshot]
    groups: list[int]
<<<<<<< HEAD
    document_sets: list[DocumentSetSummary]
    llm_model_provider_override: str | None
    llm_model_version_override: str | None
    num_chunks: float | None

    @classmethod
    def from_model(cls, persona: Persona) -> "PersonaSnapshot":
        return PersonaSnapshot(
            id=persona.id,
            name=persona.name,
            description=persona.description,
            is_public=persona.is_public,
            is_visible=persona.is_visible,
            icon_shape=persona.icon_shape,
            icon_color=persona.icon_color,
            uploaded_image_id=persona.uploaded_image_id,
            user_file_ids=[file.id for file in persona.user_files],
            user_folder_ids=[folder.id for folder in persona.user_folders],
            display_priority=persona.display_priority,
            is_default_persona=persona.is_default_persona,
            builtin_persona=persona.builtin_persona,
            starter_messages=persona.starter_messages,
            tools=[ToolSnapshot.from_model(tool) for tool in persona.tools],
            labels=[PersonaLabelSnapshot.from_model(label) for label in persona.labels],
            owner=(
                MinimalUserSnapshot(id=persona.user.id, email=persona.user.email)
                if persona.user
                else None
            ),
            users=[
                MinimalUserSnapshot(id=user.id, email=user.email)
                for user in persona.users
            ],
            groups=[user_group.id for user_group in persona.groups],
            document_sets=[
                DocumentSetSummary.from_model(document_set_model)
                for document_set_model in persona.document_sets
            ],
            llm_model_provider_override=persona.llm_model_provider_override,
            llm_model_version_override=persona.llm_model_version_override,
            num_chunks=persona.num_chunks,
        )


# Model with full context on perona's internal settings
# This is used for flows which need to know all settings
class FullPersonaSnapshot(PersonaSnapshot):
=======
    microsoft_ad_groups: list[str]
    icon_color: str | None
    icon_shape: int | None
    uploaded_image_id: str | None = None
    is_default_persona: bool
>>>>>>> 4c5a865d
    search_start_date: datetime | None = None
    labels: list["PersonaLabelSnapshot"]

    @classmethod
    def from_model(
        cls, persona: Persona, allow_deleted: bool = False
    ) -> "PersonaSnapshot":
        if persona.deleted:
            error_msg = f"Persona with ID {persona.id} has been deleted"
            if not allow_deleted:
                raise ValueError(error_msg)
            else:
                logger.warning(error_msg)

        return PersonaSnapshot(
            id=persona.id,
            name=persona.name,
            owner=(
                MinimalUserSnapshot(id=persona.user.id, email=persona.user.email)
                if persona.user
                else None
            ),
<<<<<<< HEAD
            document_sets=[
                DocumentSetSummary.from_model(document_set_model)
                for document_set_model in persona.document_sets
            ],
=======
            is_visible=persona.is_visible,
            is_public=persona.is_public,
            display_priority=persona.display_priority,
            description=persona.description,
>>>>>>> 4c5a865d
            num_chunks=persona.num_chunks,
            llm_relevance_filter=persona.llm_relevance_filter,
            llm_filter_extraction=persona.llm_filter_extraction,
            llm_model_provider_override=persona.llm_model_provider_override,
            llm_model_version_override=persona.llm_model_version_override,
            starter_messages=persona.starter_messages,
            builtin_persona=persona.builtin_persona,
            is_default_persona=persona.is_default_persona,
            prompts=[PromptSnapshot.from_model(prompt) for prompt in persona.prompts],
            tools=[ToolSnapshot.from_model(tool) for tool in persona.tools],
            document_sets=[
                DocumentSet.from_model(document_set_model)
                for document_set_model in persona.document_sets
            ],
            users=[
                MinimalUserSnapshot(id=user.id, email=user.email)
                for user in persona.users
            ],
            groups=[user_group.id for user_group in persona.groups],
            microsoft_ad_groups=persona.microsoft_ad_groups or [],
            icon_color=persona.icon_color,
            icon_shape=persona.icon_shape,
            uploaded_image_id=persona.uploaded_image_id,
            search_start_date=persona.search_start_date,
            labels=[PersonaLabelSnapshot.from_model(label) for label in persona.labels],
        )


class PromptTemplateResponse(BaseModel):
    final_prompt_template: str


class PersonaSharedNotificationData(BaseModel):
    persona_id: int


class ImageGenerationToolStatus(BaseModel):
    is_available: bool


class PersonaLabelCreate(BaseModel):
    name: str


class PersonaLabelResponse(BaseModel):
    id: int
    name: str

    @classmethod
    def from_model(cls, category: PersonaLabel) -> "PersonaLabelResponse":
        return PersonaLabelResponse(
            id=category.id,
            name=category.name,
        )


class PersonaLabelSnapshot(BaseModel):
    id: int
    name: str

    @classmethod
    def from_model(cls, label: PersonaLabel) -> "PersonaLabelSnapshot":
        return PersonaLabelSnapshot(
            id=label.id,
            name=label.name,
        )<|MERGE_RESOLUTION|>--- conflicted
+++ resolved
@@ -9,7 +9,7 @@
 from onyx.db.models import PersonaLabel
 from onyx.db.models import Prompt
 from onyx.db.models import StarterMessage
-from onyx.server.features.document_set.models import DocumentSetSummary
+from onyx.server.features.document_set.models import DocumentSet
 from onyx.server.features.tool.models import ToolSnapshot
 from onyx.server.models import MinimalUserSnapshot
 from onyx.utils.logger import setup_logger
@@ -103,6 +103,215 @@
     display_priority: int | None = None
 
 
+class PersonaSnapshot(BaseModel):
+    id: int
+    owner: MinimalUserSnapshot | None
+    name: str
+    is_visible: bool
+    is_public: bool
+    display_priority: int | None
+    description: str
+    num_chunks: float | None
+    llm_relevance_filter: bool
+    llm_filter_extraction: bool
+    llm_model_provider_override: str | None
+    llm_model_version_override: str | None
+    starter_messages: list[StarterMessage] | None
+    builtin_persona: bool
+    prompts: list[PromptSnapshot]
+    tools: list[ToolSnapshot]
+    document_sets: list[DocumentSet]
+    users: list[MinimalUserSnapshot]
+    groups: list[int]
+    microsoft_ad_groups: list[str]
+    icon_color: str | None
+    icon_shape: int | None
+    uploaded_image_id: str | None = None
+    is_default_persona: bool
+    search_start_date: datetime | None = None
+    labels: list["PersonaLabelSnapshot"]
+
+    @classmethod
+    def from_model(
+        cls, persona: Persona, allow_deleted: bool = False
+    ) -> "PersonaSnapshot":
+        if persona.deleted:
+            error_msg = f"Persona with ID {persona.id} has been deleted"
+            if not allow_deleted:
+                raise ValueError(error_msg)
+            else:
+                logger.warning(error_msg)
+
+        return PersonaSnapshot(
+            id=persona.id,
+            name=persona.name,
+            owner=(
+                MinimalUserSnapshot(id=persona.user.id, email=persona.user.email)
+                if persona.user
+                else None
+            ),
+            is_visible=persona.is_visible,
+            is_public=persona.is_public,
+            display_priority=persona.display_priority,
+            description=persona.description,
+            num_chunks=persona.num_chunks,
+            llm_relevance_filter=persona.llm_relevance_filter,
+            llm_filter_extraction=persona.llm_filter_extraction,
+            llm_model_provider_override=persona.llm_model_provider_override,
+            llm_model_version_override=persona.llm_model_version_override,
+            starter_messages=persona.starter_messages,
+            builtin_persona=persona.builtin_persona,
+            is_default_persona=persona.is_default_persona,
+            prompts=[PromptSnapshot.from_model(prompt) for prompt in persona.prompts],
+            tools=[ToolSnapshot.from_model(tool) for tool in persona.tools],
+            document_sets=[
+                DocumentSet.from_model(document_set_model)
+                for document_set_model in persona.document_sets
+            ],
+            users=[
+                MinimalUserSnapshot(id=user.id, email=user.email)
+                for user in persona.users
+            ],
+            groups=[user_group.id for user_group in persona.groups],
+            microsoft_ad_groups=persona.microsoft_ad_groups or [],
+            icon_color=persona.icon_color,
+            icon_shape=persona.icon_shape,
+            uploaded_image_id=persona.uploaded_image_id,
+            search_start_date=persona.search_start_date,
+            labels=[PersonaLabelSnapshot.from_model(label) for label in persona.labels],
+        )
+
+
+class PromptTemplateResponse(BaseModel):
+    final_prompt_template: str
+
+
+class PersonaSharedNotificationData(BaseModel):
+    persona_id: int
+
+
+class ImageGenerationToolStatus(BaseModel):
+    is_available: bool
+
+
+class PersonaLabelCreate(BaseModel):
+    name: str
+
+
+class PersonaLabelResponse(BaseModel):
+    id: int
+    name: str
+
+    @classmethod
+    def from_model(cls, category: PersonaLabel) -> "PersonaLabelResponse":
+        return PersonaLabelResponse(
+            id=category.id,
+            name=category.name,
+        )
+
+
+class PersonaLabelSnapshot(BaseModel):
+    id: int
+    name: str
+
+    @classmethod
+    def from_model(cls, label: PersonaLabel) -> "PersonaLabelSnapshot":
+        return PersonaLabelSnapshot(
+            id=label.id,
+            name=label.name,
+        )
+
+from datetime import datetime
+from uuid import UUID
+
+from pydantic import BaseModel
+from pydantic import Field
+
+from onyx.context.search.enums import RecencyBiasSetting
+from onyx.db.models import Persona
+from onyx.db.models import PersonaLabel
+from onyx.db.models import Prompt
+from onyx.db.models import StarterMessage
+from onyx.server.features.document_set.models import DocumentSetSummary
+from onyx.server.features.tool.models import ToolSnapshot
+from onyx.server.models import MinimalUserSnapshot
+from onyx.utils.logger import setup_logger
+
+
+logger = setup_logger()
+
+
+class PromptSnapshot(BaseModel):
+    id: int
+    name: str
+    description: str
+    system_prompt: str
+    task_prompt: str
+    include_citations: bool
+    datetime_aware: bool
+    default_prompt: bool
+    # Not including persona info, not needed
+
+    @classmethod
+    def from_model(cls, prompt: Prompt) -> "PromptSnapshot":
+        if prompt.deleted:
+            raise ValueError("Prompt has been deleted")
+
+        return PromptSnapshot(
+            id=prompt.id,
+            name=prompt.name,
+            description=prompt.description,
+            system_prompt=prompt.system_prompt,
+            task_prompt=prompt.task_prompt,
+            include_citations=prompt.include_citations,
+            datetime_aware=prompt.datetime_aware,
+            default_prompt=prompt.default_prompt,
+        )
+
+
+# More minimal request for generating a persona prompt
+class GenerateStarterMessageRequest(BaseModel):
+    name: str
+    description: str
+    instructions: str
+    document_set_ids: list[int]
+    generation_count: int
+
+
+class PersonaUpsertRequest(BaseModel):
+    name: str
+    description: str
+    system_prompt: str
+    task_prompt: str
+    datetime_aware: bool
+    document_set_ids: list[int]
+    num_chunks: float
+    include_citations: bool
+    is_public: bool
+    recency_bias: RecencyBiasSetting
+    prompt_ids: list[int]
+    llm_filter_extraction: bool
+    llm_relevance_filter: bool
+    llm_model_provider_override: str | None = None
+    llm_model_version_override: str | None = None
+    starter_messages: list[StarterMessage] | None = None
+    # For Private Personas, who should be able to access these
+    users: list[UUID] = Field(default_factory=list)
+    groups: list[int] = Field(default_factory=list)
+    # e.g. ID of SearchTool or ImageGenerationTool or <USER_DEFINED_TOOL>
+    tool_ids: list[int]
+    icon_color: str | None = None
+    icon_shape: int | None = None
+    remove_image: bool | None = None
+    uploaded_image_id: str | None = None  # New field for uploaded image
+    search_start_date: datetime | None = None
+    label_ids: list[int] | None = None
+    is_default_persona: bool = False
+    display_priority: int | None = None
+    user_file_ids: list[int] | None = None
+    user_folder_ids: list[int] | None = None
+
+
 class MinimalPersonaSnapshot(BaseModel):
     """Minimal persona model optimized for ChatPage.tsx - only includes fields actually used"""
 
@@ -169,25 +378,24 @@
 
 class PersonaSnapshot(BaseModel):
     id: int
+    name: str
+    description: str
+    is_public: bool
+    is_visible: bool
+    icon_shape: int | None
+    icon_color: str | None
+    uploaded_image_id: str | None
+    user_file_ids: list[int]
+    user_folder_ids: list[int]
+    display_priority: int | None
+    is_default_persona: bool
+    builtin_persona: bool
+    starter_messages: list[StarterMessage] | None
+    tools: list[ToolSnapshot]
+    labels: list["PersonaLabelSnapshot"]
     owner: MinimalUserSnapshot | None
-    name: str
-    is_visible: bool
-    is_public: bool
-    display_priority: int | None
-    description: str
-    num_chunks: float | None
-    llm_relevance_filter: bool
-    llm_filter_extraction: bool
-    llm_model_provider_override: str | None
-    llm_model_version_override: str | None
-    starter_messages: list[StarterMessage] | None
-    builtin_persona: bool
-    prompts: list[PromptSnapshot]
-    tools: list[ToolSnapshot]
-    document_sets: list[DocumentSet]
     users: list[MinimalUserSnapshot]
     groups: list[int]
-<<<<<<< HEAD
     document_sets: list[DocumentSetSummary]
     llm_model_provider_override: str | None
     llm_model_version_override: str | None
@@ -235,20 +443,15 @@
 # Model with full context on perona's internal settings
 # This is used for flows which need to know all settings
 class FullPersonaSnapshot(PersonaSnapshot):
-=======
-    microsoft_ad_groups: list[str]
-    icon_color: str | None
-    icon_shape: int | None
-    uploaded_image_id: str | None = None
-    is_default_persona: bool
->>>>>>> 4c5a865d
     search_start_date: datetime | None = None
-    labels: list["PersonaLabelSnapshot"]
+    prompts: list[PromptSnapshot] = Field(default_factory=list)
+    llm_relevance_filter: bool = False
+    llm_filter_extraction: bool = False
 
     @classmethod
     def from_model(
         cls, persona: Persona, allow_deleted: bool = False
-    ) -> "PersonaSnapshot":
+    ) -> "FullPersonaSnapshot":
         if persona.deleted:
             error_msg = f"Persona with ID {persona.id} has been deleted"
             if not allow_deleted:
@@ -256,50 +459,44 @@
             else:
                 logger.warning(error_msg)
 
-        return PersonaSnapshot(
+        return FullPersonaSnapshot(
             id=persona.id,
             name=persona.name,
+            description=persona.description,
+            is_public=persona.is_public,
+            is_visible=persona.is_visible,
+            icon_shape=persona.icon_shape,
+            icon_color=persona.icon_color,
+            uploaded_image_id=persona.uploaded_image_id,
+            user_file_ids=[file.id for file in persona.user_files],
+            user_folder_ids=[folder.id for folder in persona.user_folders],
+            display_priority=persona.display_priority,
+            is_default_persona=persona.is_default_persona,
+            builtin_persona=persona.builtin_persona,
+            starter_messages=persona.starter_messages,
+            users=[
+                MinimalUserSnapshot(id=user.id, email=user.email)
+                for user in persona.users
+            ],
+            groups=[user_group.id for user_group in persona.groups],
+            tools=[ToolSnapshot.from_model(tool) for tool in persona.tools],
+            labels=[PersonaLabelSnapshot.from_model(label) for label in persona.labels],
             owner=(
                 MinimalUserSnapshot(id=persona.user.id, email=persona.user.email)
                 if persona.user
                 else None
             ),
-<<<<<<< HEAD
             document_sets=[
                 DocumentSetSummary.from_model(document_set_model)
                 for document_set_model in persona.document_sets
             ],
-=======
-            is_visible=persona.is_visible,
-            is_public=persona.is_public,
-            display_priority=persona.display_priority,
-            description=persona.description,
->>>>>>> 4c5a865d
             num_chunks=persona.num_chunks,
+            search_start_date=persona.search_start_date,
+            prompts=[PromptSnapshot.from_model(prompt) for prompt in persona.prompts],
             llm_relevance_filter=persona.llm_relevance_filter,
             llm_filter_extraction=persona.llm_filter_extraction,
             llm_model_provider_override=persona.llm_model_provider_override,
             llm_model_version_override=persona.llm_model_version_override,
-            starter_messages=persona.starter_messages,
-            builtin_persona=persona.builtin_persona,
-            is_default_persona=persona.is_default_persona,
-            prompts=[PromptSnapshot.from_model(prompt) for prompt in persona.prompts],
-            tools=[ToolSnapshot.from_model(tool) for tool in persona.tools],
-            document_sets=[
-                DocumentSet.from_model(document_set_model)
-                for document_set_model in persona.document_sets
-            ],
-            users=[
-                MinimalUserSnapshot(id=user.id, email=user.email)
-                for user in persona.users
-            ],
-            groups=[user_group.id for user_group in persona.groups],
-            microsoft_ad_groups=persona.microsoft_ad_groups or [],
-            icon_color=persona.icon_color,
-            icon_shape=persona.icon_shape,
-            uploaded_image_id=persona.uploaded_image_id,
-            search_start_date=persona.search_start_date,
-            labels=[PersonaLabelSnapshot.from_model(label) for label in persona.labels],
         )
 
 
