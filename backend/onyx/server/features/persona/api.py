import asyncio
import uuid
from uuid import UUID

from fastapi import APIRouter
from fastapi import Depends
from fastapi import HTTPException
from fastapi import Query
from fastapi import Request
from fastapi import UploadFile
from pydantic import BaseModel
from sqlalchemy.exc import IntegrityError
from sqlalchemy.orm import Session

from onyx.auth.users import current_admin_user
from onyx.auth.users import current_chat_accesssible_user
from onyx.auth.users import current_curator_or_admin_user
from onyx.auth.users import current_limited_user
from onyx.auth.users import current_user
from onyx.configs.constants import FileOrigin
from onyx.configs.constants import MilestoneRecordType
from onyx.configs.constants import NotificationType
from onyx.db.engine import get_current_tenant_id
from onyx.db.engine import get_session
from onyx.db.models import StarterMessageModel as StarterMessage
from onyx.db.models import User
from onyx.db.notification import create_notification
from onyx.db.persona import create_assistant_label
from onyx.db.persona import create_update_persona
from onyx.db.persona import delete_persona_label
from onyx.db.persona import get_assistant_labels
from onyx.db.persona import get_minimal_persona_snapshots_for_user
from onyx.db.persona import get_persona_by_id
from onyx.db.persona import get_persona_snapshots_for_user
from onyx.db.persona import mark_persona_as_deleted
from onyx.db.persona import mark_persona_as_not_deleted
from onyx.db.persona import update_all_personas_display_priority
from onyx.db.persona import update_persona_default_status
from onyx.db.persona import update_persona_label
from onyx.db.persona import update_persona_public_status
from onyx.db.persona import update_persona_shared_users
from onyx.db.persona import update_persona_visibility
from onyx.db.prompts import build_prompt_name_from_persona_name
from onyx.db.prompts import upsert_prompt
from onyx.file_store.file_store import get_default_file_store
from onyx.file_store.models import ChatFileType
from onyx.secondary_llm_flows.starter_message_creation import (
    generate_starter_messages,
)
from onyx.server.features.persona.models import GenerateStarterMessageRequest
from onyx.server.features.persona.models import ImageGenerationToolStatus
from onyx.server.features.persona.models import MinimalPersonaSnapshot
from onyx.server.features.persona.models import PersonaLabelCreate
from onyx.server.features.persona.models import PersonaLabelResponse
from onyx.server.features.persona.models import PersonaSharedNotificationData
from onyx.server.features.persona.models import PersonaSnapshot
from onyx.server.features.persona.models import PersonaUpsertRequest
from onyx.server.features.persona.models import PromptSnapshot
from onyx.server.models import DisplayPriorityRequest
from onyx.server.settings.store import load_settings
from onyx.tools.tool_implementations.images.image_generation_tool import (
    ImageGenerationTool,
)
from onyx.tools.utils import is_image_generation_available
from onyx.utils.logger import setup_logger
from onyx.utils.telemetry import create_milestone_and_report
from onyx.auth.microsoft_oidc import check_and_grant_group_access

logger = setup_logger()


<<<<<<< HEAD
def _validate_user_knowledge_enabled(
    persona_upsert_request: PersonaUpsertRequest, action: str
) -> None:
    """Check if user knowledge is enabled when user files/folders are provided."""
    settings = load_settings()
    if not settings.user_knowledge_enabled:
        if (
            persona_upsert_request.user_file_ids
            or persona_upsert_request.user_folder_ids
        ):
            raise HTTPException(
                status_code=400,
                detail=f"User Knowledge is disabled. Cannot {action} assistant with user files or folders.",
            )


=======
>>>>>>> 4c5a865d
admin_router = APIRouter(prefix="/admin/persona")
basic_router = APIRouter(prefix="/persona")


class IsVisibleRequest(BaseModel):
    is_visible: bool


class IsPublicRequest(BaseModel):
    is_public: bool


class IsDefaultRequest(BaseModel):
    is_default: bool


@admin_router.patch("/{persona_id}/visible")
def patch_persona_visibility(
    persona_id: int,
    is_visible_request: IsVisibleRequest,
    user: User | None = Depends(current_curator_or_admin_user),
    db_session: Session = Depends(get_session),
) -> None:
    update_persona_visibility(
        persona_id=persona_id,
        is_visible=is_visible_request.is_visible,
        db_session=db_session,
        user=user,
    )


@basic_router.patch("/{persona_id}/public")
def patch_user_presona_public_status(
    persona_id: int,
    is_public_request: IsPublicRequest,
    user: User | None = Depends(current_user),
    db_session: Session = Depends(get_session),
) -> None:
    try:
        update_persona_public_status(
            persona_id=persona_id,
            is_public=is_public_request.is_public,
            db_session=db_session,
            user=user,
        )
    except ValueError as e:
        logger.exception("Failed to update persona public status")
        raise HTTPException(status_code=403, detail=str(e))


@basic_router.patch("/{persona_id}/default")
def patch_user_persona_default_status(
    persona_id: int,
    is_default_request: IsDefaultRequest,
    user: User | None = Depends(current_user),
    db_session: Session = Depends(get_session),
) -> None:
    try:
        update_persona_default_status(
            persona_id=persona_id,
            is_default=is_default_request.is_default,
            db_session=db_session,
            user=user,
        )
    except ValueError as e:
        logger.exception("Failed to update persona default status")
        raise HTTPException(status_code=403, detail=str(e))


@admin_router.put("/display-priority")
def patch_persona_display_priority(
    display_priority_request: DisplayPriorityRequest,
    _: User | None = Depends(current_admin_user),
    db_session: Session = Depends(get_session),
) -> None:
    update_all_personas_display_priority(
        display_priority_map=display_priority_request.display_priority_map,
        db_session=db_session,
    )


@admin_router.get("")
def list_personas_admin(
    user: User | None = Depends(current_curator_or_admin_user),
    db_session: Session = Depends(get_session),
    include_deleted: bool = False,
    get_editable: bool = Query(False, description="If true, return editable personas"),
) -> list[PersonaSnapshot]:
    return get_persona_snapshots_for_user(
        user=user,
        db_session=db_session,
        get_editable=get_editable,
        include_deleted=include_deleted,
    )


@admin_router.patch("/{persona_id}/undelete")
def undelete_persona(
    persona_id: int,
    user: User | None = Depends(current_admin_user),
    db_session: Session = Depends(get_session),
) -> None:
    mark_persona_as_not_deleted(
        persona_id=persona_id,
        user=user,
        db_session=db_session,
    )


# used for assistat profile pictures
@admin_router.post("/upload-image")
def upload_file(
    file: UploadFile,
    _: User | None = Depends(current_user),
) -> dict[str, str]:
    file_store = get_default_file_store()
    file_type = ChatFileType.IMAGE
    file_id = str(uuid.uuid4())
    file_store.save_file(
        file_name=file_id,
        content=file.file,
        display_name=file.filename,
        file_origin=FileOrigin.CHAT_UPLOAD,
        file_type=file.content_type or file_type.value,
    )
    return {"file_id": file_id}


"""Endpoints for all"""


@basic_router.post("")
def create_persona(
    persona_upsert_request: PersonaUpsertRequest,
    user: User | None = Depends(current_user),
    db_session: Session = Depends(get_session),
    tenant_id: str | None = Depends(get_current_tenant_id),
) -> PersonaSnapshot:
<<<<<<< HEAD
    tenant_id = get_current_tenant_id()

    _validate_user_knowledge_enabled(persona_upsert_request, "create")

=======
>>>>>>> 4c5a865d
    prompt_id = (
        persona_upsert_request.prompt_ids[0]
        if persona_upsert_request.prompt_ids
        and len(persona_upsert_request.prompt_ids) > 0
        else None
    )
    prompt = upsert_prompt(
        db_session=db_session,
        user=user,
        name=build_prompt_name_from_persona_name(persona_upsert_request.name),
        system_prompt=persona_upsert_request.system_prompt,
        search_tool_description=persona_upsert_request.search_tool_description,
        history_query_rephrase=persona_upsert_request.history_query_rephrase,
        custom_tool_argument_system_prompt=persona_upsert_request.custom_tool_argument_system_prompt,
        search_query_prompt=persona_upsert_request.search_query_prompt,
        search_data_source_selector_prompt=persona_upsert_request.search_data_source_selector_prompt,
        task_prompt=persona_upsert_request.task_prompt,
        datetime_aware=persona_upsert_request.datetime_aware,
        include_citations=persona_upsert_request.include_citations,
        prompt_id=prompt_id,
    )
    prompt_snapshot = PromptSnapshot.from_model(prompt)
    persona_upsert_request.prompt_ids = [prompt.id]
    persona_snapshot = create_update_persona(
        persona_id=None,
        create_persona_request=persona_upsert_request,
        user=user,
        db_session=db_session,
    )
    persona_snapshot.prompts = [prompt_snapshot]
    create_milestone_and_report(
        user=user,
        distinct_id=tenant_id or "N/A",
        event_type=MilestoneRecordType.CREATED_ASSISTANT,
        properties=None,
        db_session=db_session,
    )

    return persona_snapshot


# NOTE: This endpoint cannot update persona configuration options that
# are core to the persona, such as its display priority and
# whether or not the assistant is a built-in / default assistant
@basic_router.patch("/{persona_id}")
def update_persona(
    persona_id: int,
    persona_upsert_request: PersonaUpsertRequest,
    user: User | None = Depends(current_user),
    db_session: Session = Depends(get_session),
) -> PersonaSnapshot:
    _validate_user_knowledge_enabled(persona_upsert_request, "update")
    prompt_id = (
        persona_upsert_request.prompt_ids[0]
        if persona_upsert_request.prompt_ids
        and len(persona_upsert_request.prompt_ids) > 0
        else None
    )
    prompt = upsert_prompt(
        db_session=db_session,
        user=user,
        name=build_prompt_name_from_persona_name(persona_upsert_request.name),
        datetime_aware=persona_upsert_request.datetime_aware,
        system_prompt=persona_upsert_request.system_prompt,
        task_prompt=persona_upsert_request.task_prompt,
        search_tool_description=persona_upsert_request.search_tool_description,
        history_query_rephrase=persona_upsert_request.history_query_rephrase,
        custom_tool_argument_system_prompt=persona_upsert_request.custom_tool_argument_system_prompt,
        search_query_prompt=persona_upsert_request.search_query_prompt,
        search_data_source_selector_prompt=persona_upsert_request.search_data_source_selector_prompt,
        include_citations=persona_upsert_request.include_citations,
        prompt_id=prompt_id,
    )
    prompt_snapshot = PromptSnapshot.from_model(prompt)
    persona_upsert_request.prompt_ids = [prompt.id]
    persona_snapshot = create_update_persona(
        persona_id=persona_id,
        create_persona_request=persona_upsert_request,
        user=user,
        db_session=db_session,
    )
    persona_snapshot.prompts = [prompt_snapshot]
    return persona_snapshot


class PersonaLabelPatchRequest(BaseModel):
    label_name: str


@basic_router.get("/labels")
def get_labels(
    db: Session = Depends(get_session),
    _: User | None = Depends(current_user),
) -> list[PersonaLabelResponse]:
    return [
        PersonaLabelResponse.from_model(label)
        for label in get_assistant_labels(db_session=db)
    ]


@basic_router.post("/labels")
def create_label(
    label: PersonaLabelCreate,
    db: Session = Depends(get_session),
    _: User | None = Depends(current_user),
) -> PersonaLabelResponse:
    """Create a new assistant label"""
    try:
        label_model = create_assistant_label(name=label.name, db_session=db)
        return PersonaLabelResponse.from_model(label_model)
    except IntegrityError:
        raise HTTPException(
            status_code=400,
            detail=f"Label with name '{label.name}' already exists. Please choose a different name.",
        )


@admin_router.patch("/label/{label_id}")
def patch_persona_label(
    label_id: int,
    persona_label_patch_request: PersonaLabelPatchRequest,
    _: User | None = Depends(current_admin_user),
    db_session: Session = Depends(get_session),
) -> None:
    update_persona_label(
        label_id=label_id,
        label_name=persona_label_patch_request.label_name,
        db_session=db_session,
    )


@admin_router.delete("/label/{label_id}")
def delete_label(
    label_id: int,
    _: User | None = Depends(current_admin_user),
    db_session: Session = Depends(get_session),
) -> None:
    delete_persona_label(label_id=label_id, db_session=db_session)


class PersonaShareRequest(BaseModel):
    user_ids: list[UUID]


# We notify each user when a user is shared with them
@basic_router.patch("/{persona_id}/share")
def share_persona(
    persona_id: int,
    persona_share_request: PersonaShareRequest,
    user: User = Depends(current_user),
    db_session: Session = Depends(get_session),
) -> None:
    update_persona_shared_users(
        persona_id=persona_id,
        user_ids=persona_share_request.user_ids,
        user=user,
        db_session=db_session,
    )

    for user_id in persona_share_request.user_ids:
        # Don't notify the user that they have access to their own persona
        if user_id != user.id:
            create_notification(
                user_id=user_id,
                notif_type=NotificationType.PERSONA_SHARED,
                db_session=db_session,
                additional_data=PersonaSharedNotificationData(
                    persona_id=persona_id,
                ).model_dump(),
            )


@basic_router.delete("/{persona_id}")
def delete_persona(
    persona_id: int,
    user: User | None = Depends(current_user),
    db_session: Session = Depends(get_session),
) -> None:
    mark_persona_as_deleted(
        persona_id=persona_id,
        user=user,
        db_session=db_session,
    )


@basic_router.get("/image-generation-tool")
def get_image_generation_tool(
    _: User
    | None = Depends(current_user),  # User param not used but kept for consistency
    db_session: Session = Depends(get_session),
) -> ImageGenerationToolStatus:  # Use bool instead of str for boolean values
    is_available = is_image_generation_available(db_session=db_session)
    return ImageGenerationToolStatus(is_available=is_available)


@basic_router.get("")
def list_personas(
    user: User | None = Depends(current_chat_accesssible_user),
    db_session: Session = Depends(get_session),
    include_deleted: bool = False,
    persona_ids: list[int] = Query(None),
<<<<<<< HEAD
) -> list[MinimalPersonaSnapshot]:
    personas = get_minimal_persona_snapshots_for_user(
=======
    request: Request = None,
) -> list[PersonaSnapshot]:
    # Trigger AD group sync for OIDC users to ensure they have access to assistants
    # that were recently granted to their groups

    logger.info(f"inside list persona API....")
    personas = get_personas_for_user(
>>>>>>> 4c5a865d
        user=user,
        include_deleted=include_deleted,
        db_session=db_session,
        get_editable=False,
<<<<<<< HEAD
=======
        joinedload_all=True,
>>>>>>> 4c5a865d
    )
    
    # Extract persona names for logging
    persona_names = [persona.name for persona in personas]
    logger.info(f"persona names in list_personas api result: {persona_names}")
    logger.info(f"total personas count: {len(personas)}")

    if persona_ids:
        personas = [p for p in personas if p.id in persona_ids]

    # Filter out personas with unavailable tools
    personas = [
        p
        for p in personas
        if not (
            any(
                tool.in_code_tool_id == ImageGenerationTool.__name__ for tool in p.tools
            )
            and not is_image_generation_available(db_session=db_session)
        )
    ]

    return personas


@basic_router.get("/{persona_id}")
def get_persona(
    persona_id: int,
    user: User | None = Depends(current_limited_user),
    db_session: Session = Depends(get_session),
) -> PersonaSnapshot:
    return PersonaSnapshot.from_model(
        get_persona_by_id(
            persona_id=persona_id,
            user=user,
            db_session=db_session,
            is_for_edit=False,
        )
    )


@basic_router.post("/assistant-prompt-refresh")
def build_assistant_prompts(
    generate_persona_prompt_request: GenerateStarterMessageRequest,
    db_session: Session = Depends(get_session),
    user: User | None = Depends(current_user),
) -> list[StarterMessage]:
    try:
        logger.info(
            f"Generating {generate_persona_prompt_request.generation_count} starter messages"
            f" for user: {user.id if user else 'Anonymous'}",
        )
        starter_messages = generate_starter_messages(
            name=generate_persona_prompt_request.name,
            description=generate_persona_prompt_request.description,
            instructions=generate_persona_prompt_request.instructions,
            document_set_ids=generate_persona_prompt_request.document_set_ids,
            generation_count=generate_persona_prompt_request.generation_count,
            db_session=db_session,
            user=user,
        )
        return starter_messages
    except Exception as e:
        logger.exception("Failed to generate starter messages")
        raise HTTPException(status_code=500, detail=str(e))<|MERGE_RESOLUTION|>--- conflicted
+++ resolved
@@ -29,9 +29,8 @@
 from onyx.db.persona import create_update_persona
 from onyx.db.persona import delete_persona_label
 from onyx.db.persona import get_assistant_labels
-from onyx.db.persona import get_minimal_persona_snapshots_for_user
 from onyx.db.persona import get_persona_by_id
-from onyx.db.persona import get_persona_snapshots_for_user
+from onyx.db.persona import get_personas_for_user
 from onyx.db.persona import mark_persona_as_deleted
 from onyx.db.persona import mark_persona_as_not_deleted
 from onyx.db.persona import update_all_personas_display_priority
@@ -49,6 +48,488 @@
 )
 from onyx.server.features.persona.models import GenerateStarterMessageRequest
 from onyx.server.features.persona.models import ImageGenerationToolStatus
+from onyx.server.features.persona.models import PersonaLabelCreate
+from onyx.server.features.persona.models import PersonaLabelResponse
+from onyx.server.features.persona.models import PersonaSharedNotificationData
+from onyx.server.features.persona.models import PersonaSnapshot
+from onyx.server.features.persona.models import PersonaUpsertRequest
+from onyx.server.features.persona.models import PromptSnapshot
+from onyx.server.models import DisplayPriorityRequest
+from onyx.tools.utils import is_image_generation_available
+from onyx.utils.logger import setup_logger
+from onyx.utils.telemetry import create_milestone_and_report
+from onyx.auth.microsoft_oidc import check_and_grant_group_access
+
+logger = setup_logger()
+
+
+admin_router = APIRouter(prefix="/admin/persona")
+basic_router = APIRouter(prefix="/persona")
+
+
+class IsVisibleRequest(BaseModel):
+    is_visible: bool
+
+
+class IsPublicRequest(BaseModel):
+    is_public: bool
+
+
+class IsDefaultRequest(BaseModel):
+    is_default: bool
+
+
+@admin_router.patch("/{persona_id}/visible")
+def patch_persona_visibility(
+    persona_id: int,
+    is_visible_request: IsVisibleRequest,
+    user: User | None = Depends(current_curator_or_admin_user),
+    db_session: Session = Depends(get_session),
+) -> None:
+    update_persona_visibility(
+        persona_id=persona_id,
+        is_visible=is_visible_request.is_visible,
+        db_session=db_session,
+        user=user,
+    )
+
+
+@basic_router.patch("/{persona_id}/public")
+def patch_user_presona_public_status(
+    persona_id: int,
+    is_public_request: IsPublicRequest,
+    user: User | None = Depends(current_user),
+    db_session: Session = Depends(get_session),
+) -> None:
+    try:
+        update_persona_public_status(
+            persona_id=persona_id,
+            is_public=is_public_request.is_public,
+            db_session=db_session,
+            user=user,
+        )
+    except ValueError as e:
+        logger.exception("Failed to update persona public status")
+        raise HTTPException(status_code=403, detail=str(e))
+
+
+@basic_router.patch("/{persona_id}/default")
+def patch_user_persona_default_status(
+    persona_id: int,
+    is_default_request: IsDefaultRequest,
+    user: User | None = Depends(current_user),
+    db_session: Session = Depends(get_session),
+) -> None:
+    try:
+        update_persona_default_status(
+            persona_id=persona_id,
+            is_default=is_default_request.is_default,
+            db_session=db_session,
+            user=user,
+        )
+    except ValueError as e:
+        logger.exception("Failed to update persona default status")
+        raise HTTPException(status_code=403, detail=str(e))
+
+
+@admin_router.put("/display-priority")
+def patch_persona_display_priority(
+    display_priority_request: DisplayPriorityRequest,
+    _: User | None = Depends(current_admin_user),
+    db_session: Session = Depends(get_session),
+) -> None:
+    update_all_personas_display_priority(
+        display_priority_map=display_priority_request.display_priority_map,
+        db_session=db_session,
+    )
+
+
+@admin_router.get("")
+def list_personas_admin(
+    user: User | None = Depends(current_curator_or_admin_user),
+    db_session: Session = Depends(get_session),
+    include_deleted: bool = False,
+    get_editable: bool = Query(False, description="If true, return editable personas"),
+) -> list[PersonaSnapshot]:
+    return [
+        PersonaSnapshot.from_model(persona)
+        for persona in get_personas_for_user(
+            db_session=db_session,
+            user=user,
+            get_editable=get_editable,
+            include_deleted=include_deleted,
+            joinedload_all=True,
+        )
+    ]
+
+
+@admin_router.patch("/{persona_id}/undelete")
+def undelete_persona(
+    persona_id: int,
+    user: User | None = Depends(current_admin_user),
+    db_session: Session = Depends(get_session),
+) -> None:
+    mark_persona_as_not_deleted(
+        persona_id=persona_id,
+        user=user,
+        db_session=db_session,
+    )
+
+
+# used for assistat profile pictures
+@admin_router.post("/upload-image")
+def upload_file(
+    file: UploadFile,
+    db_session: Session = Depends(get_session),
+    _: User | None = Depends(current_user),
+) -> dict[str, str]:
+    file_store = get_default_file_store(db_session)
+    file_type = ChatFileType.IMAGE
+    file_id = str(uuid.uuid4())
+    file_store.save_file(
+        file_name=file_id,
+        content=file.file,
+        display_name=file.filename,
+        file_origin=FileOrigin.CHAT_UPLOAD,
+        file_type=file.content_type or file_type.value,
+    )
+    return {"file_id": file_id}
+
+
+"""Endpoints for all"""
+
+
+@basic_router.post("")
+def create_persona(
+    persona_upsert_request: PersonaUpsertRequest,
+    user: User | None = Depends(current_user),
+    db_session: Session = Depends(get_session),
+    tenant_id: str | None = Depends(get_current_tenant_id),
+) -> PersonaSnapshot:
+    prompt_id = (
+        persona_upsert_request.prompt_ids[0]
+        if persona_upsert_request.prompt_ids
+        and len(persona_upsert_request.prompt_ids) > 0
+        else None
+    )
+    prompt = upsert_prompt(
+        db_session=db_session,
+        user=user,
+        name=build_prompt_name_from_persona_name(persona_upsert_request.name),
+        system_prompt=persona_upsert_request.system_prompt,
+        search_tool_description=persona_upsert_request.search_tool_description,
+        history_query_rephrase=persona_upsert_request.history_query_rephrase,
+        custom_tool_argument_system_prompt=persona_upsert_request.custom_tool_argument_system_prompt,
+        search_query_prompt=persona_upsert_request.search_query_prompt,
+        search_data_source_selector_prompt=persona_upsert_request.search_data_source_selector_prompt,
+        task_prompt=persona_upsert_request.task_prompt,
+        datetime_aware=persona_upsert_request.datetime_aware,
+        include_citations=persona_upsert_request.include_citations,
+        prompt_id=prompt_id,
+    )
+    prompt_snapshot = PromptSnapshot.from_model(prompt)
+    persona_upsert_request.prompt_ids = [prompt.id]
+    persona_snapshot = create_update_persona(
+        persona_id=None,
+        create_persona_request=persona_upsert_request,
+        user=user,
+        db_session=db_session,
+    )
+    persona_snapshot.prompts = [prompt_snapshot]
+    create_milestone_and_report(
+        user=user,
+        distinct_id=tenant_id or "N/A",
+        event_type=MilestoneRecordType.CREATED_ASSISTANT,
+        properties=None,
+        db_session=db_session,
+    )
+
+    return persona_snapshot
+
+
+# NOTE: This endpoint cannot update persona configuration options that
+# are core to the persona, such as its display priority and
+# whether or not the assistant is a built-in / default assistant
+@basic_router.patch("/{persona_id}")
+def update_persona(
+    persona_id: int,
+    persona_upsert_request: PersonaUpsertRequest,
+    user: User | None = Depends(current_user),
+    db_session: Session = Depends(get_session),
+) -> PersonaSnapshot:
+    prompt_id = (
+        persona_upsert_request.prompt_ids[0]
+        if persona_upsert_request.prompt_ids
+        and len(persona_upsert_request.prompt_ids) > 0
+        else None
+    )
+    prompt = upsert_prompt(
+        db_session=db_session,
+        user=user,
+        name=build_prompt_name_from_persona_name(persona_upsert_request.name),
+        datetime_aware=persona_upsert_request.datetime_aware,
+        system_prompt=persona_upsert_request.system_prompt,
+        task_prompt=persona_upsert_request.task_prompt,
+        search_tool_description=persona_upsert_request.search_tool_description,
+        history_query_rephrase=persona_upsert_request.history_query_rephrase,
+        custom_tool_argument_system_prompt=persona_upsert_request.custom_tool_argument_system_prompt,
+        search_query_prompt=persona_upsert_request.search_query_prompt,
+        search_data_source_selector_prompt=persona_upsert_request.search_data_source_selector_prompt,
+        include_citations=persona_upsert_request.include_citations,
+        prompt_id=prompt_id,
+    )
+    prompt_snapshot = PromptSnapshot.from_model(prompt)
+    persona_upsert_request.prompt_ids = [prompt.id]
+    persona_snapshot = create_update_persona(
+        persona_id=persona_id,
+        create_persona_request=persona_upsert_request,
+        user=user,
+        db_session=db_session,
+    )
+    persona_snapshot.prompts = [prompt_snapshot]
+    return persona_snapshot
+
+
+class PersonaLabelPatchRequest(BaseModel):
+    label_name: str
+
+
+@basic_router.get("/labels")
+def get_labels(
+    db: Session = Depends(get_session),
+    _: User | None = Depends(current_user),
+) -> list[PersonaLabelResponse]:
+    return [
+        PersonaLabelResponse.from_model(label)
+        for label in get_assistant_labels(db_session=db)
+    ]
+
+
+@basic_router.post("/labels")
+def create_label(
+    label: PersonaLabelCreate,
+    db: Session = Depends(get_session),
+    _: User | None = Depends(current_user),
+) -> PersonaLabelResponse:
+    """Create a new assistant label"""
+    try:
+        label_model = create_assistant_label(name=label.name, db_session=db)
+        return PersonaLabelResponse.from_model(label_model)
+    except IntegrityError:
+        raise HTTPException(
+            status_code=400,
+            detail=f"Label with name '{label.name}' already exists. Please choose a different name.",
+        )
+
+
+@admin_router.patch("/label/{label_id}")
+def patch_persona_label(
+    label_id: int,
+    persona_label_patch_request: PersonaLabelPatchRequest,
+    _: User | None = Depends(current_admin_user),
+    db_session: Session = Depends(get_session),
+) -> None:
+    update_persona_label(
+        label_id=label_id,
+        label_name=persona_label_patch_request.label_name,
+        db_session=db_session,
+    )
+
+
+@admin_router.delete("/label/{label_id}")
+def delete_label(
+    label_id: int,
+    _: User | None = Depends(current_admin_user),
+    db_session: Session = Depends(get_session),
+) -> None:
+    delete_persona_label(label_id=label_id, db_session=db_session)
+
+
+class PersonaShareRequest(BaseModel):
+    user_ids: list[UUID]
+
+
+# We notify each user when a user is shared with them
+@basic_router.patch("/{persona_id}/share")
+def share_persona(
+    persona_id: int,
+    persona_share_request: PersonaShareRequest,
+    user: User = Depends(current_user),
+    db_session: Session = Depends(get_session),
+) -> None:
+    update_persona_shared_users(
+        persona_id=persona_id,
+        user_ids=persona_share_request.user_ids,
+        user=user,
+        db_session=db_session,
+    )
+
+    for user_id in persona_share_request.user_ids:
+        # Don't notify the user that they have access to their own persona
+        if user_id != user.id:
+            create_notification(
+                user_id=user_id,
+                notif_type=NotificationType.PERSONA_SHARED,
+                db_session=db_session,
+                additional_data=PersonaSharedNotificationData(
+                    persona_id=persona_id,
+                ).model_dump(),
+            )
+
+
+@basic_router.delete("/{persona_id}")
+def delete_persona(
+    persona_id: int,
+    user: User | None = Depends(current_user),
+    db_session: Session = Depends(get_session),
+) -> None:
+    mark_persona_as_deleted(
+        persona_id=persona_id,
+        user=user,
+        db_session=db_session,
+    )
+
+
+@basic_router.get("/image-generation-tool")
+def get_image_generation_tool(
+    _: User
+    | None = Depends(current_user),  # User param not used but kept for consistency
+    db_session: Session = Depends(get_session),
+) -> ImageGenerationToolStatus:  # Use bool instead of str for boolean values
+    is_available = is_image_generation_available(db_session=db_session)
+    return ImageGenerationToolStatus(is_available=is_available)
+
+
+@basic_router.get("")
+def list_personas(
+    user: User | None = Depends(current_chat_accesssible_user),
+    db_session: Session = Depends(get_session),
+    include_deleted: bool = False,
+    persona_ids: list[int] = Query(None),
+    request: Request = None,
+) -> list[PersonaSnapshot]:
+    # Trigger AD group sync for OIDC users to ensure they have access to assistants
+    # that were recently granted to their groups
+
+    logger.info(f"inside list persona API....")
+    personas = get_personas_for_user(
+        user=user,
+        include_deleted=include_deleted,
+        db_session=db_session,
+        get_editable=False,
+        joinedload_all=True,
+    )
+    
+    # Extract persona names for logging
+    persona_names = [persona.name for persona in personas]
+    logger.info(f"persona names in list_personas api result: {persona_names}")
+    logger.info(f"total personas count: {len(personas)}")
+
+    if persona_ids:
+        personas = [p for p in personas if p.id in persona_ids]
+
+    # Filter out personas with unavailable tools
+    personas = [
+        p
+        for p in personas
+        if not (
+            any(tool.in_code_tool_id == "ImageGenerationTool" for tool in p.tools)
+            and not is_image_generation_available(db_session=db_session)
+        )
+    ]
+
+    return [PersonaSnapshot.from_model(p) for p in personas]
+
+
+@basic_router.get("/{persona_id}")
+def get_persona(
+    persona_id: int,
+    user: User | None = Depends(current_limited_user),
+    db_session: Session = Depends(get_session),
+) -> PersonaSnapshot:
+    return PersonaSnapshot.from_model(
+        get_persona_by_id(
+            persona_id=persona_id,
+            user=user,
+            db_session=db_session,
+            is_for_edit=False,
+        )
+    )
+
+
+@basic_router.post("/assistant-prompt-refresh")
+def build_assistant_prompts(
+    generate_persona_prompt_request: GenerateStarterMessageRequest,
+    db_session: Session = Depends(get_session),
+    user: User | None = Depends(current_user),
+) -> list[StarterMessage]:
+    try:
+        logger.info(
+            f"Generating {generate_persona_prompt_request.generation_count} starter messages"
+            f" for user: {user.id if user else 'Anonymous'}",
+        )
+        starter_messages = generate_starter_messages(
+            name=generate_persona_prompt_request.name,
+            description=generate_persona_prompt_request.description,
+            instructions=generate_persona_prompt_request.instructions,
+            document_set_ids=generate_persona_prompt_request.document_set_ids,
+            generation_count=generate_persona_prompt_request.generation_count,
+            db_session=db_session,
+            user=user,
+        )
+        return starter_messages
+    except Exception as e:
+        logger.exception("Failed to generate starter messages")
+        raise HTTPException(status_code=500, detail=str(e))
+
+from uuid import UUID
+
+from fastapi import APIRouter
+from fastapi import Depends
+from fastapi import HTTPException
+from fastapi import Query
+from fastapi import UploadFile
+from pydantic import BaseModel
+from sqlalchemy.exc import IntegrityError
+from sqlalchemy.orm import Session
+
+from onyx.auth.users import current_admin_user
+from onyx.auth.users import current_chat_accessible_user
+from onyx.auth.users import current_curator_or_admin_user
+from onyx.auth.users import current_limited_user
+from onyx.auth.users import current_user
+from onyx.configs.constants import FileOrigin
+from onyx.configs.constants import MilestoneRecordType
+from onyx.configs.constants import NotificationType
+from onyx.db.engine.sql_engine import get_session
+from onyx.db.models import StarterMessageModel as StarterMessage
+from onyx.db.models import User
+from onyx.db.notification import create_notification
+from onyx.db.persona import create_assistant_label
+from onyx.db.persona import create_update_persona
+from onyx.db.persona import delete_persona_label
+from onyx.db.persona import get_assistant_labels
+from onyx.db.persona import get_minimal_persona_snapshots_for_user
+from onyx.db.persona import get_persona_by_id
+from onyx.db.persona import get_persona_snapshots_for_user
+from onyx.db.persona import mark_persona_as_deleted
+from onyx.db.persona import mark_persona_as_not_deleted
+from onyx.db.persona import update_all_personas_display_priority
+from onyx.db.persona import update_persona_is_default
+from onyx.db.persona import update_persona_label
+from onyx.db.persona import update_persona_public_status
+from onyx.db.persona import update_persona_shared_users
+from onyx.db.persona import update_persona_visibility
+from onyx.db.prompts import build_prompt_name_from_persona_name
+from onyx.db.prompts import upsert_prompt
+from onyx.file_store.file_store import get_default_file_store
+from onyx.file_store.models import ChatFileType
+from onyx.secondary_llm_flows.starter_message_creation import (
+    generate_starter_messages,
+)
+from onyx.server.features.persona.models import FullPersonaSnapshot
+from onyx.server.features.persona.models import GenerateStarterMessageRequest
+from onyx.server.features.persona.models import ImageGenerationToolStatus
 from onyx.server.features.persona.models import MinimalPersonaSnapshot
 from onyx.server.features.persona.models import PersonaLabelCreate
 from onyx.server.features.persona.models import PersonaLabelResponse
@@ -64,12 +545,11 @@
 from onyx.tools.utils import is_image_generation_available
 from onyx.utils.logger import setup_logger
 from onyx.utils.telemetry import create_milestone_and_report
-from onyx.auth.microsoft_oidc import check_and_grant_group_access
+from shared_configs.contextvars import get_current_tenant_id
 
 logger = setup_logger()
 
 
-<<<<<<< HEAD
 def _validate_user_knowledge_enabled(
     persona_upsert_request: PersonaUpsertRequest, action: str
 ) -> None:
@@ -86,8 +566,6 @@
             )
 
 
-=======
->>>>>>> 4c5a865d
 admin_router = APIRouter(prefix="/admin/persona")
 basic_router = APIRouter(prefix="/persona")
 
@@ -101,7 +579,7 @@
 
 
 class IsDefaultRequest(BaseModel):
-    is_default: bool
+    is_default_persona: bool
 
 
 @admin_router.patch("/{persona_id}/visible")
@@ -120,7 +598,7 @@
 
 
 @basic_router.patch("/{persona_id}/public")
-def patch_user_presona_public_status(
+def patch_user_persona_public_status(
     persona_id: int,
     is_public_request: IsPublicRequest,
     user: User | None = Depends(current_user),
@@ -138,17 +616,17 @@
         raise HTTPException(status_code=403, detail=str(e))
 
 
-@basic_router.patch("/{persona_id}/default")
-def patch_user_persona_default_status(
+@admin_router.patch("/{persona_id}/default")
+def patch_persona_default_status(
     persona_id: int,
     is_default_request: IsDefaultRequest,
-    user: User | None = Depends(current_user),
+    user: User | None = Depends(current_curator_or_admin_user),
     db_session: Session = Depends(get_session),
 ) -> None:
     try:
-        update_persona_default_status(
+        update_persona_is_default(
             persona_id=persona_id,
-            is_default=is_default_request.is_default,
+            is_default=is_default_request.is_default_persona,
             db_session=db_session,
             user=user,
         )
@@ -197,7 +675,7 @@
     )
 
 
-# used for assistat profile pictures
+# used for assistant profile pictures
 @admin_router.post("/upload-image")
 def upload_file(
     file: UploadFile,
@@ -205,9 +683,7 @@
 ) -> dict[str, str]:
     file_store = get_default_file_store()
     file_type = ChatFileType.IMAGE
-    file_id = str(uuid.uuid4())
-    file_store.save_file(
-        file_name=file_id,
+    file_id = file_store.save_file(
         content=file.file,
         display_name=file.filename,
         file_origin=FileOrigin.CHAT_UPLOAD,
@@ -224,31 +700,23 @@
     persona_upsert_request: PersonaUpsertRequest,
     user: User | None = Depends(current_user),
     db_session: Session = Depends(get_session),
-    tenant_id: str | None = Depends(get_current_tenant_id),
 ) -> PersonaSnapshot:
-<<<<<<< HEAD
     tenant_id = get_current_tenant_id()
 
     _validate_user_knowledge_enabled(persona_upsert_request, "create")
 
-=======
->>>>>>> 4c5a865d
     prompt_id = (
         persona_upsert_request.prompt_ids[0]
         if persona_upsert_request.prompt_ids
         and len(persona_upsert_request.prompt_ids) > 0
         else None
     )
+
     prompt = upsert_prompt(
         db_session=db_session,
         user=user,
         name=build_prompt_name_from_persona_name(persona_upsert_request.name),
         system_prompt=persona_upsert_request.system_prompt,
-        search_tool_description=persona_upsert_request.search_tool_description,
-        history_query_rephrase=persona_upsert_request.history_query_rephrase,
-        custom_tool_argument_system_prompt=persona_upsert_request.custom_tool_argument_system_prompt,
-        search_query_prompt=persona_upsert_request.search_query_prompt,
-        search_data_source_selector_prompt=persona_upsert_request.search_data_source_selector_prompt,
         task_prompt=persona_upsert_request.task_prompt,
         datetime_aware=persona_upsert_request.datetime_aware,
         include_citations=persona_upsert_request.include_citations,
@@ -298,11 +766,6 @@
         datetime_aware=persona_upsert_request.datetime_aware,
         system_prompt=persona_upsert_request.system_prompt,
         task_prompt=persona_upsert_request.task_prompt,
-        search_tool_description=persona_upsert_request.search_tool_description,
-        history_query_rephrase=persona_upsert_request.history_query_rephrase,
-        custom_tool_argument_system_prompt=persona_upsert_request.custom_tool_argument_system_prompt,
-        search_query_prompt=persona_upsert_request.search_query_prompt,
-        search_data_source_selector_prompt=persona_upsert_request.search_data_source_selector_prompt,
         include_citations=persona_upsert_request.include_citations,
         prompt_id=prompt_id,
     )
@@ -420,8 +883,9 @@
 
 @basic_router.get("/image-generation-tool")
 def get_image_generation_tool(
-    _: User
-    | None = Depends(current_user),  # User param not used but kept for consistency
+    _: User | None = Depends(
+        current_user
+    ),  # User param not used but kept for consistency
     db_session: Session = Depends(get_session),
 ) -> ImageGenerationToolStatus:  # Use bool instead of str for boolean values
     is_available = is_image_generation_available(db_session=db_session)
@@ -430,36 +894,17 @@
 
 @basic_router.get("")
 def list_personas(
-    user: User | None = Depends(current_chat_accesssible_user),
+    user: User | None = Depends(current_chat_accessible_user),
     db_session: Session = Depends(get_session),
     include_deleted: bool = False,
     persona_ids: list[int] = Query(None),
-<<<<<<< HEAD
 ) -> list[MinimalPersonaSnapshot]:
     personas = get_minimal_persona_snapshots_for_user(
-=======
-    request: Request = None,
-) -> list[PersonaSnapshot]:
-    # Trigger AD group sync for OIDC users to ensure they have access to assistants
-    # that were recently granted to their groups
-
-    logger.info(f"inside list persona API....")
-    personas = get_personas_for_user(
->>>>>>> 4c5a865d
         user=user,
         include_deleted=include_deleted,
         db_session=db_session,
         get_editable=False,
-<<<<<<< HEAD
-=======
-        joinedload_all=True,
->>>>>>> 4c5a865d
-    )
-    
-    # Extract persona names for logging
-    persona_names = [persona.name for persona in personas]
-    logger.info(f"persona names in list_personas api result: {persona_names}")
-    logger.info(f"total personas count: {len(personas)}")
+    )
 
     if persona_ids:
         personas = [p for p in personas if p.id in persona_ids]
@@ -484,8 +929,8 @@
     persona_id: int,
     user: User | None = Depends(current_limited_user),
     db_session: Session = Depends(get_session),
-) -> PersonaSnapshot:
-    return PersonaSnapshot.from_model(
+) -> FullPersonaSnapshot:
+    return FullPersonaSnapshot.from_model(
         get_persona_by_id(
             persona_id=persona_id,
             user=user,
