--- conflicted
+++ resolved
@@ -1,5 +1,4 @@
 from collections.abc import Callable
-<<<<<<< HEAD
 from typing import Any
 from uuid import UUID
 
@@ -17,33 +16,6 @@
 from onyx.chat.models import AnswerStyleConfig
 from onyx.chat.models import StreamStopInfo
 from onyx.chat.models import StreamStopReason
-from onyx.chat.prompt_builder.answer_prompt_builder import AnswerPromptBuilder
-from onyx.configs.agent_configs import AGENT_ALLOW_REFINEMENT
-from onyx.configs.agent_configs import INITIAL_SEARCH_DECOMPOSITION_ENABLED
-from onyx.context.search.models import RerankingDetails
-from onyx.db.kg_config import get_kg_config_settings
-from onyx.db.models import Persona
-from onyx.file_store.utils import InMemoryChatFile
-from onyx.llm.interfaces import LLM
-from onyx.server.query_and_chat.streaming_models import CitationInfo
-=======
-from collections.abc import Iterator
-import time
-from uuid import uuid4
-
-from langchain.schema.messages import BaseMessage
-from langchain_core.messages import AIMessageChunk
-from langchain_core.messages import ToolCall
-from langchain_core.messages import SystemMessage
-from langchain_core.messages import HumanMessage
-
-from onyx.chat.llm_response_handler import LLMResponseHandlerManager
-from onyx.chat.models import AnswerQuestionPossibleReturn
-from onyx.chat.models import AnswerStyleConfig
-from onyx.chat.models import CitationInfo
-from onyx.chat.models import OnyxAnswerPiece
-from onyx.chat.models import PromptConfig
-from onyx.llm.utils import check_message_tokens
 from onyx.chat.prompt_builder.answer_prompt_builder import AnswerPromptBuilder
 from onyx.chat.prompt_builder.answer_prompt_builder import default_build_system_message
 from onyx.chat.prompt_builder.answer_prompt_builder import default_build_user_message
@@ -60,9 +32,9 @@
 from onyx.chat.tool_handling.tool_response_handler import ToolResponseHandler
 from onyx.file_store.utils import InMemoryChatFile
 from onyx.llm.interfaces import LLM
+from onyx.server.query_and_chat.streaming_models import CitationInfo
 from onyx.llm.models import PreviousMessage
 from onyx.natural_language_processing.utils import get_tokenizer
->>>>>>> 4c5a865d
 from onyx.tools.force import ForceUseTool
 from onyx.tools.models import ToolResponse
 from onyx.tools.tool import Tool
@@ -75,12 +47,9 @@
 
 logger = setup_logger()
 
-<<<<<<< HEAD
-=======
 
 AnswerStream = Iterator[AnswerQuestionPossibleReturn | ToolCallKickoff | ToolResponse]
 
->>>>>>> 4c5a865d
 
 class Answer:
     def __init__(
@@ -106,13 +75,9 @@
         return_contexts: bool = False,
         skip_gen_ai_answer_generation: bool = False,
         is_connected: Callable[[], bool] | None = None,
-<<<<<<< HEAD
-        use_agentic_search: bool = False,
+        conversation_summary: str | None = None,
         research_type: ResearchType | None = None,
         research_plan: dict[str, Any] | None = None,
-=======
-        conversation_summary: str | None = None,
->>>>>>> 4c5a865d
     ) -> None:
         # if single_message_history and message_history:
         #     raise ValueError(
@@ -121,11 +86,7 @@
 
         self.question = question
         self.is_connected: Callable[[], bool] | None = is_connected
-<<<<<<< HEAD
         self._processed_stream: list[AnswerStreamPart] | None = None
-        self._is_cancelled = False
-=======
->>>>>>> 4c5a865d
 
         self.latest_query_files = latest_query_files or []
         self.file_id_to_file = {file.file_id: file for file in (files or [])}
@@ -164,6 +125,51 @@
             and not skip_explicit_tool_calling
         )
 
+        using_cloud_reranking = (
+            rerank_settings is not None
+            and rerank_settings.rerank_provider_type is not None
+        )
+        allow_agent_reranking = using_cloud_reranking or fast_gpu_status_request(
+            indexing=False
+        )
+
+        self.graph_inputs = GraphInputs(
+            persona=persona,
+            rerank_settings=rerank_settings,
+            prompt_builder=prompt_builder,
+            files=latest_query_files,
+            structured_response_format=answer_style_config.structured_response_format,
+        )
+        self.graph_tooling = GraphTooling(
+            primary_llm=llm,
+            fast_llm=fast_llm,
+            search_tool=search_tool,
+            tools=tools or [],
+            force_use_tool=force_use_tool,
+            using_tool_calling_llm=using_tool_calling_llm,
+        )
+        self.graph_persistence = GraphPersistence(
+            db_session=db_session,
+            chat_session_id=chat_session_id,
+            message_id=current_agent_message_id,
+        )
+        self.search_behavior_config = GraphSearchConfig(
+            use_agentic_search=use_agentic_search,
+            skip_gen_ai_answer_generation=skip_gen_ai_answer_generation,
+            allow_refinement=AGENT_ALLOW_REFINEMENT,
+            allow_agent_reranking=allow_agent_reranking,
+            perform_initial_search_decomposition=INITIAL_SEARCH_DECOMPOSITION_ENABLED,
+            kg_config_settings=get_kg_config_settings(),
+            research_type=(
+                ResearchType.DEEP if use_agentic_search else ResearchType.THOUGHTFUL
+            ),
+        )
+        self.graph_config = GraphConfig(
+            inputs=self.graph_inputs,
+            tooling=self.graph_tooling,
+            persistence=self.graph_persistence,
+            behavior=self.search_behavior_config,
+        )
         self.conversation_summary = conversation_summary
 
     def _get_tools_list(self) -> list[Tool]:
@@ -370,22 +376,9 @@
             final_doc_id_to_rank_map=map_document_id_order(final_search_results),
             display_doc_id_to_rank_map=map_document_id_order(displayed_search_results),
         )
-<<<<<<< HEAD
-        self.search_behavior_config = GraphSearchConfig(
-            use_agentic_search=use_agentic_search,
-            skip_gen_ai_answer_generation=skip_gen_ai_answer_generation,
-            allow_refinement=AGENT_ALLOW_REFINEMENT,
-            allow_agent_reranking=allow_agent_reranking,
-            perform_initial_search_decomposition=INITIAL_SEARCH_DECOMPOSITION_ENABLED,
-            kg_config_settings=get_kg_config_settings(),
-            research_type=(
-                ResearchType.DEEP if use_agentic_search else ResearchType.THOUGHTFUL
-            ),
-=======
 
         response_handler_manager = LLMResponseHandlerManager(
             tool_call_handler, answer_handler, self.is_cancelled
->>>>>>> 4c5a865d
         )
 
         for tool in current_llm_call.tools:
@@ -684,7 +677,6 @@
             yield from self._processed_stream
             return
 
-<<<<<<< HEAD
         # TODO: add toggle in UI with customizable TimeBudget
         stream = run_dr_graph(self.graph_config)
 
@@ -699,56 +691,6 @@
         self._processed_stream = processed_stream
 
     @property
-=======
-        prompt_builder = AnswerPromptBuilder(
-            user_message=default_build_user_message(
-                user_query=self.question,
-                prompt_config=self.prompt_config,
-                files=self.latest_query_files,
-                single_message_history=self.single_message_history,
-            ),
-            message_history=self.message_history,
-            llm_config=self.llm.config,
-            raw_user_query=self.question,
-            raw_user_uploaded_files=self.latest_query_files or [],
-            single_message_history=self.single_message_history,
-        )
-        prompt_builder.update_system_prompt(
-            default_build_system_message(self.prompt_config)
-        )
-        
-        # Add conversation summary to the system message if it exists
-        if self.conversation_summary:
-            # Get the current system message and append the summary to it
-            current_system_msg = default_build_system_message(self.prompt_config)
-            if current_system_msg:
-                enhanced_content = f"{current_system_msg.content}\n\nPrevious conversation summary: {self.conversation_summary}"
-                enhanced_system_msg = SystemMessage(content=enhanced_content)
-                prompt_builder.update_system_prompt(enhanced_system_msg)
-                logger.info(f"[SUMMARY ADDED] Added conversation summary to system message: {self.conversation_summary[:100]}...")
-            else:
-                # If no system message exists, create one with just the summary
-                summary_system_msg = SystemMessage(content=f"Previous conversation summary: {self.conversation_summary}")
-                prompt_builder.update_system_prompt(summary_system_msg)
-                logger.info(f"[SUMMARY ADDED] Created system message with summary: {self.conversation_summary[:100]}...")
-        
-        llm_call = LLMCall(
-            prompt_builder=prompt_builder,
-            tools=self._get_tools_list(),
-            force_use_tool=self.force_use_tool,
-            files=self.latest_query_files,
-            tool_call_info=[],
-            using_tool_calling_llm=self.using_tool_calling_llm,
-        )
-
-        processed_stream = []
-        for processed_packet in self._get_response([llm_call]):
-            processed_stream.append(processed_packet)
-            yield processed_packet
-
-        self._processed_stream = processed_stream
-
-    @property
     def llm_answer(self) -> str:
         answer = ""
         for packet in self.processed_streamed_output:
@@ -758,7 +700,6 @@
         return answer
 
     @property
->>>>>>> 4c5a865d
     def citations(self) -> list[CitationInfo]:
         citations: list[CitationInfo] = []
         for packet in self.processed_streamed_output:
