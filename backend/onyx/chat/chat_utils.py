import re
from typing import cast
from uuid import UUID

from fastapi import HTTPException
from fastapi.datastructures import Headers
from sqlalchemy.orm import Session

from onyx.auth.users import is_user_admin
<<<<<<< HEAD
from onyx.background.celery.tasks.kg_processing.kg_indexing import (
    try_creating_kg_processing_task,
)
from onyx.background.celery.tasks.kg_processing.kg_indexing import (
    try_creating_kg_source_reset_task,
)
=======
from onyx.chat.models import CitationInfo
>>>>>>> 4c5a865d
from onyx.chat.models import LlmDoc
from onyx.chat.models import PersonaOverrideConfig
from onyx.chat.models import ThreadMessage
from onyx.configs.constants import DEFAULT_PERSONA_ID
from onyx.configs.constants import MessageType
from onyx.configs.constants import TMP_DRALPHA_PERSONA_NAME
from onyx.context.search.models import InferenceSection
from onyx.context.search.models import RerankingDetails
from onyx.context.search.models import RetrievalDetails
from onyx.context.search.models import SavedSearchDoc
from onyx.context.search.models import SearchDoc
from onyx.db.chat import create_chat_session
from onyx.db.chat import get_chat_messages_by_session
from onyx.db.llm import fetch_existing_doc_sets
from onyx.db.llm import fetch_existing_tools
from onyx.db.models import ChatMessage
from onyx.db.models import Persona
from onyx.db.models import Prompt
from onyx.db.models import Tool
from onyx.db.models import User
from onyx.db.prompts import get_prompts_by_ids
from onyx.llm.models import PreviousMessage
from onyx.natural_language_processing.utils import BaseTokenizer
from onyx.server.query_and_chat.models import CreateChatMessageRequest
from onyx.server.query_and_chat.streaming_models import CitationInfo
from onyx.tools.tool_implementations.custom.custom_tool import (
    build_custom_tools_from_openapi_schema_and_headers,
)
from onyx.utils.logger import setup_logger

logger = setup_logger()


def prepare_chat_message_request(
    message_text: str,
    user: User | None,
    persona_id: int | None,
    # Does the question need to have a persona override
    persona_override_config: PersonaOverrideConfig | None,
    prompt: Prompt | None,
    message_ts_to_respond_to: str | None,
    retrieval_details: RetrievalDetails | None,
    rerank_settings: RerankingDetails | None,
    db_session: Session,
) -> CreateChatMessageRequest:
    # Typically used for one shot flows like SlackBot or non-chat API endpoint use cases
    new_chat_session = create_chat_session(
        db_session=db_session,
        description=None,
        user_id=user.id if user else None,
        # If using an override, this id will be ignored later on
        persona_id=persona_id or DEFAULT_PERSONA_ID,
        onyxbot_flow=True,
        slack_thread_id=message_ts_to_respond_to,
    )

    return CreateChatMessageRequest(
        chat_session_id=new_chat_session.id,
        parent_message_id=None,  # It's a standalone chat session each time
        message=message_text,
        file_descriptors=[],  # Currently SlackBot/answer api do not support files in the context
        prompt_id=prompt.id if prompt else None,
        # Can always override the persona for the single query, if it's a normal persona
        # then it will be treated the same
        persona_override_config=persona_override_config,
        search_doc_ids=None,
        retrieval_options=retrieval_details,
        rerank_settings=rerank_settings,
    )


def llm_doc_from_inference_section(inference_section: InferenceSection) -> LlmDoc:
    return LlmDoc(
        document_id=inference_section.center_chunk.document_id,
        # This one is using the combined content of all the chunks of the section
        # In default settings, this is the same as just the content of base chunk
        content=inference_section.combined_content,
        blurb=inference_section.center_chunk.blurb,
        semantic_identifier=inference_section.center_chunk.semantic_identifier,
        source_type=inference_section.center_chunk.source_type,
        metadata=inference_section.center_chunk.metadata,
        updated_at=inference_section.center_chunk.updated_at,
        link=inference_section.center_chunk.source_links[0]
        if inference_section.center_chunk.source_links
        else None,
        source_links=inference_section.center_chunk.source_links,
        match_highlights=inference_section.center_chunk.match_highlights,
    )


def saved_search_docs_from_llm_docs(
    llm_docs: list[LlmDoc] | None,
) -> list[SavedSearchDoc]:
    """Convert LlmDoc objects to SavedSearchDoc format."""
    if not llm_docs:
        return []

    search_docs = []
    for i, llm_doc in enumerate(llm_docs):
        # Convert LlmDoc to SearchDoc format
        # Note: Some fields need default values as they're not in LlmDoc
        search_doc = SearchDoc(
            document_id=llm_doc.document_id,
            chunk_ind=0,  # Default value as LlmDoc doesn't have chunk index
            semantic_identifier=llm_doc.semantic_identifier,
            link=llm_doc.link,
            blurb=llm_doc.blurb,
            source_type=llm_doc.source_type,
            boost=0,  # Default value
            hidden=False,  # Default value
            metadata=llm_doc.metadata,
            score=None,  # Will be set by SavedSearchDoc
            match_highlights=llm_doc.match_highlights or [],
            updated_at=llm_doc.updated_at,
            primary_owners=None,  # Default value
            secondary_owners=None,  # Default value
            is_internet=False,  # Default value
        )

        # Convert SearchDoc to SavedSearchDoc
        saved_search_doc = SavedSearchDoc.from_search_doc(search_doc, db_doc_id=0)
        search_docs.append(saved_search_doc)

    return search_docs


def combine_message_thread(
    messages: list[ThreadMessage],
    max_tokens: int | None,
    llm_tokenizer: BaseTokenizer,
) -> str:
    """Used to create a single combined message context from threads"""
    if not messages:
        return ""

    message_strs: list[str] = []
    total_token_count = 0

    for message in reversed(messages):
        if message.role == MessageType.USER:
            role_str = message.role.value.upper()
            if message.sender:
                role_str += " " + message.sender
            else:
                # Since other messages might have the user identifying information
                # better to use Unknown for symmetry
                role_str += " Unknown"
        else:
            role_str = message.role.value.upper()

        msg_str = f"{role_str}:\n{message.message}"
        message_token_count = len(llm_tokenizer.encode(msg_str))

        if (
            max_tokens is not None
            and total_token_count + message_token_count > max_tokens
        ):
            break

        message_strs.insert(0, msg_str)
        total_token_count += message_token_count

    return "\n\n".join(message_strs)


def create_chat_chain(
    chat_session_id: UUID,
    db_session: Session,
    prefetch_tool_calls: bool = True,
    # Optional id at which we finish processing
    stop_at_message_id: int | None = None,
) -> tuple[ChatMessage, list[ChatMessage]]:
    """Build the linear chain of messages without including the root message"""
    mainline_messages: list[ChatMessage] = []

    all_chat_messages = get_chat_messages_by_session(
        chat_session_id=chat_session_id,
        user_id=None,
        db_session=db_session,
        skip_permission_check=True,
        prefetch_tool_calls=prefetch_tool_calls,
    )
    logger.info("inside create_chat_chain function")
    id_to_msg = {msg.id: msg for msg in all_chat_messages}

    if not all_chat_messages:
        raise RuntimeError("No messages in Chat Session")

    root_message = all_chat_messages[0]
    if root_message.parent_message is not None:
         raise RuntimeError(
             "Invalid root message, unable to fetch valid chat message sequence"
         )

    # If there's only one message (the root), return it as the final message with empty history
    # This maintains the original behavior of excluding root from history while handling edge case
    if len(all_chat_messages) == 1:
        logger.info(f"Single message session detected for session {chat_session_id}")
        return root_message, []
    
    # Build the chain for multi-message sessions (excluding root message as per original design)
    current_message: ChatMessage | None = root_message
    while current_message is not None:
        child_msg = current_message.latest_child_message

        # Break if at the end of the chain
        # or have reached the `final_id` of the submitted message
        if not child_msg or (
             stop_at_message_id and current_message.id == stop_at_message_id
        ):
            break
        current_message = id_to_msg.get(child_msg)
        logger.info(f"current message is: {current_message}")
        if current_message is None:
             raise RuntimeError(
                 "Invalid message chain,"
                 "could not find next message in the same session"
             )
        mainline_messages.append(current_message)
    
    if not mainline_messages:
        logger.error(f"Failed to build chat message history for session {chat_session_id}. Root message: {root_message}, Total messages: {len(all_chat_messages)}")
        raise RuntimeError("Could not build chat message history")
    
    logger.info(f"final message here in chat line {mainline_messages[-1].message}")
    for message in mainline_messages:
        logger.debug(f"chat history message here in chat line {message.message}")        
    
    return mainline_messages[-1], mainline_messages[:-1]


def combine_message_chain(
    messages: list[ChatMessage] | list[PreviousMessage],
    token_limit: int,
    msg_limit: int | None = None,
) -> str:
    """Used for secondary LLM flows that require the chat history,"""
    message_strs: list[str] = []
    total_token_count = 0

    if msg_limit is not None:
        messages = messages[-msg_limit:]

    for message in cast(list[ChatMessage] | list[PreviousMessage], reversed(messages)):
        message_token_count = message.token_count

        if total_token_count + message_token_count > token_limit:
            break

        role = message.message_type.value.upper()
        message_strs.insert(0, f"{role}:\n{message.message}")
        total_token_count += message_token_count

    return "\n\n".join(message_strs)


def reorganize_citations(
    answer: str, citations: list[CitationInfo]
) -> tuple[str, list[CitationInfo]]:
    """For a complete, citation-aware response, we want to reorganize the citations so that
    they are in the order of the documents that were used in the response. This just looks nicer / avoids
    confusion ("Why is there [7] when only 2 documents are cited?")."""

    # Regular expression to find all instances of [[x]](LINK)
    pattern = r"\[\[(.*?)\]\]\((.*?)\)"

    all_citation_matches = re.findall(pattern, answer)

    new_citation_info: dict[int, CitationInfo] = {}
    for citation_match in all_citation_matches:
        try:
            citation_num = int(citation_match[0])
            if citation_num in new_citation_info:
                continue

            matching_citation = next(
                iter([c for c in citations if c.citation_num == int(citation_num)]),
                None,
            )
            if matching_citation is None:
                continue

            new_citation_info[citation_num] = CitationInfo(
                citation_num=len(new_citation_info) + 1,
                document_id=matching_citation.document_id,
            )
        except Exception:
            pass

    # Function to replace citations with their new number
    def slack_link_format(match: re.Match) -> str:
        link_text = match.group(1)
        try:
            citation_num = int(link_text)
            if citation_num in new_citation_info:
                link_text = new_citation_info[citation_num].citation_num
        except Exception:
            pass

        link_url = match.group(2)
        return f"[[{link_text}]]({link_url})"

    # Substitute all matches in the input text
    new_answer = re.sub(pattern, slack_link_format, answer)

    # if any citations weren't parsable, just add them back to be safe
    for citation in citations:
        if citation.citation_num not in new_citation_info:
            new_citation_info[citation.citation_num] = citation

    return new_answer, list(new_citation_info.values())


def extract_headers(
    headers: dict[str, str] | Headers, pass_through_headers: list[str] | None
) -> dict[str, str]:
    """
    Extract headers specified in pass_through_headers from input headers.
    Handles both dict and FastAPI Headers objects, accounting for lowercase keys.

    Args:
        headers: Input headers as dict or Headers object.

    Returns:
        dict: Filtered headers based on pass_through_headers.
    """
    if not pass_through_headers:
        return {}

    extracted_headers: dict[str, str] = {}
    for key in pass_through_headers:
        if key in headers:
            extracted_headers[key] = headers[key]
        else:
            # fastapi makes all header keys lowercase, handling that here
            lowercase_key = key.lower()
            if lowercase_key in headers:
                extracted_headers[lowercase_key] = headers[lowercase_key]
    return extracted_headers


def create_temporary_persona(
    persona_config: PersonaOverrideConfig, db_session: Session, user: User | None = None
) -> Persona:
    if not is_user_admin(user):
        raise HTTPException(
            status_code=403,
            detail="User is not authorized to create a persona in one shot queries",
        )

    """Create a temporary Persona object from the provided configuration."""
    persona = Persona(
        name=persona_config.name,
        description=persona_config.description,
        num_chunks=persona_config.num_chunks,
        llm_relevance_filter=persona_config.llm_relevance_filter,
        llm_filter_extraction=persona_config.llm_filter_extraction,
        recency_bias=persona_config.recency_bias,
        llm_model_provider_override=persona_config.llm_model_provider_override,
        llm_model_version_override=persona_config.llm_model_version_override,
    )

    if persona_config.prompts:
        persona.prompts = [
            Prompt(
                name=p.name,
                description=p.description,
                system_prompt=p.system_prompt,
                task_prompt=p.task_prompt,
                include_citations=p.include_citations,
                datetime_aware=p.datetime_aware,
            )
            for p in persona_config.prompts
        ]
    elif persona_config.prompt_ids:
        persona.prompts = get_prompts_by_ids(
            db_session=db_session, prompt_ids=persona_config.prompt_ids
        )

    persona.tools = []
    if persona_config.custom_tools_openapi:
        for schema in persona_config.custom_tools_openapi:
            tools = cast(
                list[Tool],
                build_custom_tools_from_openapi_schema_and_headers(
                    tool_id=0,  # dummy tool id
                    openapi_schema=schema,
                ),
            )
            persona.tools.extend(tools)

    if persona_config.tools:
        tool_ids = [tool.id for tool in persona_config.tools]
        persona.tools.extend(
            fetch_existing_tools(db_session=db_session, tool_ids=tool_ids)
        )

    if persona_config.tool_ids:
        persona.tools.extend(
            fetch_existing_tools(
                db_session=db_session, tool_ids=persona_config.tool_ids
            )
        )

    fetched_docs = fetch_existing_doc_sets(
        db_session=db_session, doc_ids=persona_config.document_set_ids
    )
    persona.document_sets = fetched_docs

<<<<<<< HEAD
    return persona


def process_kg_commands(
    message: str, persona_name: str, tenant_id: str, db_session: Session
) -> None:
    # Temporarily, until we have a draft UI for the KG Operations/Management
    # TODO: move to api endpoint once we get frontend
    if not persona_name.startswith(TMP_DRALPHA_PERSONA_NAME):
        return

    kg_config_settings = get_kg_config_settings()
    if not is_kg_config_settings_enabled_valid(kg_config_settings):
        return

    # get Vespa index
    search_settings = get_current_search_settings(db_session)
    index_str = search_settings.index_name

    if message == "kg_p":
        success = try_creating_kg_processing_task(tenant_id)
        if success:
            raise KGException("KG processing scheduled")
        else:
            raise KGException(
                "Cannot schedule another KG processing if one is already running "
                "or there are no documents to process"
            )

    elif message.startswith("kg_rs_source"):
        msg_split = [x for x in message.split(":")]
        if len(msg_split) > 2:
            raise KGException("Invalid format for a source reset command")
        elif len(msg_split) == 2:
            source_name = msg_split[1].strip()
        elif len(msg_split) == 1:
            source_name = None
        else:
            raise KGException("Invalid format for a source reset command")

        success = try_creating_kg_source_reset_task(tenant_id, source_name, index_str)
        if success:
            source_name = source_name or "all"
            raise KGException(f"KG index reset for source '{source_name}' scheduled")
        else:
            raise KGException("Cannot reset index while KG processing is running")

    elif message == "kg_setup":
        populate_missing_default_entity_types__commit(db_session=db_session)
        raise KGException("KG setup done")
=======
    return persona
>>>>>>> 4c5a865d
<|MERGE_RESOLUTION|>--- conflicted
+++ resolved
@@ -7,16 +7,6 @@
 from sqlalchemy.orm import Session
 
 from onyx.auth.users import is_user_admin
-<<<<<<< HEAD
-from onyx.background.celery.tasks.kg_processing.kg_indexing import (
-    try_creating_kg_processing_task,
-)
-from onyx.background.celery.tasks.kg_processing.kg_indexing import (
-    try_creating_kg_source_reset_task,
-)
-=======
-from onyx.chat.models import CitationInfo
->>>>>>> 4c5a865d
 from onyx.chat.models import LlmDoc
 from onyx.chat.models import PersonaOverrideConfig
 from onyx.chat.models import ThreadMessage
@@ -426,7 +416,6 @@
     )
     persona.document_sets = fetched_docs
 
-<<<<<<< HEAD
     return persona
 
 
@@ -476,7 +465,4 @@
 
     elif message == "kg_setup":
         populate_missing_default_entity_types__commit(db_session=db_session)
-        raise KGException("KG setup done")
-=======
-    return persona
->>>>>>> 4c5a865d
+        raise KGException("KG setup done")