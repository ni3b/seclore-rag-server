--- conflicted
+++ resolved
@@ -3,15 +3,11 @@
 
 from langchain_core.messages import BaseMessage
 
-<<<<<<< HEAD
-=======
 from onyx.chat.llm_response_handler import ResponsePart
 from onyx.chat.models import CitationInfo
->>>>>>> 4c5a865d
 from onyx.chat.models import LlmDoc
 from onyx.chat.stream_processing.citation_processing import CitationProcessor
 from onyx.chat.stream_processing.utils import DocumentIdOrderMapping
-from onyx.server.query_and_chat.streaming_models import CitationInfo
 from onyx.utils.logger import setup_logger
 
 logger = setup_logger()
@@ -102,4 +98,97 @@
 #             response_item.content if isinstance(response_item.content, str) else ""
 #         )
 
-#         yield from self.quotes_processor.process_token(content)+#         yield from self.quotes_processor.process_token(content)
+
+import abc
+from collections.abc import Generator
+
+from langchain_core.messages import BaseMessage
+
+from onyx.chat.models import LlmDoc
+from onyx.chat.models import OnyxAnswerPiece
+from onyx.chat.models import ResponsePart
+from onyx.chat.stream_processing.citation_processing import CitationProcessor
+from onyx.chat.stream_processing.utils import DocumentIdOrderMapping
+from onyx.server.query_and_chat.streaming_models import CitationInfo
+from onyx.utils.logger import setup_logger
+
+logger = setup_logger()
+
+
+# TODO: remove update() once it is no longer needed
+class AnswerResponseHandler(abc.ABC):
+    @abc.abstractmethod
+    def handle_response_part(
+        self,
+        response_item: BaseMessage | str | None,
+        previous_response_items: list[BaseMessage | str],
+    ) -> Generator[ResponsePart, None, None]:
+        raise NotImplementedError
+
+
+class PassThroughAnswerResponseHandler(AnswerResponseHandler):
+    def handle_response_part(
+        self,
+        response_item: BaseMessage | str | None,
+        previous_response_items: list[BaseMessage | str],
+    ) -> Generator[ResponsePart, None, None]:
+        content = _message_to_str(response_item)
+        yield OnyxAnswerPiece(answer_piece=content)
+
+
+class DummyAnswerResponseHandler(AnswerResponseHandler):
+    def handle_response_part(
+        self,
+        response_item: BaseMessage | str | None,
+        previous_response_items: list[BaseMessage | str],
+    ) -> Generator[ResponsePart, None, None]:
+        # This is a dummy handler that returns nothing
+        yield from []
+
+
+class CitationResponseHandler(AnswerResponseHandler):
+    def __init__(
+        self,
+        context_docs: list[LlmDoc],
+        final_doc_id_to_rank_map: DocumentIdOrderMapping,
+        display_doc_id_to_rank_map: DocumentIdOrderMapping,
+    ):
+        self.context_docs = context_docs
+        self.final_doc_id_to_rank_map = final_doc_id_to_rank_map
+        self.display_doc_id_to_rank_map = display_doc_id_to_rank_map
+        self.citation_processor = CitationProcessor(
+            context_docs=self.context_docs,
+            final_doc_id_to_rank_map=self.final_doc_id_to_rank_map,
+            display_doc_id_to_rank_map=self.display_doc_id_to_rank_map,
+        )
+        self.processed_text = ""
+        self.citations: list[CitationInfo] = []
+
+        # TODO remove this after citation issue is resolved
+        logger.debug(f"Document to ranking map {self.final_doc_id_to_rank_map}")
+
+    def handle_response_part(
+        self,
+        response_item: BaseMessage | str | None,
+        previous_response_items: list[BaseMessage | str],
+    ) -> Generator[ResponsePart, None, None]:
+        if response_item is None:
+            return
+
+        content = _message_to_str(response_item)
+
+        # Process the new content through the citation processor
+        yield from self.citation_processor.process_token(content)
+
+
+def _message_to_str(message: BaseMessage | str | None) -> str:
+    if message is None:
+        return ""
+    if isinstance(message, str):
+        return message
+    content = message.content if isinstance(message, BaseMessage) else message
+    if not isinstance(content, str):
+        logger.warning(f"Received non-string content: {type(content)}")
+        content = str(content) if content is not None else ""
+    return content