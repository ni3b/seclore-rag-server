import litellm  # type: ignore
from pydantic import BaseModel

<<<<<<< HEAD
from onyx.llm.chat_llm import VERTEX_CREDENTIALS_FILE_KWARG
from onyx.llm.chat_llm import VERTEX_LOCATION_KWARG
from onyx.llm.utils import model_supports_image_input
from onyx.server.manage.llm.models import ModelConfigurationView


class CustomConfigKeyType(Enum):
    # used for configuration values that require manual input
    # i.e., textual API keys (e.g., "abcd1234")
    TEXT_INPUT = "text_input"

    # used for configuration values that require a file to be selected/drag-and-dropped
    # i.e., file based credentials (e.g., "/path/to/credentials/file.json")
    FILE_INPUT = "file_input"

=======
>>>>>>> 4c5a865d

class CustomConfigKey(BaseModel):
    name: str
    description: str | None = None
    is_required: bool = True
    is_secret: bool = False
<<<<<<< HEAD
    key_type: CustomConfigKeyType = CustomConfigKeyType.TEXT_INPUT
    default_value: str | None = None
=======
>>>>>>> 4c5a865d


class WellKnownLLMProviderDescriptor(BaseModel):
    name: str
    display_name: str
    api_key_required: bool
    api_base_required: bool
    api_version_required: bool
    custom_config_keys: list[CustomConfigKey] | None = None
    llm_names: list[str]
    default_model: str | None = None
    default_fast_model: str | None = None
    # set for providers like Azure, which require a deployment name.
    deployment_name_required: bool = False
    # set for providers like Azure, which support a single model per deployment.
    single_model_supported: bool = False


OPENAI_PROVIDER_NAME = "openai"
OPEN_AI_MODEL_NAMES = [
<<<<<<< HEAD
    "gpt-5",
    "gpt-5-mini",
    "gpt-5-nano",
    "o4-mini",
    "o3-mini",
=======
>>>>>>> 4c5a865d
    "o1-mini",
    "o1-preview",
    "o1-2024-12-17",
    "gpt-4",
    "gpt-4o",
    "gpt-4o-mini",
    "gpt-4-turbo",
    "gpt-4-turbo-preview",
    "gpt-4-1106-preview",
    "gpt-4-vision-preview",
    "gpt-4-0613",
    "gpt-4o-2024-08-06",
    "gpt-4-0314",
    "gpt-4-32k-0314",
    "gpt-3.5-turbo",
    "gpt-3.5-turbo-0125",
    "gpt-3.5-turbo-1106",
    "gpt-3.5-turbo-16k",
    "gpt-3.5-turbo-0613",
    "gpt-3.5-turbo-16k-0613",
    "gpt-3.5-turbo-0301",
]
<<<<<<< HEAD
OPEN_AI_VISIBLE_MODEL_NAMES = [
    "gpt-5",
    "gpt-5-mini",
    "o1",
    "o3-mini",
    "gpt-4o",
    "gpt-4o-mini",
]
=======
>>>>>>> 4c5a865d

BEDROCK_PROVIDER_NAME = "bedrock"
# need to remove all the weird "bedrock/eu-central-1/anthropic.claude-v1" named
# models
BEDROCK_MODEL_NAMES = [
    model
    for model in litellm.bedrock_models
    if "/" not in model and "embed" not in model
][::-1]

# Add new models that may not be in litellm yet
NEW_BEDROCK_MODELS = [
    "us.anthropic.claude-sonnet-4-20250514-v1:0",
]

# Combine and deduplicate
BEDROCK_MODEL_NAMES = list(dict.fromkeys(BEDROCK_MODEL_NAMES + NEW_BEDROCK_MODELS))

IGNORABLE_ANTHROPIC_MODELS = [
    "claude-2",
    "claude-instant-1",
    "anthropic/claude-3-5-sonnet-20241022",
]
ANTHROPIC_PROVIDER_NAME = "anthropic"
ANTHROPIC_MODEL_NAMES = [
    model
    for model in litellm.anthropic_models
    if model not in IGNORABLE_ANTHROPIC_MODELS
][::-1]

AZURE_PROVIDER_NAME = "azure"


<<<<<<< HEAD
VERTEXAI_PROVIDER_NAME = "vertex_ai"
VERTEXAI_DEFAULT_MODEL = "gemini-2.0-flash"
VERTEXAI_DEFAULT_FAST_MODEL = "gemini-2.0-flash-lite"
VERTEXAI_MODEL_NAMES = [
    # 2.5 pro models
    "gemini-2.5-pro",
    "gemini-2.5-flash",
    "gemini-2.5-flash-lite",
    # "gemini-2.5-pro-preview-06-05",
    # "gemini-2.5-pro-preview-05-06",
    # 2.0 flash-lite models
    VERTEXAI_DEFAULT_FAST_MODEL,
    "gemini-2.0-flash-lite-001",
    # "gemini-2.0-flash-lite-preview-02-05",
    # 2.0 flash models
    VERTEXAI_DEFAULT_MODEL,
    "gemini-2.0-flash-001",
    "gemini-2.0-flash-exp",
    # "gemini-2.0-flash-exp-image-generation",
    # "gemini-2.0-flash-thinking-exp-01-21",
    # 1.5 pro models
    "gemini-1.5-pro",
    "gemini-1.5-pro-001",
    "gemini-1.5-pro-002",
    # 1.5 flash models
    "gemini-1.5-flash",
    "gemini-1.5-flash-001",
    "gemini-1.5-flash-002",
    # Anthropic models
    "claude-sonnet-4",
    "claude-opus-4",
    "claude-3-7-sonnet@20250219",
]
VERTEXAI_VISIBLE_MODEL_NAMES = [
    VERTEXAI_DEFAULT_MODEL,
    VERTEXAI_DEFAULT_FAST_MODEL,
]


=======
>>>>>>> 4c5a865d
_PROVIDER_TO_MODELS_MAP = {
    OPENAI_PROVIDER_NAME: OPEN_AI_MODEL_NAMES,
    BEDROCK_PROVIDER_NAME: BEDROCK_MODEL_NAMES,
    ANTHROPIC_PROVIDER_NAME: ANTHROPIC_MODEL_NAMES,
}


def fetch_available_well_known_llms() -> list[WellKnownLLMProviderDescriptor]:
    return [
        WellKnownLLMProviderDescriptor(
            name="openai",
            display_name="OpenAI",
            api_key_required=True,
            api_base_required=False,
            api_version_required=False,
            custom_config_keys=[],
            llm_names=fetch_models_for_provider(OPENAI_PROVIDER_NAME),
            default_model="gpt-4",
            default_fast_model="gpt-4o-mini",
        ),
        WellKnownLLMProviderDescriptor(
            name=ANTHROPIC_PROVIDER_NAME,
            display_name="Anthropic",
            api_key_required=True,
            api_base_required=False,
            api_version_required=False,
            custom_config_keys=[],
            llm_names=fetch_models_for_provider(ANTHROPIC_PROVIDER_NAME),
            default_model="claude-3-5-sonnet-20241022",
            default_fast_model="claude-3-5-sonnet-20241022",
        ),
        WellKnownLLMProviderDescriptor(
            name=AZURE_PROVIDER_NAME,
            display_name="Azure OpenAI",
            api_key_required=True,
            api_base_required=True,
            api_version_required=True,
            custom_config_keys=[],
            llm_names=fetch_models_for_provider(AZURE_PROVIDER_NAME),
            deployment_name_required=True,
            single_model_supported=True,
        ),
        WellKnownLLMProviderDescriptor(
            name=BEDROCK_PROVIDER_NAME,
            display_name="AWS Bedrock",
            api_key_required=False,
            api_base_required=False,
            api_version_required=False,
            custom_config_keys=[
                CustomConfigKey(name="AWS_REGION_NAME"),
                CustomConfigKey(
                    name="AWS_ACCESS_KEY_ID",
                    is_required=False,
                    description="If using AWS IAM roles, AWS_ACCESS_KEY_ID and AWS_SECRET_ACCESS_KEY can be left blank.",
                ),
                CustomConfigKey(
                    name="AWS_SECRET_ACCESS_KEY",
                    is_required=False,
                    is_secret=True,
                    description="If using AWS IAM roles, AWS_ACCESS_KEY_ID and AWS_SECRET_ACCESS_KEY can be left blank.",
                ),
            ],
<<<<<<< HEAD
            model_configurations=fetch_model_configurations_for_provider(
                BEDROCK_PROVIDER_NAME
            ),
            default_model=BEDROCK_DEFAULT_MODEL,
            default_fast_model=BEDROCK_DEFAULT_MODEL,
        ),
        WellKnownLLMProviderDescriptor(
            name=VERTEXAI_PROVIDER_NAME,
            display_name="GCP Vertex AI",
            api_key_required=False,
            api_base_required=False,
            api_version_required=False,
            model_configurations=fetch_model_configurations_for_provider(
                VERTEXAI_PROVIDER_NAME
            ),
            custom_config_keys=[
                CustomConfigKey(
                    name=VERTEX_CREDENTIALS_FILE_KWARG,
                    display_name="Credentials File",
                    description="This should be a JSON file containing some private credentials.",
                    is_required=True,
                    is_secret=False,
                    key_type=CustomConfigKeyType.FILE_INPUT,
                ),
                CustomConfigKey(
                    name=VERTEX_LOCATION_KWARG,
                    display_name="Location",
                    description="The location of the Vertex AI model. Please refer to the "
                    "[Vertex AI configuration docs](https://docs.onyx.app/gen_ai_configs/vertex_ai) for all possible values.",
                    is_required=False,
                    is_secret=False,
                    key_type=CustomConfigKeyType.TEXT_INPUT,
                    default_value="us-east1",
                ),
            ],
            default_model=VERTEXAI_DEFAULT_MODEL,
            default_fast_model=VERTEXAI_DEFAULT_MODEL,
=======
            llm_names=fetch_models_for_provider(BEDROCK_PROVIDER_NAME),
            default_model="us.anthropic.claude-sonnet-4-20250514-v1:0",
            default_fast_model="us.anthropic.claude-sonnet-4-20250514-v1:0",
>>>>>>> 4c5a865d
        ),
    ]


def fetch_models_for_provider(provider_name: str) -> list[str]:
    return _PROVIDER_TO_MODELS_MAP.get(provider_name, [])<|MERGE_RESOLUTION|>--- conflicted
+++ resolved
@@ -1,35 +1,12 @@
 import litellm  # type: ignore
 from pydantic import BaseModel
 
-<<<<<<< HEAD
-from onyx.llm.chat_llm import VERTEX_CREDENTIALS_FILE_KWARG
-from onyx.llm.chat_llm import VERTEX_LOCATION_KWARG
-from onyx.llm.utils import model_supports_image_input
-from onyx.server.manage.llm.models import ModelConfigurationView
-
-
-class CustomConfigKeyType(Enum):
-    # used for configuration values that require manual input
-    # i.e., textual API keys (e.g., "abcd1234")
-    TEXT_INPUT = "text_input"
-
-    # used for configuration values that require a file to be selected/drag-and-dropped
-    # i.e., file based credentials (e.g., "/path/to/credentials/file.json")
-    FILE_INPUT = "file_input"
-
-=======
->>>>>>> 4c5a865d
 
 class CustomConfigKey(BaseModel):
     name: str
     description: str | None = None
     is_required: bool = True
     is_secret: bool = False
-<<<<<<< HEAD
-    key_type: CustomConfigKeyType = CustomConfigKeyType.TEXT_INPUT
-    default_value: str | None = None
-=======
->>>>>>> 4c5a865d
 
 
 class WellKnownLLMProviderDescriptor(BaseModel):
@@ -50,14 +27,6 @@
 
 OPENAI_PROVIDER_NAME = "openai"
 OPEN_AI_MODEL_NAMES = [
-<<<<<<< HEAD
-    "gpt-5",
-    "gpt-5-mini",
-    "gpt-5-nano",
-    "o4-mini",
-    "o3-mini",
-=======
->>>>>>> 4c5a865d
     "o1-mini",
     "o1-preview",
     "o1-2024-12-17",
@@ -80,17 +49,6 @@
     "gpt-3.5-turbo-16k-0613",
     "gpt-3.5-turbo-0301",
 ]
-<<<<<<< HEAD
-OPEN_AI_VISIBLE_MODEL_NAMES = [
-    "gpt-5",
-    "gpt-5-mini",
-    "o1",
-    "o3-mini",
-    "gpt-4o",
-    "gpt-4o-mini",
-]
-=======
->>>>>>> 4c5a865d
 
 BEDROCK_PROVIDER_NAME = "bedrock"
 # need to remove all the weird "bedrock/eu-central-1/anthropic.claude-v1" named
@@ -124,7 +82,196 @@
 AZURE_PROVIDER_NAME = "azure"
 
 
-<<<<<<< HEAD
+_PROVIDER_TO_MODELS_MAP = {
+    OPENAI_PROVIDER_NAME: OPEN_AI_MODEL_NAMES,
+    BEDROCK_PROVIDER_NAME: BEDROCK_MODEL_NAMES,
+    ANTHROPIC_PROVIDER_NAME: ANTHROPIC_MODEL_NAMES,
+}
+
+
+def fetch_available_well_known_llms() -> list[WellKnownLLMProviderDescriptor]:
+    return [
+        WellKnownLLMProviderDescriptor(
+            name="openai",
+            display_name="OpenAI",
+            api_key_required=True,
+            api_base_required=False,
+            api_version_required=False,
+            custom_config_keys=[],
+            llm_names=fetch_models_for_provider(OPENAI_PROVIDER_NAME),
+            default_model="gpt-4",
+            default_fast_model="gpt-4o-mini",
+        ),
+        WellKnownLLMProviderDescriptor(
+            name=ANTHROPIC_PROVIDER_NAME,
+            display_name="Anthropic",
+            api_key_required=True,
+            api_base_required=False,
+            api_version_required=False,
+            custom_config_keys=[],
+            llm_names=fetch_models_for_provider(ANTHROPIC_PROVIDER_NAME),
+            default_model="claude-3-5-sonnet-20241022",
+            default_fast_model="claude-3-5-sonnet-20241022",
+        ),
+        WellKnownLLMProviderDescriptor(
+            name=AZURE_PROVIDER_NAME,
+            display_name="Azure OpenAI",
+            api_key_required=True,
+            api_base_required=True,
+            api_version_required=True,
+            custom_config_keys=[],
+            llm_names=fetch_models_for_provider(AZURE_PROVIDER_NAME),
+            deployment_name_required=True,
+            single_model_supported=True,
+        ),
+        WellKnownLLMProviderDescriptor(
+            name=BEDROCK_PROVIDER_NAME,
+            display_name="AWS Bedrock",
+            api_key_required=False,
+            api_base_required=False,
+            api_version_required=False,
+            custom_config_keys=[
+                CustomConfigKey(name="AWS_REGION_NAME"),
+                CustomConfigKey(
+                    name="AWS_ACCESS_KEY_ID",
+                    is_required=False,
+                    description="If using AWS IAM roles, AWS_ACCESS_KEY_ID and AWS_SECRET_ACCESS_KEY can be left blank.",
+                ),
+                CustomConfigKey(
+                    name="AWS_SECRET_ACCESS_KEY",
+                    is_required=False,
+                    is_secret=True,
+                    description="If using AWS IAM roles, AWS_ACCESS_KEY_ID and AWS_SECRET_ACCESS_KEY can be left blank.",
+                ),
+            ],
+            llm_names=fetch_models_for_provider(BEDROCK_PROVIDER_NAME),
+            default_model="us.anthropic.claude-sonnet-4-20250514-v1:0",
+            default_fast_model="us.anthropic.claude-sonnet-4-20250514-v1:0",
+        ),
+    ]
+
+
+def fetch_models_for_provider(provider_name: str) -> list[str]:
+    return _PROVIDER_TO_MODELS_MAP.get(provider_name, [])
+
+from enum import Enum
+
+import litellm  # type: ignore
+from pydantic import BaseModel
+
+from onyx.llm.chat_llm import VERTEX_CREDENTIALS_FILE_KWARG
+from onyx.llm.chat_llm import VERTEX_LOCATION_KWARG
+from onyx.llm.utils import model_supports_image_input
+from onyx.server.manage.llm.models import ModelConfigurationView
+
+
+class CustomConfigKeyType(Enum):
+    # used for configuration values that require manual input
+    # i.e., textual API keys (e.g., "abcd1234")
+    TEXT_INPUT = "text_input"
+
+    # used for configuration values that require a file to be selected/drag-and-dropped
+    # i.e., file based credentials (e.g., "/path/to/credentials/file.json")
+    FILE_INPUT = "file_input"
+
+
+class CustomConfigKey(BaseModel):
+    name: str
+    display_name: str
+    description: str | None = None
+    is_required: bool = True
+    is_secret: bool = False
+    key_type: CustomConfigKeyType = CustomConfigKeyType.TEXT_INPUT
+    default_value: str | None = None
+
+
+class WellKnownLLMProviderDescriptor(BaseModel):
+    name: str
+    display_name: str
+    api_key_required: bool
+    api_base_required: bool
+    api_version_required: bool
+    custom_config_keys: list[CustomConfigKey] | None = None
+    model_configurations: list[ModelConfigurationView]
+    default_model: str | None = None
+    default_fast_model: str | None = None
+    # set for providers like Azure, which require a deployment name.
+    deployment_name_required: bool = False
+    # set for providers like Azure, which support a single model per deployment.
+    single_model_supported: bool = False
+
+
+OPENAI_PROVIDER_NAME = "openai"
+OPEN_AI_MODEL_NAMES = [
+    "gpt-5",
+    "gpt-5-mini",
+    "gpt-5-nano",
+    "o4-mini",
+    "o3-mini",
+    "o1-mini",
+    "o3",
+    "o1",
+    "gpt-4",
+    "gpt-4.1",
+    "gpt-4o",
+    "gpt-4o-mini",
+    "o1-preview",
+    "gpt-4-turbo",
+    "gpt-4-turbo-preview",
+    "gpt-4-1106-preview",
+    "gpt-4-vision-preview",
+    "gpt-4-0613",
+    "gpt-4o-2024-08-06",
+    "gpt-4-0314",
+    "gpt-4-32k-0314",
+    "gpt-3.5-turbo",
+    "gpt-3.5-turbo-0125",
+    "gpt-3.5-turbo-1106",
+    "gpt-3.5-turbo-16k",
+    "gpt-3.5-turbo-0613",
+    "gpt-3.5-turbo-16k-0613",
+    "gpt-3.5-turbo-0301",
+]
+OPEN_AI_VISIBLE_MODEL_NAMES = [
+    "gpt-5",
+    "gpt-5-mini",
+    "o1",
+    "o3-mini",
+    "gpt-4o",
+    "gpt-4o-mini",
+]
+
+BEDROCK_PROVIDER_NAME = "bedrock"
+# need to remove all the weird "bedrock/eu-central-1/anthropic.claude-v1" named
+# models
+BEDROCK_MODEL_NAMES = [
+    model
+    # bedrock_converse_models are just extensions of the bedrock_models, not sure why
+    # litellm has split them into two lists :(
+    for model in litellm.bedrock_models + litellm.bedrock_converse_models
+    if "/" not in model and "embed" not in model
+][::-1]
+BEDROCK_DEFAULT_MODEL = "anthropic.claude-3-5-sonnet-20241022-v2:0"
+
+IGNORABLE_ANTHROPIC_MODELS = [
+    "claude-2",
+    "claude-instant-1",
+    "anthropic/claude-3-5-sonnet-20241022",
+]
+ANTHROPIC_PROVIDER_NAME = "anthropic"
+ANTHROPIC_MODEL_NAMES = [
+    model
+    for model in litellm.anthropic_models
+    if model not in IGNORABLE_ANTHROPIC_MODELS
+][::-1]
+ANTHROPIC_VISIBLE_MODEL_NAMES = [
+    "claude-3-5-sonnet-20241022",
+    "claude-3-7-sonnet-20250219",
+]
+
+AZURE_PROVIDER_NAME = "azure"
+
+
 VERTEXAI_PROVIDER_NAME = "vertex_ai"
 VERTEXAI_DEFAULT_MODEL = "gemini-2.0-flash"
 VERTEXAI_DEFAULT_FAST_MODEL = "gemini-2.0-flash-lite"
@@ -164,26 +311,34 @@
 ]
 
 
-=======
->>>>>>> 4c5a865d
 _PROVIDER_TO_MODELS_MAP = {
     OPENAI_PROVIDER_NAME: OPEN_AI_MODEL_NAMES,
     BEDROCK_PROVIDER_NAME: BEDROCK_MODEL_NAMES,
     ANTHROPIC_PROVIDER_NAME: ANTHROPIC_MODEL_NAMES,
+    VERTEXAI_PROVIDER_NAME: VERTEXAI_MODEL_NAMES,
+}
+
+_PROVIDER_TO_VISIBLE_MODELS_MAP = {
+    OPENAI_PROVIDER_NAME: OPEN_AI_VISIBLE_MODEL_NAMES,
+    BEDROCK_PROVIDER_NAME: [BEDROCK_DEFAULT_MODEL],
+    ANTHROPIC_PROVIDER_NAME: ANTHROPIC_VISIBLE_MODEL_NAMES,
+    VERTEXAI_PROVIDER_NAME: VERTEXAI_VISIBLE_MODEL_NAMES,
 }
 
 
 def fetch_available_well_known_llms() -> list[WellKnownLLMProviderDescriptor]:
     return [
         WellKnownLLMProviderDescriptor(
-            name="openai",
+            name=OPENAI_PROVIDER_NAME,
             display_name="OpenAI",
             api_key_required=True,
             api_base_required=False,
             api_version_required=False,
             custom_config_keys=[],
-            llm_names=fetch_models_for_provider(OPENAI_PROVIDER_NAME),
-            default_model="gpt-4",
+            model_configurations=fetch_model_configurations_for_provider(
+                OPENAI_PROVIDER_NAME
+            ),
+            default_model="gpt-4o",
             default_fast_model="gpt-4o-mini",
         ),
         WellKnownLLMProviderDescriptor(
@@ -193,8 +348,10 @@
             api_base_required=False,
             api_version_required=False,
             custom_config_keys=[],
-            llm_names=fetch_models_for_provider(ANTHROPIC_PROVIDER_NAME),
-            default_model="claude-3-5-sonnet-20241022",
+            model_configurations=fetch_model_configurations_for_provider(
+                ANTHROPIC_PROVIDER_NAME
+            ),
+            default_model="claude-3-7-sonnet-20250219",
             default_fast_model="claude-3-5-sonnet-20241022",
         ),
         WellKnownLLMProviderDescriptor(
@@ -204,7 +361,9 @@
             api_base_required=True,
             api_version_required=True,
             custom_config_keys=[],
-            llm_names=fetch_models_for_provider(AZURE_PROVIDER_NAME),
+            model_configurations=fetch_model_configurations_for_provider(
+                AZURE_PROVIDER_NAME
+            ),
             deployment_name_required=True,
             single_model_supported=True,
         ),
@@ -215,20 +374,24 @@
             api_base_required=False,
             api_version_required=False,
             custom_config_keys=[
-                CustomConfigKey(name="AWS_REGION_NAME"),
+                CustomConfigKey(
+                    name="AWS_REGION_NAME",
+                    display_name="AWS Region Name",
+                ),
                 CustomConfigKey(
                     name="AWS_ACCESS_KEY_ID",
+                    display_name="AWS Access Key ID",
                     is_required=False,
                     description="If using AWS IAM roles, AWS_ACCESS_KEY_ID and AWS_SECRET_ACCESS_KEY can be left blank.",
                 ),
                 CustomConfigKey(
                     name="AWS_SECRET_ACCESS_KEY",
+                    display_name="AWS Secret Access Key",
                     is_required=False,
                     is_secret=True,
                     description="If using AWS IAM roles, AWS_ACCESS_KEY_ID and AWS_SECRET_ACCESS_KEY can be left blank.",
                 ),
             ],
-<<<<<<< HEAD
             model_configurations=fetch_model_configurations_for_provider(
                 BEDROCK_PROVIDER_NAME
             ),
@@ -266,14 +429,46 @@
             ],
             default_model=VERTEXAI_DEFAULT_MODEL,
             default_fast_model=VERTEXAI_DEFAULT_MODEL,
-=======
-            llm_names=fetch_models_for_provider(BEDROCK_PROVIDER_NAME),
-            default_model="us.anthropic.claude-sonnet-4-20250514-v1:0",
-            default_fast_model="us.anthropic.claude-sonnet-4-20250514-v1:0",
->>>>>>> 4c5a865d
         ),
     ]
 
 
 def fetch_models_for_provider(provider_name: str) -> list[str]:
-    return _PROVIDER_TO_MODELS_MAP.get(provider_name, [])+    return _PROVIDER_TO_MODELS_MAP.get(provider_name, [])
+
+
+def fetch_model_names_for_provider_as_set(provider_name: str) -> set[str] | None:
+    model_names = fetch_models_for_provider(provider_name)
+    return set(model_names) if model_names else None
+
+
+def fetch_visible_model_names_for_provider_as_set(
+    provider_name: str,
+) -> set[str] | None:
+    visible_model_names: list[str] | None = _PROVIDER_TO_VISIBLE_MODELS_MAP.get(
+        provider_name
+    )
+    return set(visible_model_names) if visible_model_names else None
+
+
+def fetch_model_configurations_for_provider(
+    provider_name: str,
+) -> list[ModelConfigurationView]:
+    # if there are no explicitly listed visible model names,
+    # then we won't mark any of them as "visible". This will get taken
+    # care of by the logic to make default models visible.
+    visible_model_names = (
+        fetch_visible_model_names_for_provider_as_set(provider_name) or set()
+    )
+    return [
+        ModelConfigurationView(
+            name=model_name,
+            is_visible=model_name in visible_model_names,
+            max_input_tokens=None,
+            supports_image_input=model_supports_image_input(
+                model_name=model_name,
+                model_provider=provider_name,
+            ),
+        )
+        for model_name in fetch_models_for_provider(provider_name)
+    ]