from typing import Any
from uuid import UUID

from pydantic import BaseModel
from pydantic import model_validator


class ToolResponse(BaseModel):
    id: str | None = None
    response: Any = None


class ToolCallKickoff(BaseModel):
    tool_name: str
    tool_args: dict[str, Any]


class ToolRunnerResponse(BaseModel):
    tool_run_kickoff: ToolCallKickoff | None = None
    tool_response: ToolResponse | None = None
    tool_message_content: str | list[str | dict[str, Any]] | None = None

    @model_validator(mode="after")
    def validate_tool_runner_response(self) -> "ToolRunnerResponse":
        fields = ["tool_response", "tool_message_content", "tool_run_kickoff"]
        provided = sum(1 for field in fields if getattr(self, field) is not None)

        if provided != 1:
            raise ValueError(
                "Exactly one of 'tool_response', 'tool_message_content', "
                "or 'tool_run_kickoff' must be provided"
            )

        return self


class ToolCallFinalResult(ToolCallKickoff):
    tool_result: Any = (
        None  # we would like to use JSON_ro, but can't due to its recursive nature
    )


class DynamicSchemaInfo(BaseModel):
    chat_session_id: UUID | None
    message_id: int | None


<<<<<<< HEAD
class SearchQueryInfo(BaseModel):
    predicted_search: SearchType | None
    final_filters: IndexFilters
    recency_bias_multiplier: float


# None indicates that the default value should be used
class SearchToolOverrideKwargs(BaseModel):
    original_query: str | None = None
    force_no_rerank: bool | None = None
    alternate_db_session: Session | None = None
    retrieved_sections_callback: Callable[[list[InferenceSection]], None] | None = None
    skip_query_analysis: bool | None = None
    precomputed_query_embedding: Embedding | None = None
    precomputed_is_keyword: bool | None = None
    precomputed_keywords: list[str] | None = None
    user_file_ids: list[int] | None = None
    user_folder_ids: list[int] | None = None
    document_sources: list[DocumentSource] | None = None
    time_cutoff: datetime | None = None
    expanded_queries: QueryExpansions | None = None
    kg_entities: list[str] | None = None
    kg_relationships: list[str] | None = None
    kg_terms: list[str] | None = None
    kg_sources: list[str] | None = None
    kg_chunk_id_zero_only: bool | None = False

    class Config:
        arbitrary_types_allowed = True


=======
>>>>>>> 4c5a865d
CHAT_SESSION_ID_PLACEHOLDER = "CHAT_SESSION_ID"
MESSAGE_ID_PLACEHOLDER = "MESSAGE_ID"<|MERGE_RESOLUTION|>--- conflicted
+++ resolved
@@ -45,7 +45,69 @@
     message_id: int | None
 
 
-<<<<<<< HEAD
+CHAT_SESSION_ID_PLACEHOLDER = "CHAT_SESSION_ID"
+MESSAGE_ID_PLACEHOLDER = "MESSAGE_ID"
+
+from collections.abc import Callable
+from datetime import datetime
+from typing import Any
+from uuid import UUID
+
+from pydantic import BaseModel
+from pydantic import model_validator
+from sqlalchemy.orm import Session
+
+from onyx.configs.constants import DocumentSource
+from onyx.context.search.enums import SearchType
+from onyx.context.search.models import IndexFilters
+from onyx.context.search.models import InferenceSection
+from onyx.context.search.models import QueryExpansions
+from shared_configs.model_server_models import Embedding
+
+
+class ToolResponse(BaseModel):
+    id: str | None = None
+    response: Any = None
+
+
+class ToolCallKickoff(BaseModel):
+    tool_name: str
+    tool_args: dict[str, Any]
+
+
+class ToolRunnerResponse(BaseModel):
+    tool_run_kickoff: ToolCallKickoff | None = None
+    tool_response: ToolResponse | None = None
+    tool_message_content: str | list[str | dict[str, Any]] | None = None
+
+    @model_validator(mode="after")
+    def validate_tool_runner_response(self) -> "ToolRunnerResponse":
+        fields = ["tool_response", "tool_message_content", "tool_run_kickoff"]
+        provided = sum(1 for field in fields if getattr(self, field) is not None)
+
+        if provided != 1:
+            raise ValueError(
+                "Exactly one of 'tool_response', 'tool_message_content', "
+                "or 'tool_run_kickoff' must be provided"
+            )
+
+        return self
+
+
+class ToolCallFinalResult(ToolCallKickoff):
+    tool_result: Any = (
+        None  # we would like to use JSON_ro, but can't due to its recursive nature
+    )
+    # agentic additions; only need to set during agentic tool calls
+    level: int | None = None
+    level_question_num: int | None = None
+
+
+class DynamicSchemaInfo(BaseModel):
+    chat_session_id: UUID | None
+    message_id: int | None
+
+
 class SearchQueryInfo(BaseModel):
     predicted_search: SearchType | None
     final_filters: IndexFilters
@@ -77,7 +139,5 @@
         arbitrary_types_allowed = True
 
 
-=======
->>>>>>> 4c5a865d
 CHAT_SESSION_ID_PLACEHOLDER = "CHAT_SESSION_ID"
 MESSAGE_ID_PLACEHOLDER = "MESSAGE_ID"