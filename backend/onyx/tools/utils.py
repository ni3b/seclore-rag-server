--- conflicted
+++ resolved
@@ -6,11 +6,6 @@
 from onyx.db.connector import check_connectors_exist
 from onyx.db.document import check_docs_exist
 from onyx.db.models import LLMProvider
-<<<<<<< HEAD
-from onyx.llm.utils import find_model_obj
-from onyx.llm.utils import get_model_map
-=======
->>>>>>> 4c5a865d
 from onyx.natural_language_processing.utils import BaseTokenizer
 from onyx.tools.tool import Tool
 
@@ -25,7 +20,49 @@
 
 
 def explicit_tool_calling_supported(model_provider: str, model_name: str) -> bool:
-<<<<<<< HEAD
+    if model_provider == "openai" and model_name in OPEN_AI_TOOL_CALLING_MODELS:
+        return True
+
+    return False
+
+
+def compute_tool_tokens(tool: Tool, llm_tokenizer: BaseTokenizer) -> int:
+    return len(llm_tokenizer.encode(json.dumps(tool.tool_definition())))
+
+
+def compute_all_tool_tokens(tools: list[Tool], llm_tokenizer: BaseTokenizer) -> int:
+    return sum(compute_tool_tokens(tool, llm_tokenizer) for tool in tools)
+
+
+def is_image_generation_available(db_session: Session) -> bool:
+    providers = db_session.query(LLMProvider).all()
+    for provider in providers:
+        if provider.provider == "openai":
+            return True
+
+    return bool(AZURE_DALLE_API_KEY)
+
+
+def is_document_search_available(db_session: Session) -> bool:
+    docs_exist = check_docs_exist(db_session)
+    connectors_exist = check_connectors_exist(db_session)
+    return docs_exist or connectors_exist
+
+import json
+
+from sqlalchemy.orm import Session
+
+from onyx.configs.app_configs import AZURE_DALLE_API_KEY
+from onyx.db.connector import check_connectors_exist
+from onyx.db.document import check_docs_exist
+from onyx.db.models import LLMProvider
+from onyx.llm.utils import find_model_obj
+from onyx.llm.utils import get_model_map
+from onyx.natural_language_processing.utils import BaseTokenizer
+from onyx.tools.tool import Tool
+
+
+def explicit_tool_calling_supported(model_provider: str, model_name: str) -> bool:
     model_map = get_model_map()
     model_obj = find_model_obj(
         model_map=model_map,
@@ -37,12 +74,6 @@
         model_obj.get("supports_function_calling", False) if model_obj else False
     )
     return model_supports
-=======
-    if model_provider == "openai" and model_name in OPEN_AI_TOOL_CALLING_MODELS:
-        return True
-
-    return False
->>>>>>> 4c5a865d
 
 
 def compute_tool_tokens(tool: Tool, llm_tokenizer: BaseTokenizer) -> int:
