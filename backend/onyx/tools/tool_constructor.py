from typing import cast
from uuid import UUID

from pydantic import BaseModel
from pydantic import Field
from sqlalchemy.orm import Session

from onyx.chat.models import AnswerStyleConfig
from onyx.chat.models import CitationConfig
from onyx.chat.models import DocumentPruningConfig
from onyx.chat.models import PromptConfig
from onyx.configs.app_configs import AZURE_DALLE_API_BASE
from onyx.configs.app_configs import AZURE_DALLE_API_KEY
from onyx.configs.app_configs import AZURE_DALLE_API_VERSION
from onyx.configs.app_configs import AZURE_DALLE_DEPLOYMENT_NAME
<<<<<<< HEAD
from onyx.configs.app_configs import IMAGE_MODEL_NAME
from onyx.configs.app_configs import OAUTH_CLIENT_ID
from onyx.configs.app_configs import OAUTH_CLIENT_SECRET
from onyx.configs.app_configs import OKTA_API_TOKEN
from onyx.configs.app_configs import OPENID_CONFIG_URL
from onyx.configs.constants import TMP_DRALPHA_PERSONA_NAME
=======
from onyx.configs.chat_configs import BING_API_KEY
>>>>>>> 4c5a865d
from onyx.configs.model_configs import GEN_AI_TEMPERATURE
from onyx.context.search.enums import LLMEvaluationType
from onyx.context.search.models import InferenceSection
from onyx.context.search.models import RerankingDetails
from onyx.context.search.models import RetrievalDetails
from onyx.db.enums import MCPAuthenticationPerformer
from onyx.db.enums import MCPAuthenticationType
from onyx.db.kg_config import get_kg_config_settings
from onyx.db.llm import fetch_existing_llm_providers
from onyx.db.mcp import get_all_mcp_tools_for_server
from onyx.db.mcp import get_mcp_server_auth_performer
from onyx.db.mcp import get_mcp_server_by_id
from onyx.db.mcp import get_user_connection_config
from onyx.db.models import Persona
from onyx.db.models import User
from onyx.file_store.models import InMemoryChatFile
from onyx.llm.interfaces import LLM
from onyx.llm.interfaces import LLMConfig
from onyx.natural_language_processing.utils import get_tokenizer
from onyx.tools.built_in_tools import get_built_in_tool_by_id
from onyx.tools.models import DynamicSchemaInfo
from onyx.tools.tool import Tool
from onyx.tools.tool_implementations.custom.custom_tool import (
    build_custom_tools_from_openapi_schema_and_headers,
)
from onyx.tools.tool_implementations.images.image_generation_tool import (
    ImageGenerationTool,
)
from onyx.tools.tool_implementations.internet_search.internet_search_tool import (
    InternetSearchTool,
)
from onyx.tools.tool_implementations.knowledge_graph.knowledge_graph_tool import (
    KnowledgeGraphTool,
)
from onyx.tools.tool_implementations.mcp.mcp_tool import MCPTool
from onyx.tools.tool_implementations.okta_profile.okta_profile_tool import (
    OktaProfileTool,
)
from onyx.tools.tool_implementations.search.search_tool import SearchTool
from onyx.tools.utils import compute_all_tool_tokens
from onyx.tools.utils import explicit_tool_calling_supported
from onyx.utils.headers import header_dict_to_header_list
from onyx.utils.logger import setup_logger

logger = setup_logger()


class SearchToolConfig(BaseModel):
    answer_style_config: AnswerStyleConfig = Field(
        default_factory=lambda: AnswerStyleConfig(citation_config=CitationConfig())
    )
    document_pruning_config: DocumentPruningConfig = Field(
        default_factory=DocumentPruningConfig
    )
    retrieval_options: RetrievalDetails = Field(default_factory=RetrievalDetails)
    rerank_settings: RerankingDetails | None = None
    selected_sections: list[InferenceSection] | None = None
    chunks_above: int = 0
    chunks_below: int = 0
    full_doc: bool = False
    latest_query_files: list[InMemoryChatFile] | None = None
    # Use with care, should only be used for OnyxBot in channels with multiple users
    bypass_acl: bool = False


class InternetSearchToolConfig(BaseModel):
    answer_style_config: AnswerStyleConfig = Field(
        default_factory=lambda: AnswerStyleConfig(
            citation_config=CitationConfig(all_docs_useful=True)
        )
    )
    document_pruning_config: DocumentPruningConfig = Field(
        default_factory=DocumentPruningConfig
    )


class ImageGenerationToolConfig(BaseModel):
    additional_headers: dict[str, str] | None = None


class CustomToolConfig(BaseModel):
    chat_session_id: UUID | None = None
    message_id: int | None = None
    additional_headers: dict[str, str] | None = None


def _get_image_generation_config(llm: LLM, db_session: Session) -> LLMConfig:
    """Helper function to get image generation LLM config based on available providers"""
    if llm and llm.config.api_key and llm.config.model_provider == "openai":
        return LLMConfig(
            model_provider=llm.config.model_provider,
            model_name="dall-e-3",
            temperature=GEN_AI_TEMPERATURE,
            api_key=llm.config.api_key,
            api_base=llm.config.api_base,
            api_version=llm.config.api_version,
        )

    if llm.config.model_provider == "azure" and AZURE_DALLE_API_KEY is not None:
        return LLMConfig(
            model_provider="azure",
            model_name=f"azure/{AZURE_DALLE_DEPLOYMENT_NAME}",
            temperature=GEN_AI_TEMPERATURE,
            api_key=AZURE_DALLE_API_KEY,
            api_base=AZURE_DALLE_API_BASE,
            api_version=AZURE_DALLE_API_VERSION,
        )

    # Fallback to checking for OpenAI provider in database
    llm_providers = fetch_existing_llm_providers(db_session)
    openai_provider = next(
        iter(
            [
                llm_provider
                for llm_provider in llm_providers
                if llm_provider.provider == "openai"
            ]
        ),
        None,
    )

    if not openai_provider or not openai_provider.api_key:
        raise ValueError("Image generation tool requires an OpenAI API key")

    return LLMConfig(
        model_provider=openai_provider.provider,
        model_name="dall-e-3",
        temperature=GEN_AI_TEMPERATURE,
        api_key=openai_provider.api_key,
        api_base=openai_provider.api_base,
        api_version=openai_provider.api_version,
    )


# Note: this is not very clear / not the way things should generally be done. (+impure function)
# TODO: refactor the tool config flow to be easier
def _configure_document_pruning_for_tool_config(
    tool_config: SearchToolConfig | InternetSearchToolConfig,
    tools: list[Tool],
    llm: LLM,
) -> None:
    """Helper function to configure document pruning settings for tool configs"""
    tool_config.document_pruning_config.tool_num_tokens = compute_all_tool_tokens(
        tools,
        get_tokenizer(
            model_name=llm.config.model_name,
            provider_type=llm.config.model_provider,
        ),
    )
    tool_config.document_pruning_config.using_tool_message = (
        explicit_tool_calling_supported(
            llm.config.model_provider, llm.config.model_name
        )
    )


<<<<<<< HEAD
=======
class ImageGenerationToolConfig(BaseModel):
    additional_headers: dict[str, str] | None = None


class CustomToolConfig(BaseModel):
    chat_session_id: UUID | None = None
    message_id: int | None = None
    additional_headers: dict[str, str] | None = None
    answer_style_config: AnswerStyleConfig = Field(
        default_factory=lambda: AnswerStyleConfig(citation_config=CitationConfig())
    )


>>>>>>> 4c5a865d
def construct_tools(
    persona: Persona,
    prompt_config: PromptConfig,
    db_session: Session,
    user: User | None,
    llm: LLM,
    fast_llm: LLM,
    search_tool_config: SearchToolConfig | None = None,
    internet_search_tool_config: InternetSearchToolConfig | None = None,
    image_generation_tool_config: ImageGenerationToolConfig | None = None,
    custom_tool_config: CustomToolConfig | None = None,
    allowed_tool_ids: list[int] | None = None,
) -> dict[int, list[Tool]]:
    """Constructs tools based on persona configuration and available APIs"""
    tool_dict: dict[int, list[Tool]] = {}

    mcp_tool_cache: dict[int, dict[int, MCPTool]] = {}
    # Get user's OAuth token if available
    user_oauth_token = None
    if user and user.oauth_accounts:
        user_oauth_token = user.oauth_accounts[0].access_token

    for db_tool_model in persona.tools:
        # If allowed_tool_ids is specified, skip tools not in the allowed list
        if allowed_tool_ids is not None and db_tool_model.id not in allowed_tool_ids:
            continue

        if db_tool_model.in_code_tool_id:
            tool_cls = get_built_in_tool_by_id(
                db_tool_model.in_code_tool_id, db_session
            )

            # Handle Search Tool
            if tool_cls.__name__ == SearchTool.__name__:
                if not search_tool_config:
                    search_tool_config = SearchToolConfig()

                search_tool = SearchTool(
                    tool_id=db_tool_model.id,
                    db_session=db_session,
                    user=user,
                    persona=persona,
                    retrieval_options=search_tool_config.retrieval_options,
                    prompt_config=prompt_config,
                    llm=llm,
                    fast_llm=fast_llm,
                    document_pruning_config=search_tool_config.document_pruning_config,
                    answer_style_config=search_tool_config.answer_style_config,
                    selected_sections=search_tool_config.selected_sections,
                    chunks_above=search_tool_config.chunks_above,
                    chunks_below=search_tool_config.chunks_below,
                    full_doc=search_tool_config.full_doc,
                    evaluation_type=(
                        LLMEvaluationType.BASIC
                        if persona.llm_relevance_filter
                        else LLMEvaluationType.SKIP
                    ),
                    rerank_settings=search_tool_config.rerank_settings,
                    bypass_acl=search_tool_config.bypass_acl,
                    uploaded_files=search_tool_config.latest_query_files,
                )
                tool_dict[db_tool_model.id] = [search_tool]

            # Handle Image Generation Tool
            elif tool_cls.__name__ == ImageGenerationTool.__name__:
                if not image_generation_tool_config:
                    image_generation_tool_config = ImageGenerationToolConfig()

                img_generation_llm_config = _get_image_generation_config(
                    llm, db_session
                )

                tool_dict[db_tool_model.id] = [
                    ImageGenerationTool(
                        api_key=cast(str, img_generation_llm_config.api_key),
                        api_base=img_generation_llm_config.api_base,
                        api_version=img_generation_llm_config.api_version,
                        additional_headers=image_generation_tool_config.additional_headers,
                        model=img_generation_llm_config.model_name,
                        tool_id=db_tool_model.id,
                    )
                ]

            # Handle Internet Search Tool
            elif tool_cls.__name__ == InternetSearchTool.__name__:
                if not internet_search_tool_config:
                    internet_search_tool_config = InternetSearchToolConfig()

                try:
                    tool_dict[db_tool_model.id] = [
                        InternetSearchTool(tool_id=db_tool_model.id)
                    ]
                except ValueError as e:
                    logger.error(f"Failed to initialize Internet Search Tool: {e}")
                    raise ValueError(
                        "Internet search tool requires a search provider API key, please contact your Onyx admin to get it added!"
                    )
            # Handle Okta Profile Tool
            elif tool_cls.__name__ == OktaProfileTool.__name__:
                if not user_oauth_token:
                    raise ValueError(
                        "Okta Profile Tool requires user OAuth token but none found"
                    )

                if not all([OAUTH_CLIENT_ID, OAUTH_CLIENT_SECRET, OPENID_CONFIG_URL]):
                    raise ValueError(
                        "Okta Profile Tool requires OAuth configuration to be set"
                    )

                if not OKTA_API_TOKEN:
                    raise ValueError(
<<<<<<< HEAD
                        "Okta Profile Tool requires OKTA_API_TOKEN to be set"
=======
                        "Internet search tool requires a Bing API key, please contact your Seclore admin to get it added!"
>>>>>>> 4c5a865d
                    )

                tool_dict[db_tool_model.id] = [
                    OktaProfileTool(
                        access_token=user_oauth_token,
                        client_id=OAUTH_CLIENT_ID,
                        client_secret=OAUTH_CLIENT_SECRET,
                        openid_config_url=OPENID_CONFIG_URL,
                        okta_api_token=OKTA_API_TOKEN,
                        tool_id=db_tool_model.id,
                    )
                ]

            # Handle KG Tool
            elif tool_cls.__name__ == KnowledgeGraphTool.__name__:

                # skip the knowledge graph tool if KG is not enabled/exposed
                kg_config = get_kg_config_settings()
                if not kg_config.KG_ENABLED or not kg_config.KG_EXPOSED:
                    continue

                if persona.name != TMP_DRALPHA_PERSONA_NAME:
                    # TODO: remove this after the beta period
                    raise ValueError(
                        f"The Knowledge Graph Tool should only be used by the '{TMP_DRALPHA_PERSONA_NAME}' Agent."
                    )
                tool_dict[db_tool_model.id] = [
                    KnowledgeGraphTool(tool_id=db_tool_model.id)
                ]

        # Handle custom tools
        elif db_tool_model.openapi_schema:
            if not custom_tool_config:
                custom_tool_config = CustomToolConfig()

            tool_dict[db_tool_model.id] = cast(
                list[Tool],
                build_custom_tools_from_openapi_schema_and_headers(
                    tool_id=db_tool_model.id,
                    openapi_schema=db_tool_model.openapi_schema,
                    dynamic_schema_info=DynamicSchemaInfo(
                        chat_session_id=custom_tool_config.chat_session_id,
                        message_id=custom_tool_config.message_id,
                    ),
                    custom_headers=(db_tool_model.custom_headers or [])
                    + (
                        header_dict_to_header_list(
                            custom_tool_config.additional_headers or {}
                        )
                    ),
                    user_oauth_token=(
                        user_oauth_token if db_tool_model.passthrough_auth else None
                    ),
                    answer_style_config=custom_tool_config.answer_style_config,
                    prompt_config=prompt_config,
                ),
            )

        # Handle MCP tools
        elif db_tool_model.mcp_server_id:
            if db_tool_model.mcp_server_id in mcp_tool_cache:
                tool_dict[db_tool_model.id] = [
                    mcp_tool_cache[db_tool_model.mcp_server_id][db_tool_model.id]
                ]
                continue

            mcp_server = get_mcp_server_by_id(db_tool_model.mcp_server_id, db_session)

            # Get user-specific connection config if needed
            connection_config = None
            user_email = user.email if user else ""

            if (
                mcp_server.auth_type == MCPAuthenticationType.API_TOKEN
                or mcp_server.auth_type == MCPAuthenticationType.OAUTH
            ):
                # If server has a per-user template, only use that user's config
                if (
                    get_mcp_server_auth_performer(mcp_server)
                    == MCPAuthenticationPerformer.PER_USER
                ):
                    connection_config = get_user_connection_config(
                        mcp_server.id, user_email, db_session
                    )
                else:
                    # No per-user template: use admin config
                    connection_config = mcp_server.admin_connection_config

            # Get all saved tools for this MCP server
            saved_tools = get_all_mcp_tools_for_server(mcp_server.id, db_session)

            # Find the specific tool that this database entry represents
            expected_tool_name = db_tool_model.display_name

            mcp_tool_cache[db_tool_model.mcp_server_id] = {}
            # Find the matching tool definition
            for saved_tool in saved_tools:
                # Create MCPTool instance for this specific tool
                mcp_tool = MCPTool(
                    tool_id=saved_tool.id,
                    mcp_server=mcp_server,
                    tool_name=saved_tool.name,
                    tool_description=saved_tool.description,
                    tool_definition=saved_tool.mcp_input_schema or {},
                    connection_config=connection_config,
                    user_email=user_email,
                )
                mcp_tool_cache[db_tool_model.mcp_server_id][saved_tool.id] = mcp_tool

                if saved_tool.name == expected_tool_name:
                    tool_dict[saved_tool.id] = [cast(Tool, mcp_tool)]
            if db_tool_model.id not in tool_dict:
                logger.warning(
                    f"Tool '{expected_tool_name}' not found in MCP server '{mcp_server.name}'"
                )

    tools: list[Tool] = []
    for tool_list in tool_dict.values():
        tools.extend(tool_list)

    # factor in tool definition size when pruning
    if search_tool_config:
        _configure_document_pruning_for_tool_config(search_tool_config, tools, llm)

    if internet_search_tool_config:
        _configure_document_pruning_for_tool_config(
            internet_search_tool_config, tools, llm
        )

    return tool_dict<|MERGE_RESOLUTION|>--- conflicted
+++ resolved
@@ -13,18 +13,293 @@
 from onyx.configs.app_configs import AZURE_DALLE_API_KEY
 from onyx.configs.app_configs import AZURE_DALLE_API_VERSION
 from onyx.configs.app_configs import AZURE_DALLE_DEPLOYMENT_NAME
-<<<<<<< HEAD
+from onyx.configs.chat_configs import BING_API_KEY
+from onyx.configs.model_configs import GEN_AI_TEMPERATURE
+from onyx.context.search.enums import LLMEvaluationType
+from onyx.context.search.models import InferenceSection
+from onyx.context.search.models import RerankingDetails
+from onyx.context.search.models import RetrievalDetails
+from onyx.db.llm import fetch_existing_llm_providers
+from onyx.db.models import Persona
+from onyx.db.models import User
+from onyx.file_store.models import InMemoryChatFile
+from onyx.llm.interfaces import LLM
+from onyx.llm.interfaces import LLMConfig
+from onyx.natural_language_processing.utils import get_tokenizer
+from onyx.tools.built_in_tools import get_built_in_tool_by_id
+from onyx.tools.models import DynamicSchemaInfo
+from onyx.tools.tool import Tool
+from onyx.tools.tool_implementations.custom.custom_tool import (
+    build_custom_tools_from_openapi_schema_and_headers,
+)
+from onyx.tools.tool_implementations.images.image_generation_tool import (
+    ImageGenerationTool,
+)
+from onyx.tools.tool_implementations.internet_search.internet_search_tool import (
+    InternetSearchTool,
+)
+from onyx.tools.tool_implementations.search.search_tool import SearchTool
+from onyx.tools.utils import compute_all_tool_tokens
+from onyx.tools.utils import explicit_tool_calling_supported
+from onyx.utils.headers import header_dict_to_header_list
+from onyx.utils.logger import setup_logger
+
+logger = setup_logger()
+
+
+def _get_image_generation_config(llm: LLM, db_session: Session) -> LLMConfig:
+    """Helper function to get image generation LLM config based on available providers"""
+    if llm and llm.config.api_key and llm.config.model_provider == "openai":
+        return LLMConfig(
+            model_provider=llm.config.model_provider,
+            model_name="dall-e-3",
+            temperature=GEN_AI_TEMPERATURE,
+            api_key=llm.config.api_key,
+            api_base=llm.config.api_base,
+            api_version=llm.config.api_version,
+        )
+
+    if llm.config.model_provider == "azure" and AZURE_DALLE_API_KEY is not None:
+        return LLMConfig(
+            model_provider="azure",
+            model_name=f"azure/{AZURE_DALLE_DEPLOYMENT_NAME}",
+            temperature=GEN_AI_TEMPERATURE,
+            api_key=AZURE_DALLE_API_KEY,
+            api_base=AZURE_DALLE_API_BASE,
+            api_version=AZURE_DALLE_API_VERSION,
+        )
+
+    # Fallback to checking for OpenAI provider in database
+    llm_providers = fetch_existing_llm_providers(db_session)
+    openai_provider = next(
+        iter(
+            [
+                llm_provider
+                for llm_provider in llm_providers
+                if llm_provider.provider == "openai"
+            ]
+        ),
+        None,
+    )
+
+    if not openai_provider or not openai_provider.api_key:
+        raise ValueError("Image generation tool requires an OpenAI API key")
+
+    return LLMConfig(
+        model_provider=openai_provider.provider,
+        model_name="dall-e-3",
+        temperature=GEN_AI_TEMPERATURE,
+        api_key=openai_provider.api_key,
+        api_base=openai_provider.api_base,
+        api_version=openai_provider.api_version,
+    )
+
+
+class SearchToolConfig(BaseModel):
+    answer_style_config: AnswerStyleConfig = Field(
+        default_factory=lambda: AnswerStyleConfig(citation_config=CitationConfig())
+    )
+    document_pruning_config: DocumentPruningConfig = Field(
+        default_factory=DocumentPruningConfig
+    )
+    retrieval_options: RetrievalDetails = Field(default_factory=RetrievalDetails)
+    rerank_settings: RerankingDetails | None = None
+    selected_sections: list[InferenceSection] | None = None
+    chunks_above: int = 0
+    chunks_below: int = 0
+    full_doc: bool = False
+    latest_query_files: list[InMemoryChatFile] | None = None
+    # Use with care, should only be used for OnyxBot in channels with multiple users
+    bypass_acl: bool = False
+
+
+class InternetSearchToolConfig(BaseModel):
+    answer_style_config: AnswerStyleConfig = Field(
+        default_factory=lambda: AnswerStyleConfig(
+            citation_config=CitationConfig(all_docs_useful=True)
+        )
+    )
+
+
+class ImageGenerationToolConfig(BaseModel):
+    additional_headers: dict[str, str] | None = None
+
+
+class CustomToolConfig(BaseModel):
+    chat_session_id: UUID | None = None
+    message_id: int | None = None
+    additional_headers: dict[str, str] | None = None
+    answer_style_config: AnswerStyleConfig = Field(
+        default_factory=lambda: AnswerStyleConfig(citation_config=CitationConfig())
+    )
+
+
+def construct_tools(
+    persona: Persona,
+    prompt_config: PromptConfig,
+    db_session: Session,
+    user: User | None,
+    llm: LLM,
+    fast_llm: LLM,
+    search_tool_config: SearchToolConfig | None = None,
+    internet_search_tool_config: InternetSearchToolConfig | None = None,
+    image_generation_tool_config: ImageGenerationToolConfig | None = None,
+    custom_tool_config: CustomToolConfig | None = None,
+) -> dict[int, list[Tool]]:
+    """Constructs tools based on persona configuration and available APIs"""
+    tool_dict: dict[int, list[Tool]] = {}
+
+    # Get user's OAuth token if available
+    user_oauth_token = None
+    if user and user.oauth_accounts:
+        user_oauth_token = user.oauth_accounts[0].access_token
+
+    for db_tool_model in persona.tools:
+        if db_tool_model.in_code_tool_id:
+            tool_cls = get_built_in_tool_by_id(
+                db_tool_model.in_code_tool_id, db_session
+            )
+
+            # Handle Search Tool
+            if tool_cls.__name__ == SearchTool.__name__:
+                if not search_tool_config:
+                    search_tool_config = SearchToolConfig()
+
+                search_tool = SearchTool(
+                    db_session=db_session,
+                    user=user,
+                    persona=persona,
+                    retrieval_options=search_tool_config.retrieval_options,
+                    prompt_config=prompt_config,
+                    llm=llm,
+                    fast_llm=fast_llm,
+                    pruning_config=search_tool_config.document_pruning_config,
+                    answer_style_config=search_tool_config.answer_style_config,
+                    selected_sections=search_tool_config.selected_sections,
+                    chunks_above=search_tool_config.chunks_above,
+                    chunks_below=search_tool_config.chunks_below,
+                    full_doc=search_tool_config.full_doc,
+                    evaluation_type=(
+                        LLMEvaluationType.BASIC
+                        if persona.llm_relevance_filter
+                        else LLMEvaluationType.SKIP
+                    ),
+                    rerank_settings=search_tool_config.rerank_settings,
+                    bypass_acl=search_tool_config.bypass_acl,
+                    uploaded_files=search_tool_config.latest_query_files,
+                )
+                tool_dict[db_tool_model.id] = [search_tool]
+
+            # Handle Image Generation Tool
+            elif tool_cls.__name__ == ImageGenerationTool.__name__:
+                if not image_generation_tool_config:
+                    image_generation_tool_config = ImageGenerationToolConfig()
+
+                img_generation_llm_config = _get_image_generation_config(
+                    llm, db_session
+                )
+
+                tool_dict[db_tool_model.id] = [
+                    ImageGenerationTool(
+                        api_key=cast(str, img_generation_llm_config.api_key),
+                        api_base=img_generation_llm_config.api_base,
+                        api_version=img_generation_llm_config.api_version,
+                        additional_headers=image_generation_tool_config.additional_headers,
+                        model=img_generation_llm_config.model_name,
+                    )
+                ]
+
+            # Handle Internet Search Tool
+            elif tool_cls.__name__ == InternetSearchTool.__name__:
+                if not internet_search_tool_config:
+                    internet_search_tool_config = InternetSearchToolConfig()
+
+                if not BING_API_KEY:
+                    raise ValueError(
+                        "Internet search tool requires a Bing API key, please contact your Seclore admin to get it added!"
+                    )
+                tool_dict[db_tool_model.id] = [
+                    InternetSearchTool(
+                        api_key=BING_API_KEY,
+                        answer_style_config=internet_search_tool_config.answer_style_config,
+                        prompt_config=prompt_config,
+                    )
+                ]
+
+        # Handle custom tools
+        elif db_tool_model.openapi_schema:
+            if not custom_tool_config:
+                custom_tool_config = CustomToolConfig()
+
+            tool_dict[db_tool_model.id] = cast(
+                list[Tool],
+                build_custom_tools_from_openapi_schema_and_headers(
+                    db_tool_model.openapi_schema,
+                    dynamic_schema_info=DynamicSchemaInfo(
+                        chat_session_id=custom_tool_config.chat_session_id,
+                        message_id=custom_tool_config.message_id,
+                    ),
+                    custom_headers=(db_tool_model.custom_headers or [])
+                    + (
+                        header_dict_to_header_list(
+                            custom_tool_config.additional_headers or {}
+                        )
+                    ),
+                    user_oauth_token=(
+                        user_oauth_token if db_tool_model.passthrough_auth else None
+                    ),
+                    answer_style_config=custom_tool_config.answer_style_config,
+                    prompt_config=prompt_config,
+                ),
+            )
+
+    tools: list[Tool] = []
+    for tool_list in tool_dict.values():
+        tools.extend(tool_list)
+
+    # factor in tool definition size when pruning
+    if search_tool_config:
+        search_tool_config.document_pruning_config.tool_num_tokens = (
+            compute_all_tool_tokens(
+                tools,
+                get_tokenizer(
+                    model_name=llm.config.model_name,
+                    provider_type=llm.config.model_provider,
+                ),
+            )
+        )
+        search_tool_config.document_pruning_config.using_tool_message = (
+            explicit_tool_calling_supported(
+                llm.config.model_provider, llm.config.model_name
+            )
+        )
+
+    return tool_dict
+
+from typing import cast
+from uuid import UUID
+
+from pydantic import BaseModel
+from pydantic import Field
+from sqlalchemy.orm import Session
+
+from onyx.chat.models import AnswerStyleConfig
+from onyx.chat.models import CitationConfig
+from onyx.chat.models import DocumentPruningConfig
+from onyx.chat.models import PromptConfig
+from onyx.configs.app_configs import AZURE_DALLE_API_BASE
+from onyx.configs.app_configs import AZURE_DALLE_API_KEY
+from onyx.configs.app_configs import AZURE_DALLE_API_VERSION
+from onyx.configs.app_configs import AZURE_DALLE_DEPLOYMENT_NAME
 from onyx.configs.app_configs import IMAGE_MODEL_NAME
 from onyx.configs.app_configs import OAUTH_CLIENT_ID
 from onyx.configs.app_configs import OAUTH_CLIENT_SECRET
 from onyx.configs.app_configs import OKTA_API_TOKEN
 from onyx.configs.app_configs import OPENID_CONFIG_URL
 from onyx.configs.constants import TMP_DRALPHA_PERSONA_NAME
-=======
-from onyx.configs.chat_configs import BING_API_KEY
->>>>>>> 4c5a865d
 from onyx.configs.model_configs import GEN_AI_TEMPERATURE
 from onyx.context.search.enums import LLMEvaluationType
+from onyx.context.search.enums import OptionalSearchSetting
 from onyx.context.search.models import InferenceSection
 from onyx.context.search.models import RerankingDetails
 from onyx.context.search.models import RetrievalDetails
@@ -114,11 +389,12 @@
     if llm and llm.config.api_key and llm.config.model_provider == "openai":
         return LLMConfig(
             model_provider=llm.config.model_provider,
-            model_name="dall-e-3",
+            model_name=IMAGE_MODEL_NAME,
             temperature=GEN_AI_TEMPERATURE,
             api_key=llm.config.api_key,
             api_base=llm.config.api_base,
             api_version=llm.config.api_version,
+            max_input_tokens=llm.config.max_input_tokens,
         )
 
     if llm.config.model_provider == "azure" and AZURE_DALLE_API_KEY is not None:
@@ -129,6 +405,7 @@
             api_key=AZURE_DALLE_API_KEY,
             api_base=AZURE_DALLE_API_BASE,
             api_version=AZURE_DALLE_API_VERSION,
+            max_input_tokens=llm.config.max_input_tokens,
         )
 
     # Fallback to checking for OpenAI provider in database
@@ -149,11 +426,12 @@
 
     return LLMConfig(
         model_provider=openai_provider.provider,
-        model_name="dall-e-3",
+        model_name=IMAGE_MODEL_NAME,
         temperature=GEN_AI_TEMPERATURE,
         api_key=openai_provider.api_key,
         api_base=openai_provider.api_base,
         api_version=openai_provider.api_version,
+        max_input_tokens=llm.config.max_input_tokens,
     )
 
 
@@ -179,22 +457,6 @@
     )
 
 
-<<<<<<< HEAD
-=======
-class ImageGenerationToolConfig(BaseModel):
-    additional_headers: dict[str, str] | None = None
-
-
-class CustomToolConfig(BaseModel):
-    chat_session_id: UUID | None = None
-    message_id: int | None = None
-    additional_headers: dict[str, str] | None = None
-    answer_style_config: AnswerStyleConfig = Field(
-        default_factory=lambda: AnswerStyleConfig(citation_config=CitationConfig())
-    )
-
-
->>>>>>> 4c5a865d
 def construct_tools(
     persona: Persona,
     prompt_config: PromptConfig,
@@ -202,6 +464,7 @@
     user: User | None,
     llm: LLM,
     fast_llm: LLM,
+    run_search_setting: OptionalSearchSetting,
     search_tool_config: SearchToolConfig | None = None,
     internet_search_tool_config: InternetSearchToolConfig | None = None,
     image_generation_tool_config: ImageGenerationToolConfig | None = None,
@@ -228,7 +491,10 @@
             )
 
             # Handle Search Tool
-            if tool_cls.__name__ == SearchTool.__name__:
+            if (
+                tool_cls.__name__ == SearchTool.__name__
+                and run_search_setting != OptionalSearchSetting.NEVER
+            ):
                 if not search_tool_config:
                     search_tool_config = SearchToolConfig()
 
@@ -254,7 +520,6 @@
                     ),
                     rerank_settings=search_tool_config.rerank_settings,
                     bypass_acl=search_tool_config.bypass_acl,
-                    uploaded_files=search_tool_config.latest_query_files,
                 )
                 tool_dict[db_tool_model.id] = [search_tool]
 
@@ -306,11 +571,7 @@
 
                 if not OKTA_API_TOKEN:
                     raise ValueError(
-<<<<<<< HEAD
                         "Okta Profile Tool requires OKTA_API_TOKEN to be set"
-=======
-                        "Internet search tool requires a Bing API key, please contact your Seclore admin to get it added!"
->>>>>>> 4c5a865d
                     )
 
                 tool_dict[db_tool_model.id] = [
@@ -364,8 +625,6 @@
                     user_oauth_token=(
                         user_oauth_token if db_tool_model.passthrough_auth else None
                     ),
-                    answer_style_config=custom_tool_config.answer_style_config,
-                    prompt_config=prompt_config,
                 ),
             )
 
