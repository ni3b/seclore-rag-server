--- conflicted
+++ resolved
@@ -20,10 +20,7 @@
 from onyx.chat.models import PromptConfig
 from onyx.chat.prompt_builder.answer_prompt_builder import AnswerPromptBuilder
 from onyx.configs.constants import FileOrigin
-<<<<<<< HEAD
-=======
 from onyx.db.engine import get_session_with_default_tenant
->>>>>>> 4c5a865d
 from onyx.file_store.file_store import get_default_file_store
 from onyx.file_store.models import ChatFileType
 from onyx.file_store.models import InMemoryChatFile
@@ -94,7 +91,6 @@
 class CustomTool(BaseTool):
     def __init__(
         self,
-        id: int,
         method_spec: MethodSpec,
         base_url: str,
         custom_headers: list[HeaderItemDict] | None = None,
@@ -106,7 +102,6 @@
         self._method_spec = method_spec
         self._tool_definition = self._method_spec.to_tool_definition()
         self._user_oauth_token = user_oauth_token
-        self._id = id
 
         self._name = self._method_spec.name
         self._description = self._method_spec.summary
@@ -129,10 +124,6 @@
 
         if self._user_oauth_token:
             self.headers["Authorization"] = f"Bearer {self._user_oauth_token}"
-
-    @property
-    def id(self) -> int:
-        return self._id
 
     @property
     def name(self) -> str:
@@ -285,28 +276,6 @@
     def _save_and_get_file_references(
         self, file_content: bytes | str, content_type: str
     ) -> List[str]:
-<<<<<<< HEAD
-        file_store = get_default_file_store()
-
-        file_id = str(uuid.uuid4())
-
-        # Handle both binary and text content
-        if isinstance(file_content, str):
-            content = BytesIO(file_content.encode())
-        else:
-            content = BytesIO(file_content)
-
-        file_store.save_file(
-            file_id=file_id,
-            content=content,
-            display_name=file_id,
-            file_origin=FileOrigin.CHAT_UPLOAD,
-            file_type=content_type,
-            file_metadata={
-                "content_type": content_type,
-            },
-        )
-=======
         with get_session_with_default_tenant() as db_session:
             file_store = get_default_file_store(db_session)
 
@@ -328,7 +297,6 @@
                     "content_type": content_type,
                 },
             )
->>>>>>> 4c5a865d
 
         return [file_id]
 
@@ -608,19 +576,6 @@
 
         # Load files from storage
         files = []
-<<<<<<< HEAD
-        file_store = get_default_file_store()
-
-        for file_id in response.tool_result.file_ids:
-            try:
-                file_io = file_store.read_file(file_id, mode="b")
-                files.append(
-                    InMemoryChatFile(
-                        file_id=file_id,
-                        filename=file_id,
-                        content=file_io.read(),
-                        file_type=file_type,
-=======
         with get_session_with_default_tenant() as db_session:
             file_store = get_default_file_store(db_session)
 
@@ -634,11 +589,9 @@
                             content=file_io.read(),
                             file_type=file_type,
                         )
->>>>>>> 4c5a865d
                     )
-                )
-            except Exception:
-                logger.exception(f"Failed to read file {file_id}")
+                except Exception:
+                    logger.exception(f"Failed to read file {file_id}")
 
             # Update prompt with file content
             prompt_builder.update_user_prompt(
@@ -715,7 +668,6 @@
 
 
 def build_custom_tools_from_openapi_schema_and_headers(
-    tool_id: int,
     openapi_schema: dict[str, Any],
     custom_headers: list[HeaderItemDict] | None = None,
     dynamic_schema_info: DynamicSchemaInfo | None = None,
@@ -739,13 +691,11 @@
 
     url = openapi_to_url(openapi_schema)
     method_specs = openapi_to_method_specs(openapi_schema)
-
     return [
         CustomTool(
-            id=tool_id,
-            method_spec=method_spec,
-            base_url=url,
-            custom_headers=custom_headers,
+            method_spec,
+            url,
+            custom_headers,
             user_oauth_token=user_oauth_token,
             answer_style_config=answer_style_config,
             prompt_config=prompt_config,
@@ -803,6 +753,479 @@
     validate_openapi_schema(openapi_schema)
 
     tools = build_custom_tools_from_openapi_schema_and_headers(
+        openapi_schema, dynamic_schema_info=None
+    )
+
+    openai_client = openai.OpenAI()
+    response = openai_client.chat.completions.create(
+        model="gpt-4o",
+        messages=[
+            {"role": "system", "content": "You are a helpful assistant."},
+            {"role": "user", "content": "Can you fetch assistant with ID 10"},
+        ],
+        tools=[tool.tool_definition() for tool in tools],  # type: ignore
+    )
+    choice = response.choices[0]
+    if choice.message.tool_calls:
+        print(choice.message.tool_calls)
+        for tool_response in tools[0].run(
+            **json.loads(choice.message.tool_calls[0].function.arguments)
+        ):
+            print(tool_response)
+
+import csv
+import json
+import uuid
+from collections.abc import Generator
+from io import BytesIO
+from io import StringIO
+from typing import Any
+from typing import cast
+from typing import Dict
+from typing import List
+
+import requests
+from langchain_core.messages import HumanMessage
+from langchain_core.messages import SystemMessage
+from pydantic import BaseModel
+from requests import JSONDecodeError
+
+from onyx.chat.prompt_builder.answer_prompt_builder import AnswerPromptBuilder
+from onyx.configs.constants import FileOrigin
+from onyx.file_store.file_store import get_default_file_store
+from onyx.file_store.models import ChatFileType
+from onyx.file_store.models import InMemoryChatFile
+from onyx.llm.interfaces import LLM
+from onyx.llm.models import PreviousMessage
+from onyx.tools.base_tool import BaseTool
+from onyx.tools.message import ToolCallSummary
+from onyx.tools.models import CHAT_SESSION_ID_PLACEHOLDER
+from onyx.tools.models import DynamicSchemaInfo
+from onyx.tools.models import MESSAGE_ID_PLACEHOLDER
+from onyx.tools.models import ToolResponse
+from onyx.tools.tool_implementations.custom.custom_tool_prompts import (
+    SHOULD_USE_CUSTOM_TOOL_SYSTEM_PROMPT,
+)
+from onyx.tools.tool_implementations.custom.custom_tool_prompts import (
+    SHOULD_USE_CUSTOM_TOOL_USER_PROMPT,
+)
+from onyx.tools.tool_implementations.custom.custom_tool_prompts import (
+    TOOL_ARG_SYSTEM_PROMPT,
+)
+from onyx.tools.tool_implementations.custom.custom_tool_prompts import (
+    TOOL_ARG_USER_PROMPT,
+)
+from onyx.tools.tool_implementations.custom.custom_tool_prompts import USE_TOOL
+from onyx.tools.tool_implementations.custom.openapi_parsing import MethodSpec
+from onyx.tools.tool_implementations.custom.openapi_parsing import (
+    openapi_to_method_specs,
+)
+from onyx.tools.tool_implementations.custom.openapi_parsing import openapi_to_url
+from onyx.tools.tool_implementations.custom.openapi_parsing import REQUEST_BODY
+from onyx.tools.tool_implementations.custom.openapi_parsing import (
+    validate_openapi_schema,
+)
+from onyx.tools.tool_implementations.custom.prompt import (
+    build_custom_image_generation_user_prompt,
+)
+from onyx.utils.headers import header_list_to_header_dict
+from onyx.utils.headers import HeaderItemDict
+from onyx.utils.logger import setup_logger
+from onyx.utils.special_types import JSON_ro
+
+logger = setup_logger()
+
+CUSTOM_TOOL_RESPONSE_ID = "custom_tool_response"
+
+
+class CustomToolUserFileSnapshot(BaseModel):
+    file_ids: List[str]  # References to saved images or CSVs
+
+
+class CustomToolCallSummary(BaseModel):
+    tool_name: str
+    response_type: str  # e.g., 'json', 'image', 'csv', 'graph'
+    tool_result: Any  # The response data
+
+
+# override_kwargs is not supported for custom tools
+class CustomTool(BaseTool):
+    def __init__(
+        self,
+        id: int,
+        method_spec: MethodSpec,
+        base_url: str,
+        custom_headers: list[HeaderItemDict] | None = None,
+        user_oauth_token: str | None = None,
+    ) -> None:
+        self._base_url = base_url
+        self._method_spec = method_spec
+        self._tool_definition = self._method_spec.to_tool_definition()
+        self._user_oauth_token = user_oauth_token
+        self._id = id
+
+        self._name = self._method_spec.name
+        self._description = self._method_spec.summary
+        self.headers = (
+            header_list_to_header_dict(custom_headers) if custom_headers else {}
+        )
+
+        # Check for both Authorization header and OAuth token
+        has_auth_header = any(
+            key.lower() == "authorization" for key in self.headers.keys()
+        )
+        if has_auth_header and self._user_oauth_token:
+            logger.warning(
+                f"Tool '{self._name}' has both an Authorization "
+                "header and OAuth token set. This is likely a configuration "
+                "error as the OAuth token will override the custom header."
+            )
+
+        if self._user_oauth_token:
+            self.headers["Authorization"] = f"Bearer {self._user_oauth_token}"
+
+    @property
+    def id(self) -> int:
+        return self._id
+
+    @property
+    def name(self) -> str:
+        return self._name
+
+    @property
+    def description(self) -> str:
+        return self._description
+
+    @property
+    def display_name(self) -> str:
+        return self._name
+
+    """For LLMs which support explicit tool calling"""
+
+    def tool_definition(self) -> dict:
+        return self._tool_definition
+
+    def build_tool_message_content(
+        self, *args: ToolResponse
+    ) -> str | list[str | dict[str, Any]]:
+        response = cast(CustomToolCallSummary, args[0].response)
+
+        if response.response_type == "image" or response.response_type == "csv":
+            image_response = cast(CustomToolUserFileSnapshot, response.tool_result)
+            return json.dumps({"file_ids": image_response.file_ids})
+
+        # For JSON or other responses, return as-is
+        return json.dumps(response.tool_result)
+
+    """For LLMs which do NOT support explicit tool calling"""
+
+    def get_args_for_non_tool_calling_llm(
+        self,
+        query: str,
+        history: list[PreviousMessage],
+        llm: LLM,
+        force_run: bool = False,
+    ) -> dict[str, Any] | None:
+        if not force_run:
+            should_use_result = llm.invoke(
+                [
+                    SystemMessage(content=SHOULD_USE_CUSTOM_TOOL_SYSTEM_PROMPT),
+                    HumanMessage(
+                        content=SHOULD_USE_CUSTOM_TOOL_USER_PROMPT.format(
+                            history=history,
+                            query=query,
+                            tool_name=self.name,
+                            tool_description=self.description,
+                        )
+                    ),
+                ]
+            )
+            if cast(str, should_use_result.content).strip() != USE_TOOL:
+                return None
+
+        args_result = llm.invoke(
+            [
+                SystemMessage(content=TOOL_ARG_SYSTEM_PROMPT),
+                HumanMessage(
+                    content=TOOL_ARG_USER_PROMPT.format(
+                        history=history,
+                        query=query,
+                        tool_name=self.name,
+                        tool_description=self.description,
+                        tool_args=self.tool_definition()["function"]["parameters"],
+                    )
+                ),
+            ]
+        )
+        args_result_str = cast(str, args_result.content)
+
+        try:
+            return json.loads(args_result_str.strip())
+        except json.JSONDecodeError:
+            pass
+
+        # try removing ```
+        try:
+            return json.loads(args_result_str.strip("```"))
+        except json.JSONDecodeError:
+            pass
+
+        # try removing ```json
+        try:
+            return json.loads(args_result_str.strip("```").strip("json"))
+        except json.JSONDecodeError:
+            pass
+
+        # pretend like nothing happened if not parse-able
+        logger.error(
+            f"Failed to parse args for '{self.name}' tool. Recieved: {args_result_str}"
+        )
+        return None
+
+    def _save_and_get_file_references(
+        self, file_content: bytes | str, content_type: str
+    ) -> List[str]:
+        file_store = get_default_file_store()
+
+        file_id = str(uuid.uuid4())
+
+        # Handle both binary and text content
+        if isinstance(file_content, str):
+            content = BytesIO(file_content.encode())
+        else:
+            content = BytesIO(file_content)
+
+        file_store.save_file(
+            file_id=file_id,
+            content=content,
+            display_name=file_id,
+            file_origin=FileOrigin.CHAT_UPLOAD,
+            file_type=content_type,
+            file_metadata={
+                "content_type": content_type,
+            },
+        )
+
+        return [file_id]
+
+    def _parse_csv(self, csv_text: str) -> List[Dict[str, Any]]:
+        csv_file = StringIO(csv_text)
+        reader = csv.DictReader(csv_file)
+        return [row for row in reader]
+
+    """Actual execution of the tool"""
+
+    def run(
+        self, override_kwargs: dict[str, Any] | None = None, **kwargs: Any
+    ) -> Generator[ToolResponse, None, None]:
+        request_body = kwargs.get(REQUEST_BODY)
+
+        path_params = {}
+
+        for path_param_schema in self._method_spec.get_path_param_schemas():
+            path_params[path_param_schema["name"]] = kwargs[path_param_schema["name"]]
+
+        query_params = {}
+        for query_param_schema in self._method_spec.get_query_param_schemas():
+            if query_param_schema["name"] in kwargs:
+                query_params[query_param_schema["name"]] = kwargs[
+                    query_param_schema["name"]
+                ]
+
+        url = self._method_spec.build_url(self._base_url, path_params, query_params)
+        method = self._method_spec.method
+
+        response = requests.request(
+            method, url, json=request_body, headers=self.headers
+        )
+        content_type = response.headers.get("Content-Type", "")
+
+        tool_result: Any
+        response_type: str
+        if "text/csv" in content_type:
+            file_ids = self._save_and_get_file_references(
+                response.content, content_type
+            )
+            tool_result = CustomToolUserFileSnapshot(file_ids=file_ids)
+            response_type = "csv"
+
+        elif "image/" in content_type:
+            file_ids = self._save_and_get_file_references(
+                response.content, content_type
+            )
+            tool_result = CustomToolUserFileSnapshot(file_ids=file_ids)
+            response_type = "image"
+
+        else:
+            try:
+                tool_result = response.json()
+                response_type = "json"
+            except JSONDecodeError:
+                logger.exception(
+                    f"Failed to parse response as JSON for tool '{self._name}'"
+                )
+                tool_result = response.text
+                response_type = "text"
+
+        logger.info(
+            f"Returning tool response for {self._name} with type {response_type}"
+        )
+
+        yield ToolResponse(
+            id=CUSTOM_TOOL_RESPONSE_ID,
+            response=CustomToolCallSummary(
+                tool_name=self._name,
+                response_type=response_type,
+                tool_result=tool_result,
+            ),
+        )
+
+    def build_next_prompt(
+        self,
+        prompt_builder: AnswerPromptBuilder,
+        tool_call_summary: ToolCallSummary,
+        tool_responses: list[ToolResponse],
+        using_tool_calling_llm: bool,
+    ) -> AnswerPromptBuilder:
+        response = cast(CustomToolCallSummary, tool_responses[0].response)
+
+        # Handle non-file responses using parent class behavior
+        if response.response_type not in ["image", "csv"]:
+            return super().build_next_prompt(
+                prompt_builder,
+                tool_call_summary,
+                tool_responses,
+                using_tool_calling_llm,
+            )
+
+        # Handle image and CSV file responses
+        file_type = (
+            ChatFileType.IMAGE
+            if response.response_type == "image"
+            else ChatFileType.CSV
+        )
+
+        # Load files from storage
+        files = []
+        file_store = get_default_file_store()
+
+        for file_id in response.tool_result.file_ids:
+            try:
+                file_io = file_store.read_file(file_id, mode="b")
+                files.append(
+                    InMemoryChatFile(
+                        file_id=file_id,
+                        filename=file_id,
+                        content=file_io.read(),
+                        file_type=file_type,
+                    )
+                )
+            except Exception:
+                logger.exception(f"Failed to read file {file_id}")
+
+            # Update prompt with file content
+            prompt_builder.update_user_prompt(
+                build_custom_image_generation_user_prompt(
+                    query=prompt_builder.get_user_message_content(),
+                    files=files,
+                    file_type=file_type,
+                )
+            )
+
+        return prompt_builder
+
+    def final_result(self, *args: ToolResponse) -> JSON_ro:
+        response = cast(CustomToolCallSummary, args[0].response)
+        if isinstance(response.tool_result, CustomToolUserFileSnapshot):
+            return response.tool_result.model_dump()
+        return response.tool_result
+
+
+def build_custom_tools_from_openapi_schema_and_headers(
+    tool_id: int,
+    openapi_schema: dict[str, Any],
+    custom_headers: list[HeaderItemDict] | None = None,
+    dynamic_schema_info: DynamicSchemaInfo | None = None,
+    user_oauth_token: str | None = None,
+) -> list[CustomTool]:
+    if dynamic_schema_info:
+        # Process dynamic schema information
+        schema_str = json.dumps(openapi_schema)
+        placeholders = {
+            CHAT_SESSION_ID_PLACEHOLDER: dynamic_schema_info.chat_session_id,
+            MESSAGE_ID_PLACEHOLDER: dynamic_schema_info.message_id,
+        }
+
+        for placeholder, value in placeholders.items():
+            if value:
+                schema_str = schema_str.replace(placeholder, str(value))
+
+        openapi_schema = json.loads(schema_str)
+
+    url = openapi_to_url(openapi_schema)
+    method_specs = openapi_to_method_specs(openapi_schema)
+
+    return [
+        CustomTool(
+            id=tool_id,
+            method_spec=method_spec,
+            base_url=url,
+            custom_headers=custom_headers,
+            user_oauth_token=user_oauth_token,
+        )
+        for method_spec in method_specs
+    ]
+
+
+if __name__ == "__main__":
+    import openai
+
+    openapi_schema = {
+        "openapi": "3.0.0",
+        "info": {
+            "version": "1.0.0",
+            "title": "Assistants API",
+            "description": "An API for managing assistants",
+        },
+        "servers": [
+            {"url": "http://localhost:8080"},
+        ],
+        "paths": {
+            "/assistant/{assistant_id}": {
+                "get": {
+                    "summary": "Get a specific Assistant",
+                    "operationId": "getAssistant",
+                    "parameters": [
+                        {
+                            "name": "assistant_id",
+                            "in": "path",
+                            "required": True,
+                            "schema": {"type": "string"},
+                        }
+                    ],
+                },
+                "post": {
+                    "summary": "Create a new Assistant",
+                    "operationId": "createAssistant",
+                    "parameters": [
+                        {
+                            "name": "assistant_id",
+                            "in": "path",
+                            "required": True,
+                            "schema": {"type": "string"},
+                        }
+                    ],
+                    "requestBody": {
+                        "required": True,
+                        "content": {"application/json": {"schema": {"type": "object"}}},
+                    },
+                },
+            }
+        },
+    }
+    validate_openapi_schema(openapi_schema)
+
+    tools = build_custom_tools_from_openapi_schema_and_headers(
         tool_id=0,  # dummy tool id
         openapi_schema=openapi_schema,
         dynamic_schema_info=None,
