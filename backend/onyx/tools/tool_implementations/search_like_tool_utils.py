from typing import cast

from langchain_core.messages import HumanMessage

from onyx.chat.models import AnswerStyleConfig
from onyx.chat.models import LlmDoc
from onyx.chat.models import PromptConfig
from onyx.chat.prompt_builder.answer_prompt_builder import AnswerPromptBuilder
from onyx.chat.prompt_builder.citations_prompt import (
    build_citations_system_message,
)
from onyx.chat.prompt_builder.citations_prompt import build_citations_user_message
<<<<<<< HEAD
from onyx.connectors.models import Document
from onyx.connectors.models import IndexingDocument
from onyx.connectors.models import Section
=======
from onyx.llm.utils import build_content_with_imgs
>>>>>>> 4c5a865d
from onyx.tools.message import ToolCallSummary
from onyx.tools.models import ToolResponse
from onyx.utils.logger import setup_logger
from onyx.configs.chat_configs import PREVENT_LLM_HALLUCINATION_ON_EMPTY_SEARCH

logger = setup_logger()


ORIGINAL_CONTEXT_DOCUMENTS_ID = "search_doc_content"
FINAL_CONTEXT_DOCUMENTS_ID = "final_context_documents"


def _create_no_results_prompt_config(
    base_prompt_config: PromptConfig,
    user_query: str
) -> PromptConfig:
    """
    Create a modified prompt config that informs the LLM that no relevant documents were found.
    This allows the LLM to generate an appropriate response with this context.
    """
    no_results_system_addition = f"""

IMPORTANT: No relevant documents were found in the knowledge base for the user's query: "{user_query}". 
You should acknowledge this and respond appropriately. You may:
- Inform the user that no relevant information was found in the available documents
- Suggest rephrasing the question or trying different keywords  
- Ask clarifying questions to better understand what they're looking for
- Provide general guidance if appropriate to the context

Be helpful and conversational while being honest about the lack of specific information in the knowledge base."""

    modified_system_prompt = base_prompt_config.system_prompt + no_results_system_addition
    
    # Create a new PromptConfig with the modified system prompt
    return PromptConfig(
        system_prompt=modified_system_prompt,
        search_tool_description=base_prompt_config.search_tool_description,
        history_query_rephrase=base_prompt_config.history_query_rephrase,
        custom_tool_argument_system_prompt=base_prompt_config.custom_tool_argument_system_prompt,
        search_query_prompt=base_prompt_config.search_query_prompt,
        search_data_source_selector_prompt=base_prompt_config.search_data_source_selector_prompt,
        task_prompt=base_prompt_config.task_prompt,
        datetime_aware=base_prompt_config.datetime_aware,
        include_citations=base_prompt_config.include_citations,
    )


def build_next_prompt_for_search_like_tool(
    prompt_builder: AnswerPromptBuilder,
    tool_call_summary: ToolCallSummary,
    tool_responses: list[ToolResponse],
    using_tool_calling_llm: bool,
    answer_style_config: AnswerStyleConfig,
    prompt_config: PromptConfig,
) -> AnswerPromptBuilder:
    if not using_tool_calling_llm:
        try:
            final_context_docs_response = next(
                response
                for response in tool_responses
                if response.id == FINAL_CONTEXT_DOCUMENTS_ID
            )
            final_context_documents = cast(
                list[LlmDoc], final_context_docs_response.response
            )
            logger.info(f"Found {len(final_context_documents)} final context documents for citations")
            for doc in final_context_documents:
                logger.info(f"Context doc: {doc.document_id} - {doc.semantic_identifier}")
        except StopIteration:
            # If no FINAL_CONTEXT_DOCUMENTS_ID response exists, use empty list
            logger.warning(f"No {FINAL_CONTEXT_DOCUMENTS_ID} response found in tool_responses. Using empty context documents.")
            final_context_documents = []
        
        # If no relevant documents found and the feature is enabled, modify the prompt
        if not final_context_documents and PREVENT_LLM_HALLUCINATION_ON_EMPTY_SEARCH:
            prompt_config = _create_no_results_prompt_config(
                base_prompt_config=prompt_config,
                user_query=prompt_builder.raw_user_query
            )
    else:
        # if using tool calling llm, then the final context documents are the tool responses
        final_context_documents = []
        logger.info("Using tool calling LLM - final context documents will be handled differently")

    prompt_builder.update_system_prompt(build_citations_system_message(prompt_config))
    prompt_builder.update_user_prompt(
        build_citations_user_message(
            # make sure to use the original user query here in order to avoid duplication
            # of the task prompt
            message=HumanMessage(
                content=build_content_with_imgs(
                    prompt_builder.raw_user_query,
                    prompt_builder.raw_user_uploaded_files,
                )
            ),
            prompt_config=prompt_config,
            context_docs=final_context_documents,
            all_doc_useful=(
                answer_style_config.citation_config.all_docs_useful
                if answer_style_config.citation_config
                else False
            ),
            history_message=prompt_builder.single_message_history or "",
        )
    )

    if using_tool_calling_llm:
        prompt_builder.append_message(tool_call_summary.tool_call_request)
        prompt_builder.append_message(tool_call_summary.tool_call_result)

    return prompt_builder


def documents_to_indexing_documents(
    documents: list[Document],
) -> list[IndexingDocument]:
    indexing_documents = []

    for document in documents:
        processed_sections = []
        for section in document.sections:
            processed_section = Section(
                text=section.text or "",
                link=section.link,
                image_file_id=None,
            )
            processed_sections.append(processed_section)

        indexed_document = IndexingDocument(
            **document.model_dump(), processed_sections=processed_sections
        )
        indexing_documents.append(indexed_document)
    return indexing_documents<|MERGE_RESOLUTION|>--- conflicted
+++ resolved
@@ -10,13 +10,7 @@
     build_citations_system_message,
 )
 from onyx.chat.prompt_builder.citations_prompt import build_citations_user_message
-<<<<<<< HEAD
-from onyx.connectors.models import Document
-from onyx.connectors.models import IndexingDocument
-from onyx.connectors.models import Section
-=======
 from onyx.llm.utils import build_content_with_imgs
->>>>>>> 4c5a865d
 from onyx.tools.message import ToolCallSummary
 from onyx.tools.models import ToolResponse
 from onyx.utils.logger import setup_logger
@@ -129,6 +123,73 @@
 
     return prompt_builder
 
+from typing import cast
+
+from onyx.chat.models import AnswerStyleConfig
+from onyx.chat.models import LlmDoc
+from onyx.chat.models import PromptConfig
+from onyx.chat.prompt_builder.answer_prompt_builder import AnswerPromptBuilder
+from onyx.chat.prompt_builder.citations_prompt import (
+    build_citations_system_message,
+)
+from onyx.chat.prompt_builder.citations_prompt import build_citations_user_message
+from onyx.connectors.models import Document
+from onyx.connectors.models import IndexingDocument
+from onyx.connectors.models import Section
+from onyx.tools.message import ToolCallSummary
+from onyx.tools.models import ToolResponse
+
+
+FINAL_CONTEXT_DOCUMENTS_ID = "final_context_documents"
+
+
+def build_next_prompt_for_search_like_tool(
+    prompt_builder: AnswerPromptBuilder,
+    tool_call_summary: ToolCallSummary,
+    tool_responses: list[ToolResponse],
+    using_tool_calling_llm: bool,
+    answer_style_config: AnswerStyleConfig,
+    prompt_config: PromptConfig,
+    context_type: str = "context documents",
+) -> AnswerPromptBuilder:
+    if not using_tool_calling_llm:
+        final_context_docs_response = next(
+            response
+            for response in tool_responses
+            if response.id == FINAL_CONTEXT_DOCUMENTS_ID
+        )
+        final_context_documents = cast(
+            list[LlmDoc], final_context_docs_response.response
+        )
+    else:
+        # if using tool calling llm, then the final context documents are the tool responses
+        final_context_documents = []
+
+    prompt_builder.update_system_prompt(build_citations_system_message(prompt_config))
+    prompt_builder.update_user_prompt(
+        build_citations_user_message(
+            # make sure to use the original user query here in order to avoid duplication
+            # of the task prompt
+            user_query=prompt_builder.raw_user_query,
+            files=prompt_builder.raw_user_uploaded_files,
+            prompt_config=prompt_config,
+            context_docs=final_context_documents,
+            all_doc_useful=(
+                answer_style_config.citation_config.all_docs_useful
+                if answer_style_config.citation_config
+                else False
+            ),
+            history_message=prompt_builder.single_message_history or "",
+            context_type=context_type,
+        )
+    )
+
+    if using_tool_calling_llm:
+        prompt_builder.append_message(tool_call_summary.tool_call_request)
+        prompt_builder.append_message(tool_call_summary.tool_call_result)
+
+    return prompt_builder
+
 
 def documents_to_indexing_documents(
     documents: list[Document],
