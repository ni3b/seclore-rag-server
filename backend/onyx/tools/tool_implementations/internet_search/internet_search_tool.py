from collections.abc import Generator
from typing import Any

from onyx.chat.prompt_builder.answer_prompt_builder import AnswerPromptBuilder
from onyx.llm.interfaces import LLM
from onyx.llm.models import PreviousMessage
from onyx.tools.message import ToolCallSummary
from onyx.tools.models import ToolResponse
from onyx.tools.tool import Tool
from onyx.utils.logger import setup_logger
from onyx.utils.special_types import JSON_ro


logger = setup_logger()

# TODO: Align on separation of Tools and SubAgents. Right now, we're only keeping this around for backwards compatibility.
QUERY_FIELD = "query"
_GENERIC_ERROR_MESSAGE = "InternetSearchTool should only be used by the Deep Research Agent, not via tool calling."


<<<<<<< HEAD
class InternetSearchTool(Tool[None]):
=======
class InternetSearchTool(Tool):
>>>>>>> 4c5a865d
    _NAME = "run_internet_search"
    _DESCRIPTION = "Search the internet for information. Never call this tool."
    _DISPLAY_NAME = "Internet Search"

    def __init__(self, tool_id: int) -> None:
        self._id = tool_id

    @property
    def id(self) -> int:
        return self._id

    @property
    def name(self) -> str:
        return self._NAME

    @property
    def description(self) -> str:
        return self._DESCRIPTION

    @property
    def display_name(self) -> str:
        return self._DISPLAY_NAME

    def tool_definition(self) -> dict:
        return {
            "type": "function",
            "function": {
                "name": self.name,
                "description": self.description,
                "parameters": {
                    "type": "object",
                    "properties": {
                        QUERY_FIELD: {
                            "type": "string",
                            "description": "What to search for",
                        },
                    },
                    "required": [QUERY_FIELD],
                },
            },
        }

    def get_args_for_non_tool_calling_llm(
        self,
        query: str,
        history: list[PreviousMessage],
        llm: LLM,
        prompt_config: PromptConfig,
        force_run: bool = False,
    ) -> dict[str, Any] | None:
<<<<<<< HEAD
        raise ValueError(_GENERIC_ERROR_MESSAGE)
=======
        if not force_run and not self.check_if_needs_internet_search(
            query, history, llm
        ):
            return None

        rephrased_query = history_based_query_rephrase(
            query=query,
            history=history,
            llm=llm,
            prompt_template=INTERNET_SEARCH_QUERY_REPHRASE,
            prompt_config=prompt_config
        )
        return {
            "internet_search_query": rephrased_query,
        }
>>>>>>> 4c5a865d

    def build_tool_message_content(
        self, *args: ToolResponse
    ) -> str | list[str | dict[str, Any]]:
<<<<<<< HEAD
        raise ValueError(_GENERIC_ERROR_MESSAGE)

    def run(
        self, override_kwargs: None = None, **llm_kwargs: str
    ) -> Generator[ToolResponse, None, None]:
        raise ValueError(_GENERIC_ERROR_MESSAGE)
=======
        search_response = cast(InternetSearchResponse, args[0].response)
        return json.dumps(search_response.model_dump())

    def _perform_search(self, query: str) -> InternetSearchResponse:
        response = self.client.get(
            f"{self.host}/search",
            headers=self.headers,
            params={"q": query, "count": self.num_results},
        )
        results = response.json()

        # If no hits, Bing does not include the webPages key
        search_results = (
            results["webPages"]["value"][: self.num_results]
            if "webPages" in results
            else []
        )

        return InternetSearchResponse(
            revised_query=query,
            internet_results=[
                InternetSearchResult(
                    title=result["name"],
                    link=result["url"],
                    snippet=result["snippet"],
                )
                for result in search_results
            ],
        )

    def run(self, **kwargs: str) -> Generator[ToolResponse, None, None]:
        query = cast(str, kwargs["internet_search_query"])

        results = self._perform_search(query)
        yield ToolResponse(
            id=INTERNET_SEARCH_RESPONSE_ID,
            response=results,
        )

        llm_docs = [
            llm_doc_from_internet_search_result(result)
            for result in results.internet_results
        ]

        yield ToolResponse(
            id=FINAL_CONTEXT_DOCUMENTS_ID,
            response=llm_docs,
        )
>>>>>>> 4c5a865d

    def final_result(self, *args: ToolResponse) -> JSON_ro:
        raise ValueError(_GENERIC_ERROR_MESSAGE)

    def build_next_prompt(
        self,
        prompt_builder: AnswerPromptBuilder,
        tool_call_summary: ToolCallSummary,
        tool_responses: list[ToolResponse],
        using_tool_calling_llm: bool,
    ) -> AnswerPromptBuilder:
<<<<<<< HEAD
        raise ValueError(_GENERIC_ERROR_MESSAGE)
=======
        return build_next_prompt_for_search_like_tool(
            prompt_builder=prompt_builder,
            tool_call_summary=tool_call_summary,
            tool_responses=tool_responses,
            using_tool_calling_llm=using_tool_calling_llm,
            answer_style_config=self.answer_style_config,
            prompt_config=self.prompt_config,
        )
>>>>>>> 4c5a865d
<|MERGE_RESOLUTION|>--- conflicted
+++ resolved
@@ -1,3 +1,285 @@
+import json
+from collections.abc import Generator
+from datetime import datetime
+from typing import Any
+from typing import cast
+
+import httpx
+
+from onyx.chat.chat_utils import combine_message_chain
+from onyx.chat.models import AnswerStyleConfig
+from onyx.chat.models import LlmDoc
+from onyx.chat.models import PromptConfig
+from onyx.chat.prompt_builder.answer_prompt_builder import AnswerPromptBuilder
+from onyx.configs.constants import DocumentSource
+from onyx.configs.model_configs import GEN_AI_HISTORY_CUTOFF
+from onyx.context.search.models import SearchDoc
+from onyx.llm.interfaces import LLM
+from onyx.llm.models import PreviousMessage
+from onyx.llm.utils import message_to_string
+from onyx.prompts.chat_prompts import INTERNET_SEARCH_QUERY_REPHRASE
+from onyx.prompts.constants import GENERAL_SEP_PAT
+from onyx.secondary_llm_flows.query_expansion import history_based_query_rephrase
+from onyx.tools.message import ToolCallSummary
+from onyx.tools.models import ToolResponse
+from onyx.tools.tool import Tool
+from onyx.tools.tool_implementations.internet_search.models import (
+    InternetSearchResponse,
+)
+from onyx.tools.tool_implementations.internet_search.models import (
+    InternetSearchResult,
+)
+from onyx.tools.tool_implementations.search_like_tool_utils import (
+    build_next_prompt_for_search_like_tool,
+)
+from onyx.tools.tool_implementations.search_like_tool_utils import (
+    FINAL_CONTEXT_DOCUMENTS_ID,
+)
+from onyx.utils.logger import setup_logger
+from onyx.utils.special_types import JSON_ro
+
+logger = setup_logger()
+
+INTERNET_SEARCH_RESPONSE_ID = "internet_search_response"
+
+YES_INTERNET_SEARCH = "Yes Internet Search"
+SKIP_INTERNET_SEARCH = "Skip Internet Search"
+
+INTERNET_SEARCH_TEMPLATE = f"""
+Given the conversation history and a follow up query, determine if the system should call \
+an external internet search tool to better answer the latest user input.
+Your default response is {SKIP_INTERNET_SEARCH}.
+
+Respond "{YES_INTERNET_SEARCH}" if:
+- The user is asking for information that requires an internet search.
+
+Conversation History:
+{GENERAL_SEP_PAT}
+{{chat_history}}
+{GENERAL_SEP_PAT}
+
+If you are at all unsure, respond with {SKIP_INTERNET_SEARCH}.
+Respond with EXACTLY and ONLY "{YES_INTERNET_SEARCH}" or "{SKIP_INTERNET_SEARCH}"
+
+Follow Up Input:
+{{final_query}}
+""".strip()
+
+
+def llm_doc_from_internet_search_result(result: InternetSearchResult) -> LlmDoc:
+    return LlmDoc(
+        document_id=result.link,
+        content=result.snippet,
+        blurb=result.snippet,
+        semantic_identifier=result.link,
+        source_type=DocumentSource.WEB,
+        metadata={},
+        updated_at=datetime.now(),
+        link=result.link,
+        source_links={0: result.link},
+        match_highlights=[],
+    )
+
+
+def internet_search_response_to_search_docs(
+    internet_search_response: InternetSearchResponse,
+) -> list[SearchDoc]:
+    return [
+        SearchDoc(
+            document_id=doc.link,
+            chunk_ind=-1,
+            semantic_identifier=doc.title,
+            link=doc.link,
+            blurb=doc.snippet,
+            source_type=DocumentSource.NOT_APPLICABLE,
+            boost=0,
+            hidden=False,
+            metadata={},
+            score=None,
+            match_highlights=[],
+            updated_at=None,
+            primary_owners=[],
+            secondary_owners=[],
+            is_internet=True,
+        )
+        for doc in internet_search_response.internet_results
+    ]
+
+
+class InternetSearchTool(Tool):
+    _NAME = "run_internet_search"
+    _DISPLAY_NAME = "Internet Search"
+    _DESCRIPTION = "Perform an internet search for up-to-date information."
+
+    def __init__(
+        self,
+        api_key: str,
+        answer_style_config: AnswerStyleConfig,
+        prompt_config: PromptConfig,
+        num_results: int = 10,
+    ) -> None:
+        self.api_key = api_key
+        self.answer_style_config = answer_style_config
+        self.prompt_config = prompt_config
+
+        self.host = "https://api.bing.microsoft.com/v7.0"
+        self.headers = {
+            "Ocp-Apim-Subscription-Key": api_key,
+            "Content-Type": "application/json",
+        }
+        self.num_results = num_results
+        self.client = httpx.Client()
+
+    @property
+    def name(self) -> str:
+        return self._NAME
+
+    @property
+    def description(self) -> str:
+        return self._DESCRIPTION
+
+    @property
+    def display_name(self) -> str:
+        return self._DISPLAY_NAME
+
+    def tool_definition(self) -> dict:
+        return {
+            "type": "function",
+            "function": {
+                "name": self.name,
+                "description": self.description,
+                "parameters": {
+                    "type": "object",
+                    "properties": {
+                        "internet_search_query": {
+                            "type": "string",
+                            "description": "Query to search on the internet",
+                        },
+                    },
+                    "required": ["internet_search_query"],
+                },
+            },
+        }
+
+    def check_if_needs_internet_search(
+        self,
+        query: str,
+        history: list[PreviousMessage],
+        llm: LLM,
+    ) -> bool:
+        history_str = combine_message_chain(
+            messages=history, token_limit=GEN_AI_HISTORY_CUTOFF
+        )
+        prompt = INTERNET_SEARCH_TEMPLATE.format(
+            chat_history=history_str,
+            final_query=query,
+        )
+        use_internet_search_output = message_to_string(llm.invoke(prompt))
+
+        logger.debug(
+            f"Evaluated if should use internet search: {use_internet_search_output}"
+        )
+
+        return (
+            YES_INTERNET_SEARCH.split()[0]
+        ).lower() in use_internet_search_output.lower()
+
+    def get_args_for_non_tool_calling_llm(
+        self,
+        query: str,
+        history: list[PreviousMessage],
+        llm: LLM,
+        prompt_config: PromptConfig,
+        force_run: bool = False,
+    ) -> dict[str, Any] | None:
+        if not force_run and not self.check_if_needs_internet_search(
+            query, history, llm
+        ):
+            return None
+
+        rephrased_query = history_based_query_rephrase(
+            query=query,
+            history=history,
+            llm=llm,
+            prompt_template=INTERNET_SEARCH_QUERY_REPHRASE,
+            prompt_config=prompt_config
+        )
+        return {
+            "internet_search_query": rephrased_query,
+        }
+
+    def build_tool_message_content(
+        self, *args: ToolResponse
+    ) -> str | list[str | dict[str, Any]]:
+        search_response = cast(InternetSearchResponse, args[0].response)
+        return json.dumps(search_response.model_dump())
+
+    def _perform_search(self, query: str) -> InternetSearchResponse:
+        response = self.client.get(
+            f"{self.host}/search",
+            headers=self.headers,
+            params={"q": query, "count": self.num_results},
+        )
+        results = response.json()
+
+        # If no hits, Bing does not include the webPages key
+        search_results = (
+            results["webPages"]["value"][: self.num_results]
+            if "webPages" in results
+            else []
+        )
+
+        return InternetSearchResponse(
+            revised_query=query,
+            internet_results=[
+                InternetSearchResult(
+                    title=result["name"],
+                    link=result["url"],
+                    snippet=result["snippet"],
+                )
+                for result in search_results
+            ],
+        )
+
+    def run(self, **kwargs: str) -> Generator[ToolResponse, None, None]:
+        query = cast(str, kwargs["internet_search_query"])
+
+        results = self._perform_search(query)
+        yield ToolResponse(
+            id=INTERNET_SEARCH_RESPONSE_ID,
+            response=results,
+        )
+
+        llm_docs = [
+            llm_doc_from_internet_search_result(result)
+            for result in results.internet_results
+        ]
+
+        yield ToolResponse(
+            id=FINAL_CONTEXT_DOCUMENTS_ID,
+            response=llm_docs,
+        )
+
+    def final_result(self, *args: ToolResponse) -> JSON_ro:
+        search_response = cast(InternetSearchResponse, args[0].response)
+        return search_response.model_dump()
+
+    def build_next_prompt(
+        self,
+        prompt_builder: AnswerPromptBuilder,
+        tool_call_summary: ToolCallSummary,
+        tool_responses: list[ToolResponse],
+        using_tool_calling_llm: bool,
+    ) -> AnswerPromptBuilder:
+        return build_next_prompt_for_search_like_tool(
+            prompt_builder=prompt_builder,
+            tool_call_summary=tool_call_summary,
+            tool_responses=tool_responses,
+            using_tool_calling_llm=using_tool_calling_llm,
+            answer_style_config=self.answer_style_config,
+            prompt_config=self.prompt_config,
+        )
+
 from collections.abc import Generator
 from typing import Any
 
@@ -18,11 +300,7 @@
 _GENERIC_ERROR_MESSAGE = "InternetSearchTool should only be used by the Deep Research Agent, not via tool calling."
 
 
-<<<<<<< HEAD
 class InternetSearchTool(Tool[None]):
-=======
-class InternetSearchTool(Tool):
->>>>>>> 4c5a865d
     _NAME = "run_internet_search"
     _DESCRIPTION = "Search the internet for information. Never call this tool."
     _DISPLAY_NAME = "Internet Search"
@@ -70,89 +348,19 @@
         query: str,
         history: list[PreviousMessage],
         llm: LLM,
-        prompt_config: PromptConfig,
         force_run: bool = False,
     ) -> dict[str, Any] | None:
-<<<<<<< HEAD
         raise ValueError(_GENERIC_ERROR_MESSAGE)
-=======
-        if not force_run and not self.check_if_needs_internet_search(
-            query, history, llm
-        ):
-            return None
-
-        rephrased_query = history_based_query_rephrase(
-            query=query,
-            history=history,
-            llm=llm,
-            prompt_template=INTERNET_SEARCH_QUERY_REPHRASE,
-            prompt_config=prompt_config
-        )
-        return {
-            "internet_search_query": rephrased_query,
-        }
->>>>>>> 4c5a865d
 
     def build_tool_message_content(
         self, *args: ToolResponse
     ) -> str | list[str | dict[str, Any]]:
-<<<<<<< HEAD
         raise ValueError(_GENERIC_ERROR_MESSAGE)
 
     def run(
         self, override_kwargs: None = None, **llm_kwargs: str
     ) -> Generator[ToolResponse, None, None]:
         raise ValueError(_GENERIC_ERROR_MESSAGE)
-=======
-        search_response = cast(InternetSearchResponse, args[0].response)
-        return json.dumps(search_response.model_dump())
-
-    def _perform_search(self, query: str) -> InternetSearchResponse:
-        response = self.client.get(
-            f"{self.host}/search",
-            headers=self.headers,
-            params={"q": query, "count": self.num_results},
-        )
-        results = response.json()
-
-        # If no hits, Bing does not include the webPages key
-        search_results = (
-            results["webPages"]["value"][: self.num_results]
-            if "webPages" in results
-            else []
-        )
-
-        return InternetSearchResponse(
-            revised_query=query,
-            internet_results=[
-                InternetSearchResult(
-                    title=result["name"],
-                    link=result["url"],
-                    snippet=result["snippet"],
-                )
-                for result in search_results
-            ],
-        )
-
-    def run(self, **kwargs: str) -> Generator[ToolResponse, None, None]:
-        query = cast(str, kwargs["internet_search_query"])
-
-        results = self._perform_search(query)
-        yield ToolResponse(
-            id=INTERNET_SEARCH_RESPONSE_ID,
-            response=results,
-        )
-
-        llm_docs = [
-            llm_doc_from_internet_search_result(result)
-            for result in results.internet_results
-        ]
-
-        yield ToolResponse(
-            id=FINAL_CONTEXT_DOCUMENTS_ID,
-            response=llm_docs,
-        )
->>>>>>> 4c5a865d
 
     def final_result(self, *args: ToolResponse) -> JSON_ro:
         raise ValueError(_GENERIC_ERROR_MESSAGE)
@@ -164,15 +372,4 @@
         tool_responses: list[ToolResponse],
         using_tool_calling_llm: bool,
     ) -> AnswerPromptBuilder:
-<<<<<<< HEAD
-        raise ValueError(_GENERIC_ERROR_MESSAGE)
-=======
-        return build_next_prompt_for_search_like_tool(
-            prompt_builder=prompt_builder,
-            tool_call_summary=tool_call_summary,
-            tool_responses=tool_responses,
-            using_tool_calling_llm=using_tool_calling_llm,
-            answer_style_config=self.answer_style_config,
-            prompt_config=self.prompt_config,
-        )
->>>>>>> 4c5a865d
+        raise ValueError(_GENERIC_ERROR_MESSAGE)