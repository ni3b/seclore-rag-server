import platform
import re
import socket
from enum import auto
from enum import Enum

<<<<<<< HEAD

ONYX_DEFAULT_APPLICATION_NAME = "Onyx"
ONYX_SLACK_URL = "https://join.slack.com/t/onyx-dot-app/shared_invite/zt-2twesxdr6-5iQitKZQpgq~hYIZ~dv3KA"
ONYX_EMAILABLE_LOGO_MAX_DIM = 512

=======
>>>>>>> 4c5a865d
SOURCE_TYPE = "source_type"
# stored in the `metadata` of a chunk. Used to signify that this chunk should
# not be used for QA. For example, Google Drive file types which can't be parsed
# are still useful as a search result but not for QA.
IGNORE_FOR_QA = "ignore_for_qa"
# NOTE: deprecated, only used for porting key from old system
GEN_AI_API_KEY_STORAGE_KEY = "genai_api_key"
PUBLIC_DOC_PAT = "PUBLIC"
ID_SEPARATOR = ":;:"
DEFAULT_BOOST = 0
SESSION_KEY = "session"

NO_AUTH_USER_ID = "__no_auth_user__"
NO_AUTH_USER_EMAIL = "anonymous@onyx.app"

# For chunking/processing chunks
RETURN_SEPARATOR = "\n\r\n"
SECTION_SEPARATOR = "\n\n"
# For combining attributes, doesn't have to be unique/perfect to work
INDEX_SEPARATOR = "==="

# For File Connector Metadata override file
DANSWER_METADATA_FILENAME = ".onyx_metadata.json"

# Messages
DISABLED_GEN_AI_MSG = (
    "Your System Admin has disabled the Generative AI functionalities of Seclore.\n"
    "Please contact them if you wish to have this enabled.\n"
    "You can still use Seclore as a search engine."
)

<<<<<<< HEAD
#####
# Version Pattern Configs
#####
# Version patterns for Docker image tags
STABLE_VERSION_PATTERN = re.compile(r"^v(\d+)\.(\d+)\.(\d+)$")
DEV_VERSION_PATTERN = re.compile(r"^v(\d+)\.(\d+)\.(\d+)-beta\.(\d+)$")

=======
>>>>>>> 4c5a865d
DEFAULT_PERSONA_ID = 0

DEFAULT_CC_PAIR_ID = 1

<<<<<<< HEAD

CANCEL_CHECK_INTERVAL = 20
DISPATCH_SEP_CHAR = "\n"
FORMAT_DOCS_SEPARATOR = "\n\n"
NUM_EXPLORATORY_DOCS = 15
=======
>>>>>>> 4c5a865d
# Postgres connection constants for application_name
POSTGRES_WEB_APP_NAME = "web"
POSTGRES_INDEXER_APP_NAME = "indexer"
POSTGRES_CELERY_APP_NAME = "celery"
POSTGRES_CELERY_BEAT_APP_NAME = "celery_beat"
POSTGRES_CELERY_WORKER_PRIMARY_APP_NAME = "celery_worker_primary"
POSTGRES_CELERY_WORKER_LIGHT_APP_NAME = "celery_worker_light"
POSTGRES_CELERY_WORKER_HEAVY_APP_NAME = "celery_worker_heavy"
POSTGRES_CELERY_WORKER_DOCPROCESSING_APP_NAME = "celery_worker_docprocessing"
POSTGRES_CELERY_WORKER_DOCFETCHING_APP_NAME = "celery_worker_docfetching"
POSTGRES_CELERY_WORKER_MONITORING_APP_NAME = "celery_worker_monitoring"
POSTGRES_CELERY_WORKER_INDEXING_CHILD_APP_NAME = "celery_worker_indexing_child"
POSTGRES_PERMISSIONS_APP_NAME = "permissions"
POSTGRES_UNKNOWN_APP_NAME = "unknown"

SSL_CERT_FILE = "bundle.pem"
# API Keys
DANSWER_API_KEY_PREFIX = "API_KEY__"
DANSWER_API_KEY_DUMMY_EMAIL_DOMAIN = "onyxapikey.ai"
UNNAMED_KEY_PLACEHOLDER = "Unnamed"

# Key-Value store keys
KV_REINDEX_KEY = "needs_reindexing"
KV_SEARCH_SETTINGS = "search_settings"
KV_UNSTRUCTURED_API_KEY = "unstructured_api_key"
KV_USER_STORE_KEY = "INVITED_USERS"
KV_NO_AUTH_USER_PREFERENCES_KEY = "no_auth_user_preferences"
KV_CRED_KEY = "credential_id_{}"
KV_GMAIL_CRED_KEY = "gmail_app_credential"
KV_GMAIL_SERVICE_ACCOUNT_KEY = "gmail_service_account_key"
KV_GOOGLE_DRIVE_CRED_KEY = "google_drive_app_credential"
KV_GOOGLE_DRIVE_SERVICE_ACCOUNT_KEY = "google_drive_service_account_key"
KV_GEN_AI_KEY_CHECK_TIME = "genai_api_key_last_check_time"
KV_SETTINGS_KEY = "onyx_settings"
KV_CUSTOMER_UUID_KEY = "customer_uuid"
KV_INSTANCE_DOMAIN_KEY = "instance_domain"
KV_ENTERPRISE_SETTINGS_KEY = "onyx_enterprise_settings"
KV_CUSTOM_ANALYTICS_SCRIPT_KEY = "__custom_analytics_script__"
KV_DOCUMENTS_SEEDED_KEY = "documents_seeded"

# NOTE: we use this timeout / 4 in various places to refresh a lock
# might be worth separating this timeout into separate timeouts for each situation
CELERY_GENERIC_BEAT_LOCK_TIMEOUT = 120

CELERY_VESPA_SYNC_BEAT_LOCK_TIMEOUT = 120

CELERY_PRIMARY_WORKER_LOCK_TIMEOUT = 120

# needs to be long enough to cover the maximum time it takes to download an object
# if we can get callbacks as object bytes download, we could lower this a lot.
<<<<<<< HEAD
# CELERY_INDEXING_WATCHDOG_CONNECTOR_TIMEOUT + 15 minutes
# hard termination should always fire first if the connector is hung
CELERY_INDEXING_LOCK_TIMEOUT = CELERY_INDEXING_WATCHDOG_CONNECTOR_TIMEOUT + 900

# Heartbeat interval for indexing worker liveness detection
INDEXING_WORKER_HEARTBEAT_INTERVAL = 30  # seconds
=======
CELERY_INDEXING_LOCK_TIMEOUT = 3 * 60 * 60  # 60 min
>>>>>>> 4c5a865d

# how long a task should wait for associated fence to be ready
CELERY_TASK_WAIT_FOR_FENCE_TIMEOUT = 5 * 60  # 5 min

# needs to be long enough to cover the maximum time it takes to download an object
# if we can get callbacks as object bytes download, we could lower this a lot.
CELERY_PRUNING_LOCK_TIMEOUT = 300  # 5 min

CELERY_PERMISSIONS_SYNC_LOCK_TIMEOUT = 300  # 5 min

CELERY_EXTERNAL_GROUP_SYNC_LOCK_TIMEOUT = 300  # 5 min

DANSWER_REDIS_FUNCTION_LOCK_PREFIX = "da_function_lock:"

TMP_DRALPHA_PERSONA_NAME = "KG Beta"


class DocumentSource(str, Enum):
    # Special case, document passed in via Seclore APIs without specifying a source type
    INGESTION_API = "ingestion_api"
    SLACK = "slack"
    WEB = "web"
    GOOGLE_DRIVE = "google_drive"
    GMAIL = "gmail"
    REQUESTTRACKER = "requesttracker"
    GITHUB = "github"
    GITLAB = "gitlab"
    GURU = "guru"
    BOOKSTACK = "bookstack"
    OUTLINE = "outline"
    CONFLUENCE = "confluence"
    SLAB = "slab"
    JIRA = "jira"
    PRODUCTBOARD = "productboard"
    FILE = "file"
    NOTION = "notion"
    ZULIP = "zulip"
    LINEAR = "linear"
    HUBSPOT = "hubspot"
    DOCUMENT360 = "document360"
    GONG = "gong"
    GOOGLE_SITES = "google_sites"
    ZENDESK = "zendesk"
    LOOPIO = "loopio"
    DROPBOX = "dropbox"
    SHAREPOINT = "sharepoint"
    TEAMS = "teams"
    SALESFORCE = "salesforce"
    DISCOURSE = "discourse"
    AXERO = "axero"
    CLICKUP = "clickup"
    MEDIAWIKI = "mediawiki"
    WIKIPEDIA = "wikipedia"
    ASANA = "asana"
    S3 = "s3"
    R2 = "r2"
    GOOGLE_CLOUD_STORAGE = "google_cloud_storage"
    OCI_STORAGE = "oci_storage"
    XENFORO = "xenforo"
    NOT_APPLICABLE = "not_applicable"
    DISCORD = "discord"
    FRESHDESK = "freshdesk"
    FRESHDESK_SOLUTIONS = "freshdesk_solutions"
    FIREFLIES = "fireflies"
    EGNYTE = "egnyte"
    AIRTABLE = "airtable"
<<<<<<< HEAD
    HIGHSPOT = "highspot"

    IMAP = "imap"

    # Special case just for integration tests
    MOCK_CONNECTOR = "mock_connector"
=======
    CHAT_SUMMARY = "chat_summary"
>>>>>>> 4c5a865d


class FederatedConnectorSource(str, Enum):
    FEDERATED_SLACK = "federated_slack"

    def to_non_federated_source(self) -> DocumentSource | None:
        if self == FederatedConnectorSource.FEDERATED_SLACK:
            return DocumentSource.SLACK
        return None


DocumentSourceRequiringTenantContext: list[DocumentSource] = [DocumentSource.FILE]


class NotificationType(str, Enum):
    REINDEX = "reindex"
    PERSONA_SHARED = "persona_shared"
    TRIAL_ENDS_TWO_DAYS = "two_day_trial_ending"  # 2 days left in trial


class BlobType(str, Enum):
    R2 = "r2"
    S3 = "s3"
    GOOGLE_CLOUD_STORAGE = "google_cloud_storage"
    OCI_STORAGE = "oci_storage"


class DocumentIndexType(str, Enum):
    COMBINED = "combined"  # Vespa
    SPLIT = "split"  # Typesense + Qdrant


class AuthType(str, Enum):
    DISABLED = "disabled"
    BASIC = "basic"
    GOOGLE_OAUTH = "google_oauth"
    OIDC = "oidc"
    SAML = "saml"

    # google auth and basic
    CLOUD = "cloud"


# Special characters for password validation
PASSWORD_SPECIAL_CHARS = "!@#$%^&*()_+-=[]{}|;:,.<>?"


class SessionType(str, Enum):
    CHAT = "Chat"
    SEARCH = "Search"
    SLACK = "Slack"


class QAFeedbackType(str, Enum):
    LIKE = "like"  # User likes the answer, used for metrics
    DISLIKE = "dislike"  # User dislikes the answer, used for metrics
    MIXED = "mixed"  # User likes some answers and dislikes other, used for chat session metrics


class SearchFeedbackType(str, Enum):
    ENDORSE = "endorse"  # boost this document for all future queries
    REJECT = "reject"  # down-boost this document for all future queries
    HIDE = "hide"  # mark this document as untrusted, hide from LLM
    UNHIDE = "unhide"


class MessageType(str, Enum):
    # Using OpenAI standards, Langchain equivalent shown in comment
    # System message is always constructed on the fly, not saved
    SYSTEM = "system"  # SystemMessage
    USER = "user"  # HumanMessage
    ASSISTANT = "assistant"  # AIMessage


class TokenRateLimitScope(str, Enum):
    USER = "user"
    USER_GROUP = "user_group"
    GLOBAL = "global"


class FileOrigin(str, Enum):
    CHAT_UPLOAD = "chat_upload"
    CHAT_IMAGE_GEN = "chat_image_gen"
    CONNECTOR = "connector"
    GENERATED_REPORT = "generated_report"
    OTHER = "other"


class MilestoneRecordType(str, Enum):
    TENANT_CREATED = "tenant_created"
    USER_SIGNED_UP = "user_signed_up"
    MULTIPLE_USERS = "multiple_users"
    VISITED_ADMIN_PAGE = "visited_admin_page"
    CREATED_CONNECTOR = "created_connector"
    CONNECTOR_SUCCEEDED = "connector_succeeded"
    RAN_QUERY = "ran_query"
    MULTIPLE_ASSISTANTS = "multiple_assistants"
    CREATED_ASSISTANT = "created_assistant"
    CREATED_ONYX_BOT = "created_onyx_bot"


class PostgresAdvisoryLocks(Enum):
    KOMBU_MESSAGE_CLEANUP_LOCK_ID = auto()


class OnyxCeleryQueues:
    # Light queue
    VESPA_METADATA_SYNC = "vespa_metadata_sync"
    DOC_PERMISSIONS_UPSERT = "doc_permissions_upsert"
    CONNECTOR_DELETION = "connector_deletion"
    LLM_MODEL_UPDATE = "llm_model_update"
<<<<<<< HEAD
    CHECKPOINT_CLEANUP = "checkpoint_cleanup"
    INDEX_ATTEMPT_CLEANUP = "index_attempt_cleanup"
=======

>>>>>>> 4c5a865d
    # Heavy queue
    CONNECTOR_PRUNING = "connector_pruning"
    CONNECTOR_DOC_PERMISSIONS_SYNC = "connector_doc_permissions_sync"
    CONNECTOR_EXTERNAL_GROUP_SYNC = "connector_external_group_sync"

    # Indexing queue
<<<<<<< HEAD
    USER_FILES_INDEXING = "user_files_indexing"
=======
    CONNECTOR_INDEXING = "connector_indexing"
>>>>>>> 4c5a865d

    # Document processing pipeline queue
    DOCPROCESSING = "docprocessing"
    CONNECTOR_DOC_FETCHING = "connector_doc_fetching"

    # Monitoring queue
    MONITORING = "monitoring"


class OnyxRedisLocks:
    PRIMARY_WORKER = "da_lock:primary_worker"
    CHECK_VESPA_SYNC_BEAT_LOCK = "da_lock:check_vespa_sync_beat"
    CHECK_CONNECTOR_DELETION_BEAT_LOCK = "da_lock:check_connector_deletion_beat"
    CHECK_PRUNE_BEAT_LOCK = "da_lock:check_prune_beat"
    CHECK_INDEXING_BEAT_LOCK = "da_lock:check_indexing_beat"
<<<<<<< HEAD
    CHECK_CHECKPOINT_CLEANUP_BEAT_LOCK = "da_lock:check_checkpoint_cleanup_beat"
    CHECK_INDEX_ATTEMPT_CLEANUP_BEAT_LOCK = "da_lock:check_index_attempt_cleanup_beat"
=======
>>>>>>> 4c5a865d
    CHECK_CONNECTOR_DOC_PERMISSIONS_SYNC_BEAT_LOCK = (
        "da_lock:check_connector_doc_permissions_sync_beat"
    )
    CHECK_CONNECTOR_EXTERNAL_GROUP_SYNC_BEAT_LOCK = (
        "da_lock:check_connector_external_group_sync_beat"
    )
    MONITOR_VESPA_SYNC_BEAT_LOCK = "da_lock:monitor_vespa_sync_beat"
    MONITOR_BACKGROUND_PROCESSES_LOCK = "da_lock:monitor_background_processes"

    CONNECTOR_DOC_PERMISSIONS_SYNC_LOCK_PREFIX = (
        "da_lock:connector_doc_permissions_sync"
    )
    CONNECTOR_EXTERNAL_GROUP_SYNC_LOCK_PREFIX = "da_lock:connector_external_group_sync"
    PRUNING_LOCK_PREFIX = "da_lock:pruning"
    INDEXING_METADATA_PREFIX = "da_metadata:indexing"

    SLACK_BOT_LOCK = "da_lock:slack_bot"
    SLACK_BOT_HEARTBEAT_PREFIX = "da_heartbeat:slack_bot"
    ANONYMOUS_USER_ENABLED = "anonymous_user_enabled"
    AUTO_SCROLL_ENABLED = "auto_scroll_enabled"

    CLOUD_BEAT_TASK_GENERATOR_LOCK = "da_lock:cloud_beat_task_generator"
    CLOUD_CHECK_ALEMBIC_BEAT_LOCK = "da_lock:cloud_check_alembic"


class OnyxRedisSignals:
    VALIDATE_INDEXING_FENCES = "signal:validate_indexing_fences"


class OnyxCeleryPriority(int, Enum):
    HIGHEST = 0
    HIGH = auto()
    MEDIUM = auto()
    LOW = auto()
    LOWEST = auto()


# a prefix used to distinguish system wide tasks in the cloud
ONYX_CLOUD_CELERY_TASK_PREFIX = "cloud"

# the tenant id we use for system level redis operations
ONYX_CLOUD_TENANT_ID = "cloud"


class OnyxCeleryTask:
    DEFAULT = "celery"

    CLOUD_BEAT_TASK_GENERATOR = f"{ONYX_CLOUD_CELERY_TASK_PREFIX}_generate_beat_tasks"
    CLOUD_CHECK_ALEMBIC = f"{ONYX_CLOUD_CELERY_TASK_PREFIX}_check_alembic"

    CHECK_FOR_CONNECTOR_DELETION = "check_for_connector_deletion_task"
    CHECK_FOR_VESPA_SYNC_TASK = "check_for_vespa_sync_task"
    CHECK_FOR_INDEXING = "check_for_indexing"
    CHECK_FOR_PRUNING = "check_for_pruning"
    CHECK_FOR_DOC_PERMISSIONS_SYNC = "check_for_doc_permissions_sync"
    CHECK_FOR_EXTERNAL_GROUP_SYNC = "check_for_external_group_sync"
    CHECK_FOR_LLM_MODEL_UPDATE = "check_for_llm_model_update"

<<<<<<< HEAD
    # Connector index attempt cleanup
    CHECK_FOR_INDEX_ATTEMPT_CLEANUP = "check_for_index_attempt_cleanup"
    CLEANUP_INDEX_ATTEMPT = "cleanup_index_attempt"

=======
    MONITOR_VESPA_SYNC = "monitor_vespa_sync"
>>>>>>> 4c5a865d
    MONITOR_BACKGROUND_PROCESSES = "monitor_background_processes"

    KOMBU_MESSAGE_CLEANUP_TASK = "kombu_message_cleanup_task"
    CONNECTOR_PERMISSION_SYNC_GENERATOR_TASK = (
        "connector_permission_sync_generator_task"
    )
    UPDATE_EXTERNAL_DOCUMENT_PERMISSIONS_TASK = (
        "update_external_document_permissions_task"
    )
    CONNECTOR_EXTERNAL_GROUP_SYNC_GENERATOR_TASK = (
        "connector_external_group_sync_generator_task"
    )

    # New split indexing tasks
    CONNECTOR_DOC_FETCHING_TASK = "connector_doc_fetching_task"
    DOCPROCESSING_TASK = "docprocessing_task"

    CONNECTOR_PRUNING_GENERATOR_TASK = "connector_pruning_generator_task"
    DOCUMENT_BY_CC_PAIR_CLEANUP_TASK = "document_by_cc_pair_cleanup_task"
    VESPA_METADATA_SYNC_TASK = "vespa_metadata_sync_task"
    CHECK_TTL_MANAGEMENT_TASK = "check_ttl_management_task"
    AUTOGENERATE_USAGE_REPORT_TASK = "autogenerate_usage_report_task"


REDIS_SOCKET_KEEPALIVE_OPTIONS = {}
REDIS_SOCKET_KEEPALIVE_OPTIONS[socket.TCP_KEEPINTVL] = 15
REDIS_SOCKET_KEEPALIVE_OPTIONS[socket.TCP_KEEPCNT] = 3

if platform.system() == "Darwin":
    REDIS_SOCKET_KEEPALIVE_OPTIONS[socket.TCP_KEEPALIVE] = 60  # type: ignore
else:
<<<<<<< HEAD
    REDIS_SOCKET_KEEPALIVE_OPTIONS[socket.TCP_KEEPIDLE] = 60  # type: ignore


class OnyxCallTypes(str, Enum):
    FIREFLIES = "FIREFLIES"
    GONG = "GONG"


NUM_DAYS_TO_KEEP_CHECKPOINTS = 7
# checkpoints are queried based on index attempts, so we need to keep index attempts for one more day
NUM_DAYS_TO_KEEP_INDEX_ATTEMPTS = NUM_DAYS_TO_KEEP_CHECKPOINTS + 1

# TODO: this should be stored likely in database
DocumentSourceDescription: dict[DocumentSource, str] = {
    # Special case, document passed in via Onyx APIs without specifying a source type
    DocumentSource.INGESTION_API: "ingestion_api",
    DocumentSource.SLACK: "slack channels for discussions and collaboration",
    DocumentSource.WEB: "indexed web pages",
    DocumentSource.GOOGLE_DRIVE: "google drive documents (docs, sheets, etc.)",
    DocumentSource.GMAIL: "email messages",
    DocumentSource.REQUESTTRACKER: "requesttracker",
    DocumentSource.GITHUB: "github data (issues, PRs)",
    DocumentSource.GITBOOK: "gitbook data",
    DocumentSource.GITLAB: "gitlab data",
    DocumentSource.GURU: "guru data",
    DocumentSource.BOOKSTACK: "bookstack data",
    DocumentSource.OUTLINE: "outline data",
    DocumentSource.CONFLUENCE: "confluence data (pages, spaces, etc.)",
    DocumentSource.JIRA: "jira data (issues, tickets, projects, etc.)",
    DocumentSource.SLAB: "slab data",
    DocumentSource.PRODUCTBOARD: "productboard data (boards, etc.)",
    DocumentSource.FILE: "files",
    DocumentSource.NOTION: "notion data - a workspace that combines note-taking, \
project management, and collaboration tools into a single, customizable platform",
    DocumentSource.ZULIP: "zulip data",
    DocumentSource.LINEAR: "linear data - project management tool, including tickets etc.",
    DocumentSource.HUBSPOT: "hubspot data - CRM and marketing automation data",
    DocumentSource.DOCUMENT360: "document360 data",
    DocumentSource.GONG: "gong - call transcripts",
    DocumentSource.GOOGLE_SITES: "google_sites - websites",
    DocumentSource.ZENDESK: "zendesk - customer support data",
    DocumentSource.LOOPIO: "loopio - rfp data",
    DocumentSource.DROPBOX: "dropbox - files",
    DocumentSource.SHAREPOINT: "sharepoint - files",
    DocumentSource.TEAMS: "teams - chat and collaboration",
    DocumentSource.SALESFORCE: "salesforce - CRM data",
    DocumentSource.DISCOURSE: "discourse - discussion forums",
    DocumentSource.AXERO: "axero - employee engagement data",
    DocumentSource.CLICKUP: "clickup - project management tool",
    DocumentSource.MEDIAWIKI: "mediawiki - wiki data",
    DocumentSource.WIKIPEDIA: "wikipedia - encyclopedia data",
    DocumentSource.ASANA: "asana",
    DocumentSource.S3: "s3",
    DocumentSource.R2: "r2",
    DocumentSource.GOOGLE_CLOUD_STORAGE: "google_cloud_storage - cloud storage",
    DocumentSource.OCI_STORAGE: "oci_storage - cloud storage",
    DocumentSource.XENFORO: "xenforo - forum data",
    DocumentSource.DISCORD: "discord - chat and collaboration",
    DocumentSource.FRESHDESK: "freshdesk - customer support data",
    DocumentSource.FIREFLIES: "fireflies - call transcripts",
    DocumentSource.EGNYTE: "egnyte - files",
    DocumentSource.AIRTABLE: "airtable - database",
    DocumentSource.HIGHSPOT: "highspot - CRM data",
    DocumentSource.IMAP: "imap - email data",
}
=======
    REDIS_SOCKET_KEEPALIVE_OPTIONS[socket.TCP_KEEPIDLE] = 60  # type: ignore
>>>>>>> 4c5a865d
<|MERGE_RESOLUTION|>--- conflicted
+++ resolved
@@ -1,17 +1,8 @@
 import platform
-import re
 import socket
 from enum import auto
 from enum import Enum
 
-<<<<<<< HEAD
-
-ONYX_DEFAULT_APPLICATION_NAME = "Onyx"
-ONYX_SLACK_URL = "https://join.slack.com/t/onyx-dot-app/shared_invite/zt-2twesxdr6-5iQitKZQpgq~hYIZ~dv3KA"
-ONYX_EMAILABLE_LOGO_MAX_DIM = 512
-
-=======
->>>>>>> 4c5a865d
 SOURCE_TYPE = "source_type"
 # stored in the `metadata` of a chunk. Used to signify that this chunk should
 # not be used for QA. For example, Google Drive file types which can't be parsed
@@ -43,28 +34,10 @@
     "You can still use Seclore as a search engine."
 )
 
-<<<<<<< HEAD
-#####
-# Version Pattern Configs
-#####
-# Version patterns for Docker image tags
-STABLE_VERSION_PATTERN = re.compile(r"^v(\d+)\.(\d+)\.(\d+)$")
-DEV_VERSION_PATTERN = re.compile(r"^v(\d+)\.(\d+)\.(\d+)-beta\.(\d+)$")
-
-=======
->>>>>>> 4c5a865d
 DEFAULT_PERSONA_ID = 0
 
 DEFAULT_CC_PAIR_ID = 1
 
-<<<<<<< HEAD
-
-CANCEL_CHECK_INTERVAL = 20
-DISPATCH_SEP_CHAR = "\n"
-FORMAT_DOCS_SEPARATOR = "\n\n"
-NUM_EXPLORATORY_DOCS = 15
-=======
->>>>>>> 4c5a865d
 # Postgres connection constants for application_name
 POSTGRES_WEB_APP_NAME = "web"
 POSTGRES_INDEXER_APP_NAME = "indexer"
@@ -73,8 +46,7 @@
 POSTGRES_CELERY_WORKER_PRIMARY_APP_NAME = "celery_worker_primary"
 POSTGRES_CELERY_WORKER_LIGHT_APP_NAME = "celery_worker_light"
 POSTGRES_CELERY_WORKER_HEAVY_APP_NAME = "celery_worker_heavy"
-POSTGRES_CELERY_WORKER_DOCPROCESSING_APP_NAME = "celery_worker_docprocessing"
-POSTGRES_CELERY_WORKER_DOCFETCHING_APP_NAME = "celery_worker_docfetching"
+POSTGRES_CELERY_WORKER_INDEXING_APP_NAME = "celery_worker_indexing"
 POSTGRES_CELERY_WORKER_MONITORING_APP_NAME = "celery_worker_monitoring"
 POSTGRES_CELERY_WORKER_INDEXING_CHILD_APP_NAME = "celery_worker_indexing_child"
 POSTGRES_PERMISSIONS_APP_NAME = "permissions"
@@ -115,16 +87,7 @@
 
 # needs to be long enough to cover the maximum time it takes to download an object
 # if we can get callbacks as object bytes download, we could lower this a lot.
-<<<<<<< HEAD
-# CELERY_INDEXING_WATCHDOG_CONNECTOR_TIMEOUT + 15 minutes
-# hard termination should always fire first if the connector is hung
-CELERY_INDEXING_LOCK_TIMEOUT = CELERY_INDEXING_WATCHDOG_CONNECTOR_TIMEOUT + 900
-
-# Heartbeat interval for indexing worker liveness detection
-INDEXING_WORKER_HEARTBEAT_INTERVAL = 30  # seconds
-=======
 CELERY_INDEXING_LOCK_TIMEOUT = 3 * 60 * 60  # 60 min
->>>>>>> 4c5a865d
 
 # how long a task should wait for associated fence to be ready
 CELERY_TASK_WAIT_FOR_FENCE_TIMEOUT = 5 * 60  # 5 min
@@ -138,8 +101,6 @@
 CELERY_EXTERNAL_GROUP_SYNC_LOCK_TIMEOUT = 300  # 5 min
 
 DANSWER_REDIS_FUNCTION_LOCK_PREFIX = "da_function_lock:"
-
-TMP_DRALPHA_PERSONA_NAME = "KG Beta"
 
 
 class DocumentSource(str, Enum):
@@ -154,7 +115,6 @@
     GITLAB = "gitlab"
     GURU = "guru"
     BOOKSTACK = "bookstack"
-    OUTLINE = "outline"
     CONFLUENCE = "confluence"
     SLAB = "slab"
     JIRA = "jira"
@@ -191,25 +151,7 @@
     FIREFLIES = "fireflies"
     EGNYTE = "egnyte"
     AIRTABLE = "airtable"
-<<<<<<< HEAD
-    HIGHSPOT = "highspot"
-
-    IMAP = "imap"
-
-    # Special case just for integration tests
-    MOCK_CONNECTOR = "mock_connector"
-=======
     CHAT_SUMMARY = "chat_summary"
->>>>>>> 4c5a865d
-
-
-class FederatedConnectorSource(str, Enum):
-    FEDERATED_SLACK = "federated_slack"
-
-    def to_non_federated_source(self) -> DocumentSource | None:
-        if self == FederatedConnectorSource.FEDERATED_SLACK:
-            return DocumentSource.SLACK
-        return None
 
 
 DocumentSourceRequiringTenantContext: list[DocumentSource] = [DocumentSource.FILE]
@@ -226,6 +168,9 @@
     S3 = "s3"
     GOOGLE_CLOUD_STORAGE = "google_cloud_storage"
     OCI_STORAGE = "oci_storage"
+
+    # Special case, for internet search
+    NOT_APPLICABLE = "not_applicable"
 
 
 class DocumentIndexType(str, Enum):
@@ -312,27 +257,14 @@
     DOC_PERMISSIONS_UPSERT = "doc_permissions_upsert"
     CONNECTOR_DELETION = "connector_deletion"
     LLM_MODEL_UPDATE = "llm_model_update"
-<<<<<<< HEAD
-    CHECKPOINT_CLEANUP = "checkpoint_cleanup"
-    INDEX_ATTEMPT_CLEANUP = "index_attempt_cleanup"
-=======
-
->>>>>>> 4c5a865d
+
     # Heavy queue
     CONNECTOR_PRUNING = "connector_pruning"
     CONNECTOR_DOC_PERMISSIONS_SYNC = "connector_doc_permissions_sync"
     CONNECTOR_EXTERNAL_GROUP_SYNC = "connector_external_group_sync"
 
     # Indexing queue
-<<<<<<< HEAD
-    USER_FILES_INDEXING = "user_files_indexing"
-=======
     CONNECTOR_INDEXING = "connector_indexing"
->>>>>>> 4c5a865d
-
-    # Document processing pipeline queue
-    DOCPROCESSING = "docprocessing"
-    CONNECTOR_DOC_FETCHING = "connector_doc_fetching"
 
     # Monitoring queue
     MONITORING = "monitoring"
@@ -344,11 +276,6 @@
     CHECK_CONNECTOR_DELETION_BEAT_LOCK = "da_lock:check_connector_deletion_beat"
     CHECK_PRUNE_BEAT_LOCK = "da_lock:check_prune_beat"
     CHECK_INDEXING_BEAT_LOCK = "da_lock:check_indexing_beat"
-<<<<<<< HEAD
-    CHECK_CHECKPOINT_CLEANUP_BEAT_LOCK = "da_lock:check_checkpoint_cleanup_beat"
-    CHECK_INDEX_ATTEMPT_CLEANUP_BEAT_LOCK = "da_lock:check_index_attempt_cleanup_beat"
-=======
->>>>>>> 4c5a865d
     CHECK_CONNECTOR_DOC_PERMISSIONS_SYNC_BEAT_LOCK = (
         "da_lock:check_connector_doc_permissions_sync_beat"
     )
@@ -407,14 +334,7 @@
     CHECK_FOR_EXTERNAL_GROUP_SYNC = "check_for_external_group_sync"
     CHECK_FOR_LLM_MODEL_UPDATE = "check_for_llm_model_update"
 
-<<<<<<< HEAD
-    # Connector index attempt cleanup
-    CHECK_FOR_INDEX_ATTEMPT_CLEANUP = "check_for_index_attempt_cleanup"
-    CLEANUP_INDEX_ATTEMPT = "cleanup_index_attempt"
-
-=======
     MONITOR_VESPA_SYNC = "monitor_vespa_sync"
->>>>>>> 4c5a865d
     MONITOR_BACKGROUND_PROCESSES = "monitor_background_processes"
 
     KOMBU_MESSAGE_CLEANUP_TASK = "kombu_message_cleanup_task"
@@ -427,11 +347,7 @@
     CONNECTOR_EXTERNAL_GROUP_SYNC_GENERATOR_TASK = (
         "connector_external_group_sync_generator_task"
     )
-
-    # New split indexing tasks
-    CONNECTOR_DOC_FETCHING_TASK = "connector_doc_fetching_task"
-    DOCPROCESSING_TASK = "docprocessing_task"
-
+    CONNECTOR_INDEXING_PROXY_TASK = "connector_indexing_proxy_task"
     CONNECTOR_PRUNING_GENERATOR_TASK = "connector_pruning_generator_task"
     DOCUMENT_BY_CC_PAIR_CLEANUP_TASK = "document_by_cc_pair_cleanup_task"
     VESPA_METADATA_SYNC_TASK = "vespa_metadata_sync_task"
@@ -446,7 +362,527 @@
 if platform.system() == "Darwin":
     REDIS_SOCKET_KEEPALIVE_OPTIONS[socket.TCP_KEEPALIVE] = 60  # type: ignore
 else:
-<<<<<<< HEAD
+    REDIS_SOCKET_KEEPALIVE_OPTIONS[socket.TCP_KEEPIDLE] = 60  # type: ignore
+
+import platform
+import re
+import socket
+from enum import auto
+from enum import Enum
+
+
+ONYX_DEFAULT_APPLICATION_NAME = "Onyx"
+ONYX_SLACK_URL = "https://join.slack.com/t/onyx-dot-app/shared_invite/zt-2twesxdr6-5iQitKZQpgq~hYIZ~dv3KA"
+ONYX_EMAILABLE_LOGO_MAX_DIM = 512
+
+SOURCE_TYPE = "source_type"
+# stored in the `metadata` of a chunk. Used to signify that this chunk should
+# not be used for QA. For example, Google Drive file types which can't be parsed
+# are still useful as a search result but not for QA.
+IGNORE_FOR_QA = "ignore_for_qa"
+# NOTE: deprecated, only used for porting key from old system
+GEN_AI_API_KEY_STORAGE_KEY = "genai_api_key"
+PUBLIC_DOC_PAT = "PUBLIC"
+ID_SEPARATOR = ":;:"
+DEFAULT_BOOST = 0
+SESSION_KEY = "session"
+
+# Cookies
+FASTAPI_USERS_AUTH_COOKIE_NAME = (
+    "fastapiusersauth"  # Currently a constant, but logic allows for configuration
+)
+TENANT_ID_COOKIE_NAME = "onyx_tid"  # tenant id - for workaround cases
+ANONYMOUS_USER_COOKIE_NAME = "onyx_anonymous_user"
+
+NO_AUTH_USER_ID = "__no_auth_user__"
+NO_AUTH_USER_EMAIL = "anonymous@onyx.app"
+
+# For chunking/processing chunks
+RETURN_SEPARATOR = "\n\r\n"
+SECTION_SEPARATOR = "\n\n"
+# For combining attributes, doesn't have to be unique/perfect to work
+INDEX_SEPARATOR = "==="
+
+# For File Connector Metadata override file
+ONYX_METADATA_FILENAME = ".onyx_metadata.json"
+
+# Messages
+DISABLED_GEN_AI_MSG = (
+    "Your System Admin has disabled the Generative AI functionalities of Onyx.\n"
+    "Please contact them if you wish to have this enabled.\n"
+    "You can still use Onyx as a search engine."
+)
+
+#####
+# Version Pattern Configs
+#####
+# Version patterns for Docker image tags
+STABLE_VERSION_PATTERN = re.compile(r"^v(\d+)\.(\d+)\.(\d+)$")
+DEV_VERSION_PATTERN = re.compile(r"^v(\d+)\.(\d+)\.(\d+)-beta\.(\d+)$")
+
+DEFAULT_PERSONA_ID = 0
+
+DEFAULT_CC_PAIR_ID = 1
+
+
+CANCEL_CHECK_INTERVAL = 20
+DISPATCH_SEP_CHAR = "\n"
+FORMAT_DOCS_SEPARATOR = "\n\n"
+NUM_EXPLORATORY_DOCS = 15
+# Postgres connection constants for application_name
+POSTGRES_WEB_APP_NAME = "web"
+POSTGRES_INDEXER_APP_NAME = "indexer"
+POSTGRES_CELERY_APP_NAME = "celery"
+POSTGRES_CELERY_BEAT_APP_NAME = "celery_beat"
+POSTGRES_CELERY_WORKER_PRIMARY_APP_NAME = "celery_worker_primary"
+POSTGRES_CELERY_WORKER_LIGHT_APP_NAME = "celery_worker_light"
+POSTGRES_CELERY_WORKER_HEAVY_APP_NAME = "celery_worker_heavy"
+POSTGRES_CELERY_WORKER_DOCPROCESSING_APP_NAME = "celery_worker_docprocessing"
+POSTGRES_CELERY_WORKER_DOCFETCHING_APP_NAME = "celery_worker_docfetching"
+POSTGRES_CELERY_WORKER_MONITORING_APP_NAME = "celery_worker_monitoring"
+POSTGRES_CELERY_WORKER_INDEXING_CHILD_APP_NAME = "celery_worker_indexing_child"
+POSTGRES_CELERY_WORKER_KG_PROCESSING_APP_NAME = "celery_worker_kg_processing"
+POSTGRES_PERMISSIONS_APP_NAME = "permissions"
+POSTGRES_UNKNOWN_APP_NAME = "unknown"
+
+SSL_CERT_FILE = "bundle.pem"
+# API Keys
+DANSWER_API_KEY_PREFIX = "API_KEY__"
+DANSWER_API_KEY_DUMMY_EMAIL_DOMAIN = "onyxapikey.ai"
+UNNAMED_KEY_PLACEHOLDER = "Unnamed"
+
+# Key-Value store keys
+KV_REINDEX_KEY = "needs_reindexing"
+KV_SEARCH_SETTINGS = "search_settings"
+KV_UNSTRUCTURED_API_KEY = "unstructured_api_key"
+KV_USER_STORE_KEY = "INVITED_USERS"
+KV_PENDING_USERS_KEY = "PENDING_USERS"
+KV_NO_AUTH_USER_PREFERENCES_KEY = "no_auth_user_preferences"
+KV_CRED_KEY = "credential_id_{}"
+KV_GMAIL_CRED_KEY = "gmail_app_credential"
+KV_GMAIL_SERVICE_ACCOUNT_KEY = "gmail_service_account_key"
+KV_GOOGLE_DRIVE_CRED_KEY = "google_drive_app_credential"
+KV_GOOGLE_DRIVE_SERVICE_ACCOUNT_KEY = "google_drive_service_account_key"
+KV_GEN_AI_KEY_CHECK_TIME = "genai_api_key_last_check_time"
+KV_SETTINGS_KEY = "onyx_settings"
+KV_CUSTOMER_UUID_KEY = "customer_uuid"
+KV_INSTANCE_DOMAIN_KEY = "instance_domain"
+KV_ENTERPRISE_SETTINGS_KEY = "onyx_enterprise_settings"
+KV_CUSTOM_ANALYTICS_SCRIPT_KEY = "__custom_analytics_script__"
+KV_DOCUMENTS_SEEDED_KEY = "documents_seeded"
+KV_KG_CONFIG_KEY = "kg_config"
+
+# NOTE: we use this timeout / 4 in various places to refresh a lock
+# might be worth separating this timeout into separate timeouts for each situation
+CELERY_GENERIC_BEAT_LOCK_TIMEOUT = 120
+
+CELERY_VESPA_SYNC_BEAT_LOCK_TIMEOUT = 120
+
+CELERY_USER_FILE_FOLDER_SYNC_BEAT_LOCK_TIMEOUT = 120
+
+CELERY_PRIMARY_WORKER_LOCK_TIMEOUT = 120
+
+
+# hard timeout applied by the watchdog to the indexing connector run
+# to handle hung connectors
+CELERY_INDEXING_WATCHDOG_CONNECTOR_TIMEOUT = 3 * 60 * 60  # 3 hours (in seconds)
+
+# soft timeout for the lock taken by the indexing connector run
+# allows the lock to eventually expire if the managing code around it dies
+# if we can get callbacks as object bytes download, we could lower this a lot.
+# CELERY_INDEXING_WATCHDOG_CONNECTOR_TIMEOUT + 15 minutes
+# hard termination should always fire first if the connector is hung
+CELERY_INDEXING_LOCK_TIMEOUT = CELERY_INDEXING_WATCHDOG_CONNECTOR_TIMEOUT + 900
+
+# Heartbeat interval for indexing worker liveness detection
+INDEXING_WORKER_HEARTBEAT_INTERVAL = 30  # seconds
+
+# how long a task should wait for associated fence to be ready
+CELERY_TASK_WAIT_FOR_FENCE_TIMEOUT = 5 * 60  # 5 min
+
+# needs to be long enough to cover the maximum time it takes to download an object
+# if we can get callbacks as object bytes download, we could lower this a lot.
+CELERY_PRUNING_LOCK_TIMEOUT = 3600  # 1 hour (in seconds)
+
+CELERY_PERMISSIONS_SYNC_LOCK_TIMEOUT = 3600  # 1 hour (in seconds)
+
+CELERY_EXTERNAL_GROUP_SYNC_LOCK_TIMEOUT = 300  # 5 min
+
+DANSWER_REDIS_FUNCTION_LOCK_PREFIX = "da_function_lock:"
+
+TMP_DRALPHA_PERSONA_NAME = "KG Beta"
+
+
+class DocumentSource(str, Enum):
+    # Special case, document passed in via Onyx APIs without specifying a source type
+    INGESTION_API = "ingestion_api"
+    SLACK = "slack"
+    WEB = "web"
+    GOOGLE_DRIVE = "google_drive"
+    GMAIL = "gmail"
+    REQUESTTRACKER = "requesttracker"
+    GITHUB = "github"
+    GITBOOK = "gitbook"
+    GITLAB = "gitlab"
+    GURU = "guru"
+    BOOKSTACK = "bookstack"
+    OUTLINE = "outline"
+    CONFLUENCE = "confluence"
+    JIRA = "jira"
+    SLAB = "slab"
+    PRODUCTBOARD = "productboard"
+    FILE = "file"
+    NOTION = "notion"
+    ZULIP = "zulip"
+    LINEAR = "linear"
+    HUBSPOT = "hubspot"
+    DOCUMENT360 = "document360"
+    GONG = "gong"
+    GOOGLE_SITES = "google_sites"
+    ZENDESK = "zendesk"
+    LOOPIO = "loopio"
+    DROPBOX = "dropbox"
+    SHAREPOINT = "sharepoint"
+    TEAMS = "teams"
+    SALESFORCE = "salesforce"
+    DISCOURSE = "discourse"
+    AXERO = "axero"
+    CLICKUP = "clickup"
+    MEDIAWIKI = "mediawiki"
+    WIKIPEDIA = "wikipedia"
+    ASANA = "asana"
+    S3 = "s3"
+    R2 = "r2"
+    GOOGLE_CLOUD_STORAGE = "google_cloud_storage"
+    OCI_STORAGE = "oci_storage"
+    XENFORO = "xenforo"
+    NOT_APPLICABLE = "not_applicable"
+    DISCORD = "discord"
+    FRESHDESK = "freshdesk"
+    FIREFLIES = "fireflies"
+    EGNYTE = "egnyte"
+    AIRTABLE = "airtable"
+    HIGHSPOT = "highspot"
+
+    IMAP = "imap"
+
+    # Special case just for integration tests
+    MOCK_CONNECTOR = "mock_connector"
+
+
+class FederatedConnectorSource(str, Enum):
+    FEDERATED_SLACK = "federated_slack"
+
+    def to_non_federated_source(self) -> DocumentSource | None:
+        if self == FederatedConnectorSource.FEDERATED_SLACK:
+            return DocumentSource.SLACK
+        return None
+
+
+DocumentSourceRequiringTenantContext: list[DocumentSource] = [DocumentSource.FILE]
+
+
+class NotificationType(str, Enum):
+    REINDEX = "reindex"
+    PERSONA_SHARED = "persona_shared"
+    TRIAL_ENDS_TWO_DAYS = "two_day_trial_ending"  # 2 days left in trial
+
+
+class BlobType(str, Enum):
+    R2 = "r2"
+    S3 = "s3"
+    GOOGLE_CLOUD_STORAGE = "google_cloud_storage"
+    OCI_STORAGE = "oci_storage"
+
+
+class DocumentIndexType(str, Enum):
+    COMBINED = "combined"  # Vespa
+    SPLIT = "split"  # Typesense + Qdrant
+
+
+class AuthType(str, Enum):
+    DISABLED = "disabled"
+    BASIC = "basic"
+    GOOGLE_OAUTH = "google_oauth"
+    OIDC = "oidc"
+    SAML = "saml"
+
+    # google auth and basic
+    CLOUD = "cloud"
+
+
+class QueryHistoryType(str, Enum):
+    DISABLED = "disabled"
+    ANONYMIZED = "anonymized"
+    NORMAL = "normal"
+
+
+# Special characters for password validation
+PASSWORD_SPECIAL_CHARS = "!@#$%^&*()_+-=[]{}|;:,.<>?"
+
+
+class SessionType(str, Enum):
+    CHAT = "Chat"
+    SEARCH = "Search"
+    SLACK = "Slack"
+
+
+class QAFeedbackType(str, Enum):
+    LIKE = "like"  # User likes the answer, used for metrics
+    DISLIKE = "dislike"  # User dislikes the answer, used for metrics
+    MIXED = "mixed"  # User likes some answers and dislikes other, used for chat session metrics
+
+
+class SearchFeedbackType(str, Enum):
+    ENDORSE = "endorse"  # boost this document for all future queries
+    REJECT = "reject"  # down-boost this document for all future queries
+    HIDE = "hide"  # mark this document as untrusted, hide from LLM
+    UNHIDE = "unhide"
+
+
+class MessageType(str, Enum):
+    # Using OpenAI standards, Langchain equivalent shown in comment
+    # System message is always constructed on the fly, not saved
+    SYSTEM = "system"  # SystemMessage
+    USER = "user"  # HumanMessage
+    ASSISTANT = "assistant"  # AIMessage
+
+
+class TokenRateLimitScope(str, Enum):
+    USER = "user"
+    USER_GROUP = "user_group"
+    GLOBAL = "global"
+
+
+class FileOrigin(str, Enum):
+    CHAT_UPLOAD = "chat_upload"
+    CHAT_IMAGE_GEN = "chat_image_gen"
+    CONNECTOR = "connector"
+    GENERATED_REPORT = "generated_report"
+    INDEXING_CHECKPOINT = "indexing_checkpoint"
+    PLAINTEXT_CACHE = "plaintext_cache"
+    OTHER = "other"
+    QUERY_HISTORY_CSV = "query_history_csv"
+
+
+class FileType(str, Enum):
+    CSV = "text/csv"
+
+
+class MilestoneRecordType(str, Enum):
+    TENANT_CREATED = "tenant_created"
+    USER_SIGNED_UP = "user_signed_up"
+    MULTIPLE_USERS = "multiple_users"
+    VISITED_ADMIN_PAGE = "visited_admin_page"
+    CREATED_CONNECTOR = "created_connector"
+    CONNECTOR_SUCCEEDED = "connector_succeeded"
+    RAN_QUERY = "ran_query"
+    MULTIPLE_ASSISTANTS = "multiple_assistants"
+    CREATED_ASSISTANT = "created_assistant"
+    CREATED_ONYX_BOT = "created_onyx_bot"
+
+
+class PostgresAdvisoryLocks(Enum):
+    KOMBU_MESSAGE_CLEANUP_LOCK_ID = auto()
+
+
+class OnyxCeleryQueues:
+    # "celery" is the default queue defined by celery and also the queue
+    # we are running in the primary worker to run system tasks
+    # Tasks running in this queue should be designed specifically to run quickly
+    PRIMARY = "celery"
+
+    # Light queue
+    VESPA_METADATA_SYNC = "vespa_metadata_sync"
+    DOC_PERMISSIONS_UPSERT = "doc_permissions_upsert"
+    CONNECTOR_DELETION = "connector_deletion"
+    LLM_MODEL_UPDATE = "llm_model_update"
+    CHECKPOINT_CLEANUP = "checkpoint_cleanup"
+    INDEX_ATTEMPT_CLEANUP = "index_attempt_cleanup"
+    # Heavy queue
+    CONNECTOR_PRUNING = "connector_pruning"
+    CONNECTOR_DOC_PERMISSIONS_SYNC = "connector_doc_permissions_sync"
+    CONNECTOR_EXTERNAL_GROUP_SYNC = "connector_external_group_sync"
+    CSV_GENERATION = "csv_generation"
+
+    # Indexing queue
+    USER_FILES_INDEXING = "user_files_indexing"
+
+    # Document processing pipeline queue
+    DOCPROCESSING = "docprocessing"
+    CONNECTOR_DOC_FETCHING = "connector_doc_fetching"
+
+    # Monitoring queue
+    MONITORING = "monitoring"
+
+    # KG processing queue
+    KG_PROCESSING = "kg_processing"
+
+
+class OnyxRedisLocks:
+    PRIMARY_WORKER = "da_lock:primary_worker"
+    CHECK_VESPA_SYNC_BEAT_LOCK = "da_lock:check_vespa_sync_beat"
+    CHECK_CONNECTOR_DELETION_BEAT_LOCK = "da_lock:check_connector_deletion_beat"
+    CHECK_PRUNE_BEAT_LOCK = "da_lock:check_prune_beat"
+    CHECK_INDEXING_BEAT_LOCK = "da_lock:check_indexing_beat"
+    CHECK_CHECKPOINT_CLEANUP_BEAT_LOCK = "da_lock:check_checkpoint_cleanup_beat"
+    CHECK_INDEX_ATTEMPT_CLEANUP_BEAT_LOCK = "da_lock:check_index_attempt_cleanup_beat"
+    CHECK_CONNECTOR_DOC_PERMISSIONS_SYNC_BEAT_LOCK = (
+        "da_lock:check_connector_doc_permissions_sync_beat"
+    )
+    CHECK_CONNECTOR_EXTERNAL_GROUP_SYNC_BEAT_LOCK = (
+        "da_lock:check_connector_external_group_sync_beat"
+    )
+    CHECK_USER_FILE_FOLDER_SYNC_BEAT_LOCK = "da_lock:check_user_file_folder_sync_beat"
+    MONITOR_BACKGROUND_PROCESSES_LOCK = "da_lock:monitor_background_processes"
+    CHECK_AVAILABLE_TENANTS_LOCK = "da_lock:check_available_tenants"
+    CLOUD_PRE_PROVISION_TENANT_LOCK = "da_lock:pre_provision_tenant"
+
+    CONNECTOR_DOC_PERMISSIONS_SYNC_LOCK_PREFIX = (
+        "da_lock:connector_doc_permissions_sync"
+    )
+    CONNECTOR_EXTERNAL_GROUP_SYNC_LOCK_PREFIX = "da_lock:connector_external_group_sync"
+    PRUNING_LOCK_PREFIX = "da_lock:pruning"
+    INDEXING_METADATA_PREFIX = "da_metadata:indexing"
+
+    SLACK_BOT_LOCK = "da_lock:slack_bot"
+    SLACK_BOT_HEARTBEAT_PREFIX = "da_heartbeat:slack_bot"
+    ANONYMOUS_USER_ENABLED = "anonymous_user_enabled"
+
+    CLOUD_BEAT_TASK_GENERATOR_LOCK = "da_lock:cloud_beat_task_generator"
+    CLOUD_CHECK_ALEMBIC_BEAT_LOCK = "da_lock:cloud_check_alembic"
+
+    # KG processing
+    KG_PROCESSING_LOCK = "da_lock:kg_processing"
+
+
+class OnyxRedisSignals:
+    BLOCK_VALIDATE_INDEXING_FENCES = "signal:block_validate_indexing_fences"
+    BLOCK_VALIDATE_EXTERNAL_GROUP_SYNC_FENCES = (
+        "signal:block_validate_external_group_sync_fences"
+    )
+    BLOCK_VALIDATE_PERMISSION_SYNC_FENCES = (
+        "signal:block_validate_permission_sync_fences"
+    )
+    BLOCK_PRUNING = "signal:block_pruning"
+    BLOCK_VALIDATE_PRUNING_FENCES = "signal:block_validate_pruning_fences"
+    BLOCK_BUILD_FENCE_LOOKUP_TABLE = "signal:block_build_fence_lookup_table"
+    BLOCK_VALIDATE_CONNECTOR_DELETION_FENCES = (
+        "signal:block_validate_connector_deletion_fences"
+    )
+
+    # KG processing
+    CHECK_KG_PROCESSING_BEAT_LOCK = "da_lock:check_kg_processing_beat"
+
+
+class OnyxRedisConstants:
+    ACTIVE_FENCES = "active_fences"
+
+
+class OnyxCeleryPriority(int, Enum):
+    HIGHEST = 0
+    HIGH = auto()
+    MEDIUM = auto()
+    LOW = auto()
+    LOWEST = auto()
+
+
+# a prefix used to distinguish system wide tasks in the cloud
+ONYX_CLOUD_CELERY_TASK_PREFIX = "cloud"
+
+# the tenant id we use for system level redis operations
+ONYX_CLOUD_TENANT_ID = "cloud"
+
+# the redis namespace for runtime variables
+ONYX_CLOUD_REDIS_RUNTIME = "runtime"
+CLOUD_BUILD_FENCE_LOOKUP_TABLE_INTERVAL_DEFAULT = 600
+
+
+class OnyxCeleryTask:
+    DEFAULT = "celery"
+
+    CLOUD_BEAT_TASK_GENERATOR = f"{ONYX_CLOUD_CELERY_TASK_PREFIX}_generate_beat_tasks"
+    CLOUD_MONITOR_ALEMBIC = f"{ONYX_CLOUD_CELERY_TASK_PREFIX}_monitor_alembic"
+    CLOUD_MONITOR_CELERY_QUEUES = (
+        f"{ONYX_CLOUD_CELERY_TASK_PREFIX}_monitor_celery_queues"
+    )
+    CLOUD_CHECK_AVAILABLE_TENANTS = (
+        f"{ONYX_CLOUD_CELERY_TASK_PREFIX}_check_available_tenants"
+    )
+    CLOUD_MONITOR_CELERY_PIDBOX = (
+        f"{ONYX_CLOUD_CELERY_TASK_PREFIX}_monitor_celery_pidbox"
+    )
+
+    UPDATE_USER_FILE_FOLDER_METADATA = "update_user_file_folder_metadata"
+
+    CHECK_FOR_CONNECTOR_DELETION = "check_for_connector_deletion_task"
+    CHECK_FOR_VESPA_SYNC_TASK = "check_for_vespa_sync_task"
+    CHECK_FOR_INDEXING = "check_for_indexing"
+    CHECK_FOR_PRUNING = "check_for_pruning"
+    CHECK_FOR_DOC_PERMISSIONS_SYNC = "check_for_doc_permissions_sync"
+    CHECK_FOR_EXTERNAL_GROUP_SYNC = "check_for_external_group_sync"
+    CHECK_FOR_LLM_MODEL_UPDATE = "check_for_llm_model_update"
+    CHECK_FOR_USER_FILE_FOLDER_SYNC = "check_for_user_file_folder_sync"
+
+    # Connector checkpoint cleanup
+    CHECK_FOR_CHECKPOINT_CLEANUP = "check_for_checkpoint_cleanup"
+    CLEANUP_CHECKPOINT = "cleanup_checkpoint"
+
+    # Connector index attempt cleanup
+    CHECK_FOR_INDEX_ATTEMPT_CLEANUP = "check_for_index_attempt_cleanup"
+    CLEANUP_INDEX_ATTEMPT = "cleanup_index_attempt"
+
+    MONITOR_BACKGROUND_PROCESSES = "monitor_background_processes"
+    MONITOR_CELERY_QUEUES = "monitor_celery_queues"
+    MONITOR_PROCESS_MEMORY = "monitor_process_memory"
+    CELERY_BEAT_HEARTBEAT = "celery_beat_heartbeat"
+
+    KOMBU_MESSAGE_CLEANUP_TASK = "kombu_message_cleanup_task"
+    CONNECTOR_PERMISSION_SYNC_GENERATOR_TASK = (
+        "connector_permission_sync_generator_task"
+    )
+    UPDATE_EXTERNAL_DOCUMENT_PERMISSIONS_TASK = (
+        "update_external_document_permissions_task"
+    )
+    CONNECTOR_EXTERNAL_GROUP_SYNC_GENERATOR_TASK = (
+        "connector_external_group_sync_generator_task"
+    )
+
+    # New split indexing tasks
+    CONNECTOR_DOC_FETCHING_TASK = "connector_doc_fetching_task"
+    DOCPROCESSING_TASK = "docprocessing_task"
+
+    CONNECTOR_PRUNING_GENERATOR_TASK = "connector_pruning_generator_task"
+    DOCUMENT_BY_CC_PAIR_CLEANUP_TASK = "document_by_cc_pair_cleanup_task"
+    VESPA_METADATA_SYNC_TASK = "vespa_metadata_sync_task"
+
+    # chat retention
+    CHECK_TTL_MANAGEMENT_TASK = "check_ttl_management_task"
+    PERFORM_TTL_MANAGEMENT_TASK = "perform_ttl_management_task"
+
+    AUTOGENERATE_USAGE_REPORT_TASK = "autogenerate_usage_report_task"
+
+    EXPORT_QUERY_HISTORY_TASK = "export_query_history_task"
+    EXPORT_QUERY_HISTORY_CLEANUP_TASK = "export_query_history_cleanup_task"
+
+    # KG processing
+    CHECK_KG_PROCESSING = "check_kg_processing"
+    KG_PROCESSING = "kg_processing"
+    KG_CLUSTERING_ONLY = "kg_clustering_only"
+    CHECK_KG_PROCESSING_CLUSTERING_ONLY = "check_kg_processing_clustering_only"
+    KG_RESET_SOURCE_INDEX = "kg_reset_source_index"
+
+
+# this needs to correspond to the matching entry in supervisord
+ONYX_CELERY_BEAT_HEARTBEAT_KEY = "onyx:celery:beat:heartbeat"
+
+REDIS_SOCKET_KEEPALIVE_OPTIONS = {}
+REDIS_SOCKET_KEEPALIVE_OPTIONS[socket.TCP_KEEPINTVL] = 15
+REDIS_SOCKET_KEEPALIVE_OPTIONS[socket.TCP_KEEPCNT] = 3
+
+if platform.system() == "Darwin":
+    REDIS_SOCKET_KEEPALIVE_OPTIONS[socket.TCP_KEEPALIVE] = 60  # type: ignore
+else:
     REDIS_SOCKET_KEEPALIVE_OPTIONS[socket.TCP_KEEPIDLE] = 60  # type: ignore
 
 
@@ -511,7 +947,4 @@
     DocumentSource.AIRTABLE: "airtable - database",
     DocumentSource.HIGHSPOT: "highspot - CRM data",
     DocumentSource.IMAP: "imap - email data",
-}
-=======
-    REDIS_SOCKET_KEEPALIVE_OPTIONS[socket.TCP_KEEPIDLE] = 60  # type: ignore
->>>>>>> 4c5a865d
+}