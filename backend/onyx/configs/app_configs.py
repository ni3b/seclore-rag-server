--- conflicted
+++ resolved
@@ -29,22 +29,6 @@
 )  # 1 day
 DISABLE_GENERATIVE_AI = os.environ.get("DISABLE_GENERATIVE_AI", "").lower() == "true"
 
-<<<<<<< HEAD
-# Controls whether users can use User Knowledge (personal documents) in assistants
-DISABLE_USER_KNOWLEDGE = os.environ.get("DISABLE_USER_KNOWLEDGE", "").lower() == "true"
-
-# If set to true, will show extra/uncommon connectors in the "Other" category
-SHOW_EXTRA_CONNECTORS = os.environ.get("SHOW_EXTRA_CONNECTORS", "").lower() == "true"
-
-# Controls whether to allow admin query history reports with:
-# 1. associated user emails
-# 2. anonymized user emails
-# 3. no queries
-ONYX_QUERY_HISTORY_TYPE = QueryHistoryType(
-    (os.environ.get("ONYX_QUERY_HISTORY_TYPE") or QueryHistoryType.NORMAL.value).lower()
-)
-=======
->>>>>>> 4c5a865d
 
 #####
 # Web Configs
@@ -93,11 +77,7 @@
     os.environ.get("VALID_EMAIL_DOMAINS", "") or _VALID_EMAIL_DOMAIN
 )
 VALID_EMAIL_DOMAINS = (
-    [
-        domain.strip().lower()
-        for domain in _VALID_EMAIL_DOMAINS_STR.split(",")
-        if domain.strip()
-    ]
+    [domain.strip() for domain in _VALID_EMAIL_DOMAINS_STR.split(",")]
     if _VALID_EMAIL_DOMAINS_STR
     else []
 )
@@ -110,10 +90,6 @@
     os.environ.get("OAUTH_CLIENT_SECRET", os.environ.get("GOOGLE_OAUTH_CLIENT_SECRET"))
     or ""
 )
-<<<<<<< HEAD
-# OpenID Connect configuration URL for Okta Profile Tool and other OIDC integrations
-=======
->>>>>>> 4c5a865d
 OPENID_CONFIG_URL = os.environ.get("OPENID_CONFIG_URL") or ""
 
 USER_AUTH_SECRET = os.environ.get("USER_AUTH_SECRET", "")
@@ -206,9 +182,6 @@
 except ValueError:
     POSTGRES_POOL_RECYCLE = POSTGRES_POOL_RECYCLE_DEFAULT
 
-<<<<<<< HEAD
-# RDS IAM authentication - enables IAM-based authentication for PostgreSQL
-=======
 # Experimental setting to control idle transactions
 POSTGRES_IDLE_SESSIONS_TIMEOUT_DEFAULT = 0  # milliseconds
 try:
@@ -220,12 +193,9 @@
 except ValueError:
     POSTGRES_IDLE_SESSIONS_TIMEOUT = POSTGRES_IDLE_SESSIONS_TIMEOUT_DEFAULT
 
->>>>>>> 4c5a865d
 USE_IAM_AUTH = os.getenv("USE_IAM_AUTH", "False").lower() == "true"
 
-# Redis IAM authentication - enables IAM-based authentication for Redis ElastiCache
-# Note: This is separate from RDS IAM auth as they use different authentication mechanisms
-USE_REDIS_IAM_AUTH = os.getenv("USE_REDIS_IAM_AUTH", "False").lower() == "true"
+
 REDIS_SSL = os.getenv("REDIS_SSL", "").lower() == "true"
 REDIS_HOST = os.environ.get("REDIS_HOST") or "localhost"
 REDIS_PORT = int(os.environ.get("REDIS_PORT", 6379))
@@ -309,43 +279,20 @@
         CELERY_WORKER_LIGHT_PREFETCH_MULTIPLIER_DEFAULT
     )
 
-CELERY_WORKER_DOCPROCESSING_CONCURRENCY_DEFAULT = 6
+CELERY_WORKER_INDEXING_CONCURRENCY_DEFAULT = 3
 try:
-    env_value = os.environ.get("CELERY_WORKER_DOCPROCESSING_CONCURRENCY")
+    env_value = os.environ.get("CELERY_WORKER_INDEXING_CONCURRENCY")
     if not env_value:
         env_value = os.environ.get("NUM_INDEXING_WORKERS")
 
     if not env_value:
-        env_value = str(CELERY_WORKER_DOCPROCESSING_CONCURRENCY_DEFAULT)
-    CELERY_WORKER_DOCPROCESSING_CONCURRENCY = int(env_value)
+        env_value = str(CELERY_WORKER_INDEXING_CONCURRENCY_DEFAULT)
+    CELERY_WORKER_INDEXING_CONCURRENCY = int(env_value)
 except ValueError:
-    CELERY_WORKER_DOCPROCESSING_CONCURRENCY = (
-        CELERY_WORKER_DOCPROCESSING_CONCURRENCY_DEFAULT
-    )
-
-CELERY_WORKER_DOCFETCHING_CONCURRENCY_DEFAULT = 1
-try:
-    env_value = os.environ.get("CELERY_WORKER_DOCFETCHING_CONCURRENCY")
-    if not env_value:
-        env_value = os.environ.get("NUM_DOCFETCHING_WORKERS")
-
-<<<<<<< HEAD
-    if not env_value:
-        env_value = str(CELERY_WORKER_DOCFETCHING_CONCURRENCY_DEFAULT)
-    CELERY_WORKER_DOCFETCHING_CONCURRENCY = int(env_value)
-except ValueError:
-    CELERY_WORKER_DOCFETCHING_CONCURRENCY = (
-        CELERY_WORKER_DOCFETCHING_CONCURRENCY_DEFAULT
-    )
-
-CELERY_WORKER_KG_PROCESSING_CONCURRENCY = int(
-    os.environ.get("CELERY_WORKER_KG_PROCESSING_CONCURRENCY") or 4
-)
-
-=======
->>>>>>> 4c5a865d
+    CELERY_WORKER_INDEXING_CONCURRENCY = CELERY_WORKER_INDEXING_CONCURRENCY_DEFAULT
+
 # The maximum number of tasks that can be queued up to sync to Vespa in a single pass
-VESPA_SYNC_MAX_TASKS = 8192
+VESPA_SYNC_MAX_TASKS = 1024
 
 DB_YIELD_PER_DEFAULT = 64
 
@@ -359,12 +306,6 @@
 # If this is empty, all connectors are enabled, this is an option for security heavy orgs where
 # only very select connectors are enabled and admins cannot add other connector types
 ENABLED_CONNECTOR_TYPES = os.environ.get("ENABLED_CONNECTOR_TYPES") or ""
-
-# If set to true, curators can only access and edit assistants that they created
-CURATORS_CANNOT_VIEW_OR_EDIT_NON_OWNED_ASSISTANTS = (
-    os.environ.get("CURATORS_CANNOT_VIEW_OR_EDIT_NON_OWNED_ASSISTANTS", "").lower()
-    == "true"
-)
 
 # Some calls to get information on expert users are quite costly especially with rate limiting
 # Since experts are not used in the actual user experience, currently it is turned off
@@ -433,11 +374,6 @@
 # connector as some point.
 CONFLUENCE_TIMEZONE_OFFSET = float(os.environ.get("CONFLUENCE_TIMEZONE_OFFSET", 0.0))
 
-# Default size threshold for SharePoint files (20MB)
-SHAREPOINT_CONNECTOR_SIZE_THRESHOLD = int(
-    os.environ.get("SHAREPOINT_CONNECTOR_SIZE_THRESHOLD", 20 * 1024 * 1024)
-)
-
 JIRA_CONNECTOR_LABELS_TO_SKIP = [
     ignored_tag
     for ignored_tag in os.environ.get("JIRA_CONNECTOR_LABELS_TO_SKIP", "").split(",")
@@ -467,13 +403,6 @@
 LINEAR_CLIENT_ID = os.getenv("LINEAR_CLIENT_ID")
 LINEAR_CLIENT_SECRET = os.getenv("LINEAR_CLIENT_SECRET")
 
-<<<<<<< HEAD
-# Slack specific configs
-SLACK_NUM_THREADS = int(os.getenv("SLACK_NUM_THREADS") or 8)
-MAX_SLACK_QUERY_EXPANSIONS = int(os.environ.get("MAX_SLACK_QUERY_EXPANSIONS", "5"))
-
-=======
->>>>>>> 4c5a865d
 DASK_JOB_CLIENT_ENABLED = (
     os.environ.get("DASK_JOB_CLIENT_ENABLED", "").lower() == "true"
 )
@@ -554,17 +483,770 @@
 # exception without aborting the attempt.
 INDEXING_EXCEPTION_LIMIT = int(os.environ.get("INDEXING_EXCEPTION_LIMIT") or 0)
 
-# Maximum number of user file connector credential pairs to index in a single batch
-# Setting this number too high may overload the indexing process
-USER_FILE_INDEXING_LIMIT = int(os.environ.get("USER_FILE_INDEXING_LIMIT") or 100)
-
 # Maximum file size in a document to be indexed
 MAX_DOCUMENT_CHARS = int(os.environ.get("MAX_DOCUMENT_CHARS") or 5_000_000)
 MAX_FILE_SIZE_BYTES = int(
     os.environ.get("MAX_FILE_SIZE_BYTES") or 2 * 1024 * 1024 * 1024
 )  # 2GB in bytes
 
-<<<<<<< HEAD
+#####
+# Miscellaneous
+#####
+JOB_TIMEOUT = 60 * 60 * 6  # 6 hours default
+# used to allow the background indexing jobs to use a different embedding
+# model server than the API server
+CURRENT_PROCESS_IS_AN_INDEXING_JOB = (
+    os.environ.get("CURRENT_PROCESS_IS_AN_INDEXING_JOB", "").lower() == "true"
+)
+# Sets LiteLLM to verbose logging
+LOG_ALL_MODEL_INTERACTIONS = (
+    os.environ.get("LOG_ALL_MODEL_INTERACTIONS", "").lower() == "true"
+)
+# Logs Seclore only model interactions like prompts, responses, messages etc.
+LOG_DANSWER_MODEL_INTERACTIONS = (
+    os.environ.get("LOG_DANSWER_MODEL_INTERACTIONS", "").lower() == "true"
+)
+LOG_INDIVIDUAL_MODEL_TOKENS = (
+    os.environ.get("LOG_INDIVIDUAL_MODEL_TOKENS", "").lower() == "true"
+)
+# If set to `true` will enable additional logs about Vespa query performance
+# (time spent on finding the right docs + time spent fetching summaries from disk)
+LOG_VESPA_TIMING_INFORMATION = (
+    os.environ.get("LOG_VESPA_TIMING_INFORMATION", "").lower() == "true"
+)
+LOG_ENDPOINT_LATENCY = os.environ.get("LOG_ENDPOINT_LATENCY", "").lower() == "true"
+LOG_POSTGRES_LATENCY = os.environ.get("LOG_POSTGRES_LATENCY", "").lower() == "true"
+LOG_POSTGRES_CONN_COUNTS = (
+    os.environ.get("LOG_POSTGRES_CONN_COUNTS", "").lower() == "true"
+)
+# Anonymous usage telemetry
+DISABLE_TELEMETRY = os.environ.get("DISABLE_TELEMETRY", "").lower() == "true"
+
+TOKEN_BUDGET_GLOBALLY_ENABLED = (
+    os.environ.get("TOKEN_BUDGET_GLOBALLY_ENABLED", "").lower() == "true"
+)
+
+# Defined custom query/answer conditions to validate the query and the LLM answer.
+# Format: list of strings
+CUSTOM_ANSWER_VALIDITY_CONDITIONS = json.loads(
+    os.environ.get("CUSTOM_ANSWER_VALIDITY_CONDITIONS", "[]")
+)
+
+VESPA_REQUEST_TIMEOUT = int(os.environ.get("VESPA_REQUEST_TIMEOUT") or "15")
+
+SYSTEM_RECURSION_LIMIT = int(os.environ.get("SYSTEM_RECURSION_LIMIT") or "1000")
+
+PARSE_WITH_TRAFILATURA = os.environ.get("PARSE_WITH_TRAFILATURA", "").lower() == "true"
+
+# allow for custom error messages for different errors returned by litellm
+# for example, can specify: {"Violated content safety policy": "EVIL REQUEST!!!"}
+# to make it so that if an LLM call returns an error containing "Violated content safety policy"
+# the end user will see "EVIL REQUEST!!!" instead of the default error message.
+_LITELLM_CUSTOM_ERROR_MESSAGE_MAPPINGS = os.environ.get(
+    "LITELLM_CUSTOM_ERROR_MESSAGE_MAPPINGS", ""
+)
+LITELLM_CUSTOM_ERROR_MESSAGE_MAPPINGS: dict[str, str] | None = None
+try:
+    LITELLM_CUSTOM_ERROR_MESSAGE_MAPPINGS = cast(
+        dict[str, str], json.loads(_LITELLM_CUSTOM_ERROR_MESSAGE_MAPPINGS)
+    )
+except json.JSONDecodeError:
+    pass
+
+# LLM Model Update API endpoint
+LLM_MODEL_UPDATE_API_URL = os.environ.get("LLM_MODEL_UPDATE_API_URL")
+
+# LLM API Rate Limiting Configuration
+# Maximum number of concurrent LLM API calls to prevent rate limiting
+# Particularly important for AWS Bedrock and other rate-limited providers
+LLM_API_CONCURRENCY_LIMIT = int(os.environ.get("LLM_API_CONCURRENCY_LIMIT", "3"))
+
+#####
+# Enterprise Edition Configs
+#####
+# NOTE: this should only be enabled if you have purchased an enterprise license.
+# if you're interested in an enterprise license, please reach out to us at
+# founders@onyx.app OR message Chris Weaver or Yuhong Sun in the Seclore
+# Slack community (https://join.slack.com/t/danswer/shared_invite/zt-1w76msxmd-HJHLe3KNFIAIzk_0dSOKaQ)
+ENTERPRISE_EDITION_ENABLED = (
+    os.environ.get("ENABLE_PAID_ENTERPRISE_EDITION_FEATURES", "").lower() == "true"
+)
+
+# Azure DALL-E Configurations
+AZURE_DALLE_API_VERSION = os.environ.get("AZURE_DALLE_API_VERSION")
+AZURE_DALLE_API_KEY = os.environ.get("AZURE_DALLE_API_KEY")
+AZURE_DALLE_API_BASE = os.environ.get("AZURE_DALLE_API_BASE")
+AZURE_DALLE_DEPLOYMENT_NAME = os.environ.get("AZURE_DALLE_DEPLOYMENT_NAME")
+
+
+# Use managed Vespa (Vespa Cloud). If set, must also set VESPA_CLOUD_URL, VESPA_CLOUD_CERT_PATH and VESPA_CLOUD_KEY_PATH
+MANAGED_VESPA = os.environ.get("MANAGED_VESPA", "").lower() == "true"
+
+ENABLE_EMAIL_INVITES = os.environ.get("ENABLE_EMAIL_INVITES", "").lower() == "true"
+
+# Security and authentication
+DATA_PLANE_SECRET = os.environ.get(
+    "DATA_PLANE_SECRET", ""
+)  # Used for secure communication between the control and data plane
+EXPECTED_API_KEY = os.environ.get(
+    "EXPECTED_API_KEY", ""
+)  # Additional security check for the control plane API
+
+# API configuration
+CONTROL_PLANE_API_BASE_URL = os.environ.get(
+    "CONTROL_PLANE_API_BASE_URL", "http://localhost:8082"
+)
+
+# JWT configuration
+JWT_ALGORITHM = "HS256"
+
+#####
+# API Key Configs
+#####
+# refers to the rounds described here: https://passlib.readthedocs.io/en/stable/lib/passlib.hash.sha256_crypt.html
+_API_KEY_HASH_ROUNDS_RAW = os.environ.get("API_KEY_HASH_ROUNDS")
+API_KEY_HASH_ROUNDS = (
+    int(_API_KEY_HASH_ROUNDS_RAW) if _API_KEY_HASH_ROUNDS_RAW else None
+)
+
+
+POD_NAME = os.environ.get("POD_NAME")
+POD_NAMESPACE = os.environ.get("POD_NAMESPACE")
+
+
+DEV_MODE = os.environ.get("DEV_MODE", "").lower() == "true"
+
+TEST_ENV = os.environ.get("TEST_ENV", "").lower() == "true"
+
+# Image search enhancement settings
+INCLUDE_SOURCE_PAGES_FOR_IMAGE_SEARCH = (
+    os.environ.get("INCLUDE_SOURCE_PAGES_FOR_IMAGE_SEARCH", "true").lower() == "true"
+)
+
+import json
+import os
+import urllib.parse
+from datetime import datetime
+from datetime import timezone
+from typing import cast
+
+from onyx.auth.schemas import AuthBackend
+from onyx.configs.constants import AuthType
+from onyx.configs.constants import DocumentIndexType
+from onyx.configs.constants import QueryHistoryType
+from onyx.file_processing.enums import HtmlBasedConnectorTransformLinksStrategy
+from onyx.prompts.image_analysis import DEFAULT_IMAGE_ANALYSIS_SYSTEM_PROMPT
+from onyx.prompts.image_analysis import DEFAULT_IMAGE_SUMMARIZATION_SYSTEM_PROMPT
+from onyx.prompts.image_analysis import DEFAULT_IMAGE_SUMMARIZATION_USER_PROMPT
+
+#####
+# App Configs
+#####
+APP_HOST = "0.0.0.0"
+APP_PORT = 8080
+# API_PREFIX is used to prepend a base path for all API routes
+# generally used if using a reverse proxy which doesn't support stripping the `/api`
+# prefix from requests directed towards the API server. In these cases, set this to `/api`
+APP_API_PREFIX = os.environ.get("API_PREFIX", "")
+
+SKIP_WARM_UP = os.environ.get("SKIP_WARM_UP", "").lower() == "true"
+
+#####
+# User Facing Features Configs
+#####
+BLURB_SIZE = 128  # Number Encoder Tokens included in the chunk blurb
+GENERATIVE_MODEL_ACCESS_CHECK_FREQ = int(
+    os.environ.get("GENERATIVE_MODEL_ACCESS_CHECK_FREQ") or 86400
+)  # 1 day
+DISABLE_GENERATIVE_AI = os.environ.get("DISABLE_GENERATIVE_AI", "").lower() == "true"
+
+# Controls whether users can use User Knowledge (personal documents) in assistants
+DISABLE_USER_KNOWLEDGE = os.environ.get("DISABLE_USER_KNOWLEDGE", "").lower() == "true"
+
+# If set to true, will show extra/uncommon connectors in the "Other" category
+SHOW_EXTRA_CONNECTORS = os.environ.get("SHOW_EXTRA_CONNECTORS", "").lower() == "true"
+
+# Controls whether to allow admin query history reports with:
+# 1. associated user emails
+# 2. anonymized user emails
+# 3. no queries
+ONYX_QUERY_HISTORY_TYPE = QueryHistoryType(
+    (os.environ.get("ONYX_QUERY_HISTORY_TYPE") or QueryHistoryType.NORMAL.value).lower()
+)
+
+#####
+# Web Configs
+#####
+# WEB_DOMAIN is used to set the redirect_uri after login flows
+# NOTE: if you are having problems accessing the Onyx web UI locally (especially
+# on Windows, try  setting this to `http://127.0.0.1:3000` instead and see if that
+# fixes it)
+WEB_DOMAIN = os.environ.get("WEB_DOMAIN") or "http://localhost:3000"
+
+
+#####
+# Auth Configs
+#####
+AUTH_TYPE = AuthType((os.environ.get("AUTH_TYPE") or AuthType.DISABLED.value).lower())
+DISABLE_AUTH = AUTH_TYPE == AuthType.DISABLED
+
+PASSWORD_MIN_LENGTH = int(os.getenv("PASSWORD_MIN_LENGTH", 12))
+PASSWORD_MAX_LENGTH = int(os.getenv("PASSWORD_MAX_LENGTH", 64))
+PASSWORD_REQUIRE_UPPERCASE = (
+    os.environ.get("PASSWORD_REQUIRE_UPPERCASE", "true").lower() == "true"
+)
+PASSWORD_REQUIRE_LOWERCASE = (
+    os.environ.get("PASSWORD_REQUIRE_LOWERCASE", "true").lower() == "true"
+)
+PASSWORD_REQUIRE_DIGIT = (
+    os.environ.get("PASSWORD_REQUIRE_DIGIT", "true").lower() == "true"
+)
+PASSWORD_REQUIRE_SPECIAL_CHAR = (
+    os.environ.get("PASSWORD_REQUIRE_SPECIAL_CHAR", "true").lower() == "true"
+)
+
+# Encryption key secret is used to encrypt connector credentials, api keys, and other sensitive
+# information. This provides an extra layer of security on top of Postgres access controls
+# and is available in Onyx EE
+ENCRYPTION_KEY_SECRET = os.environ.get("ENCRYPTION_KEY_SECRET") or ""
+
+# Turn off mask if admin users should see full credentials for data connectors.
+MASK_CREDENTIAL_PREFIX = (
+    os.environ.get("MASK_CREDENTIAL_PREFIX", "True").lower() != "false"
+)
+
+AUTH_BACKEND = AuthBackend(os.environ.get("AUTH_BACKEND") or AuthBackend.REDIS.value)
+
+SESSION_EXPIRE_TIME_SECONDS = int(
+    os.environ.get("SESSION_EXPIRE_TIME_SECONDS")
+    or os.environ.get("REDIS_AUTH_EXPIRE_TIME_SECONDS")
+    or 86400 * 7
+)  # 7 days
+
+# Default request timeout, mostly used by connectors
+REQUEST_TIMEOUT_SECONDS = int(os.environ.get("REQUEST_TIMEOUT_SECONDS") or 60)
+
+# set `VALID_EMAIL_DOMAINS` to a comma seperated list of domains in order to
+# restrict access to Onyx to only users with emails from those domains.
+# E.g. `VALID_EMAIL_DOMAINS=example.com,example.org` will restrict Onyx
+# signups to users with either an @example.com or an @example.org email.
+# NOTE: maintaining `VALID_EMAIL_DOMAIN` to keep backwards compatibility
+_VALID_EMAIL_DOMAIN = os.environ.get("VALID_EMAIL_DOMAIN", "")
+_VALID_EMAIL_DOMAINS_STR = (
+    os.environ.get("VALID_EMAIL_DOMAINS", "") or _VALID_EMAIL_DOMAIN
+)
+VALID_EMAIL_DOMAINS = (
+    [
+        domain.strip().lower()
+        for domain in _VALID_EMAIL_DOMAINS_STR.split(",")
+        if domain.strip()
+    ]
+    if _VALID_EMAIL_DOMAINS_STR
+    else []
+)
+# OAuth Login Flow
+# Used for both Google OAuth2 and OIDC flows
+OAUTH_CLIENT_ID = (
+    os.environ.get("OAUTH_CLIENT_ID", os.environ.get("GOOGLE_OAUTH_CLIENT_ID")) or ""
+)
+OAUTH_CLIENT_SECRET = (
+    os.environ.get("OAUTH_CLIENT_SECRET", os.environ.get("GOOGLE_OAUTH_CLIENT_SECRET"))
+    or ""
+)
+# OpenID Connect configuration URL for Okta Profile Tool and other OIDC integrations
+OPENID_CONFIG_URL = os.environ.get("OPENID_CONFIG_URL") or ""
+
+USER_AUTH_SECRET = os.environ.get("USER_AUTH_SECRET", "")
+
+# Duration (in seconds) for which the FastAPI Users JWT token remains valid in the user's browser.
+# By default, this is set to match the Redis expiry time for consistency.
+AUTH_COOKIE_EXPIRE_TIME_SECONDS = int(
+    os.environ.get("AUTH_COOKIE_EXPIRE_TIME_SECONDS") or 86400 * 7
+)  # 7 days
+
+# for basic auth
+REQUIRE_EMAIL_VERIFICATION = (
+    os.environ.get("REQUIRE_EMAIL_VERIFICATION", "").lower() == "true"
+)
+SMTP_SERVER = os.environ.get("SMTP_SERVER") or "smtp.gmail.com"
+SMTP_PORT = int(os.environ.get("SMTP_PORT") or "587")
+SMTP_USER = os.environ.get("SMTP_USER", "your-email@gmail.com")
+SMTP_PASS = os.environ.get("SMTP_PASS", "your-gmail-password")
+EMAIL_FROM = os.environ.get("EMAIL_FROM") or SMTP_USER
+
+SENDGRID_API_KEY = os.environ.get("SENDGRID_API_KEY") or ""
+EMAIL_CONFIGURED = all([SMTP_SERVER, SMTP_USER, SMTP_PASS]) or SENDGRID_API_KEY
+
+# If set, Onyx will listen to the `expires_at` returned by the identity
+# provider (e.g. Okta, Google, etc.) and force the user to re-authenticate
+# after this time has elapsed. Disabled since by default many auth providers
+# have very short expiry times (e.g. 1 hour) which provide a poor user experience
+TRACK_EXTERNAL_IDP_EXPIRY = (
+    os.environ.get("TRACK_EXTERNAL_IDP_EXPIRY", "").lower() == "true"
+)
+
+
+#####
+# DB Configs
+#####
+DOCUMENT_INDEX_NAME = "danswer_index"
+# Vespa is now the default document index store for both keyword and vector
+DOCUMENT_INDEX_TYPE = os.environ.get(
+    "DOCUMENT_INDEX_TYPE", DocumentIndexType.COMBINED.value
+)
+VESPA_HOST = os.environ.get("VESPA_HOST") or "localhost"
+# NOTE: this is used if and only if the vespa config server is accessible via a
+# different host than the main vespa application
+VESPA_CONFIG_SERVER_HOST = os.environ.get("VESPA_CONFIG_SERVER_HOST") or VESPA_HOST
+VESPA_PORT = os.environ.get("VESPA_PORT") or "8081"
+VESPA_TENANT_PORT = os.environ.get("VESPA_TENANT_PORT") or "19071"
+# the number of times to try and connect to vespa on startup before giving up
+VESPA_NUM_ATTEMPTS_ON_STARTUP = int(os.environ.get("NUM_RETRIES_ON_STARTUP") or 10)
+
+VESPA_CLOUD_URL = os.environ.get("VESPA_CLOUD_URL", "")
+
+# The default below is for dockerized deployment
+VESPA_DEPLOYMENT_ZIP = (
+    os.environ.get("VESPA_DEPLOYMENT_ZIP") or "/app/onyx/vespa-app.zip"
+)
+VESPA_CLOUD_CERT_PATH = os.environ.get("VESPA_CLOUD_CERT_PATH")
+VESPA_CLOUD_KEY_PATH = os.environ.get("VESPA_CLOUD_KEY_PATH")
+
+# Number of documents in a batch during indexing (further batching done by chunks before passing to bi-encoder)
+INDEX_BATCH_SIZE = int(os.environ.get("INDEX_BATCH_SIZE") or 16)
+
+MAX_DRIVE_WORKERS = int(os.environ.get("MAX_DRIVE_WORKERS", 4))
+
+# Below are intended to match the env variables names used by the official postgres docker image
+# https://hub.docker.com/_/postgres
+POSTGRES_USER = os.environ.get("POSTGRES_USER") or "postgres"
+# URL-encode the password for asyncpg to avoid issues with special characters on some machines.
+POSTGRES_PASSWORD = urllib.parse.quote_plus(
+    os.environ.get("POSTGRES_PASSWORD") or "password"
+)
+POSTGRES_HOST = os.environ.get("POSTGRES_HOST") or "127.0.0.1"
+POSTGRES_PORT = os.environ.get("POSTGRES_PORT") or "5432"
+POSTGRES_DB = os.environ.get("POSTGRES_DB") or "postgres"
+AWS_REGION_NAME = os.environ.get("AWS_REGION_NAME") or "us-east-2"
+
+POSTGRES_API_SERVER_POOL_SIZE = int(
+    os.environ.get("POSTGRES_API_SERVER_POOL_SIZE") or 40
+)
+POSTGRES_API_SERVER_POOL_OVERFLOW = int(
+    os.environ.get("POSTGRES_API_SERVER_POOL_OVERFLOW") or 10
+)
+
+POSTGRES_API_SERVER_READ_ONLY_POOL_SIZE = int(
+    os.environ.get("POSTGRES_API_SERVER_READ_ONLY_POOL_SIZE") or 10
+)
+POSTGRES_API_SERVER_READ_ONLY_POOL_OVERFLOW = int(
+    os.environ.get("POSTGRES_API_SERVER_READ_ONLY_POOL_OVERFLOW") or 5
+)
+
+# defaults to False
+# generally should only be used for
+POSTGRES_USE_NULL_POOL = os.environ.get("POSTGRES_USE_NULL_POOL", "").lower() == "true"
+
+# defaults to False
+POSTGRES_POOL_PRE_PING = os.environ.get("POSTGRES_POOL_PRE_PING", "").lower() == "true"
+
+# recycle timeout in seconds
+POSTGRES_POOL_RECYCLE_DEFAULT = 60 * 20  # 20 minutes
+try:
+    POSTGRES_POOL_RECYCLE = int(
+        os.environ.get("POSTGRES_POOL_RECYCLE", POSTGRES_POOL_RECYCLE_DEFAULT)
+    )
+except ValueError:
+    POSTGRES_POOL_RECYCLE = POSTGRES_POOL_RECYCLE_DEFAULT
+
+# RDS IAM authentication - enables IAM-based authentication for PostgreSQL
+USE_IAM_AUTH = os.getenv("USE_IAM_AUTH", "False").lower() == "true"
+
+# Redis IAM authentication - enables IAM-based authentication for Redis ElastiCache
+# Note: This is separate from RDS IAM auth as they use different authentication mechanisms
+USE_REDIS_IAM_AUTH = os.getenv("USE_REDIS_IAM_AUTH", "False").lower() == "true"
+REDIS_SSL = os.getenv("REDIS_SSL", "").lower() == "true"
+REDIS_HOST = os.environ.get("REDIS_HOST") or "localhost"
+REDIS_PORT = int(os.environ.get("REDIS_PORT", 6379))
+REDIS_PASSWORD = os.environ.get("REDIS_PASSWORD") or ""
+
+# this assumes that other redis settings remain the same as the primary
+REDIS_REPLICA_HOST = os.environ.get("REDIS_REPLICA_HOST") or REDIS_HOST
+
+REDIS_AUTH_KEY_PREFIX = "fastapi_users_token:"
+
+# Rate limiting for auth endpoints
+RATE_LIMIT_WINDOW_SECONDS: int | None = None
+_rate_limit_window_seconds_str = os.environ.get("RATE_LIMIT_WINDOW_SECONDS")
+if _rate_limit_window_seconds_str is not None:
+    try:
+        RATE_LIMIT_WINDOW_SECONDS = int(_rate_limit_window_seconds_str)
+    except ValueError:
+        pass
+
+RATE_LIMIT_MAX_REQUESTS: int | None = None
+_rate_limit_max_requests_str = os.environ.get("RATE_LIMIT_MAX_REQUESTS")
+if _rate_limit_max_requests_str is not None:
+    try:
+        RATE_LIMIT_MAX_REQUESTS = int(_rate_limit_max_requests_str)
+    except ValueError:
+        pass
+
+AUTH_RATE_LIMITING_ENABLED = RATE_LIMIT_MAX_REQUESTS and RATE_LIMIT_WINDOW_SECONDS
+# Used for general redis things
+REDIS_DB_NUMBER = int(os.environ.get("REDIS_DB_NUMBER", 0))
+
+# Used by celery as broker and backend
+REDIS_DB_NUMBER_CELERY_RESULT_BACKEND = int(
+    os.environ.get("REDIS_DB_NUMBER_CELERY_RESULT_BACKEND", 14)
+)
+REDIS_DB_NUMBER_CELERY = int(os.environ.get("REDIS_DB_NUMBER_CELERY", 15))  # broker
+
+# will propagate to both our redis client as well as celery's redis client
+REDIS_HEALTH_CHECK_INTERVAL = int(os.environ.get("REDIS_HEALTH_CHECK_INTERVAL", 60))
+
+# our redis client only, not celery's
+REDIS_POOL_MAX_CONNECTIONS = int(os.environ.get("REDIS_POOL_MAX_CONNECTIONS", 128))
+
+# https://docs.celeryq.dev/en/stable/userguide/configuration.html#redis-backend-settings
+# should be one of "required", "optional", or "none"
+REDIS_SSL_CERT_REQS = os.getenv("REDIS_SSL_CERT_REQS", "none")
+REDIS_SSL_CA_CERTS = os.getenv("REDIS_SSL_CA_CERTS", None)
+
+CELERY_RESULT_EXPIRES = int(os.environ.get("CELERY_RESULT_EXPIRES", 86400))  # seconds
+
+# https://docs.celeryq.dev/en/stable/userguide/configuration.html#broker-pool-limit
+# Setting to None may help when there is a proxy in the way closing idle connections
+CELERY_BROKER_POOL_LIMIT_DEFAULT = 10
+try:
+    CELERY_BROKER_POOL_LIMIT = int(
+        os.environ.get("CELERY_BROKER_POOL_LIMIT", CELERY_BROKER_POOL_LIMIT_DEFAULT)
+    )
+except ValueError:
+    CELERY_BROKER_POOL_LIMIT = CELERY_BROKER_POOL_LIMIT_DEFAULT
+
+CELERY_WORKER_LIGHT_CONCURRENCY_DEFAULT = 24
+try:
+    CELERY_WORKER_LIGHT_CONCURRENCY = int(
+        os.environ.get(
+            "CELERY_WORKER_LIGHT_CONCURRENCY", CELERY_WORKER_LIGHT_CONCURRENCY_DEFAULT
+        )
+    )
+except ValueError:
+    CELERY_WORKER_LIGHT_CONCURRENCY = CELERY_WORKER_LIGHT_CONCURRENCY_DEFAULT
+
+CELERY_WORKER_LIGHT_PREFETCH_MULTIPLIER_DEFAULT = 8
+try:
+    CELERY_WORKER_LIGHT_PREFETCH_MULTIPLIER = int(
+        os.environ.get(
+            "CELERY_WORKER_LIGHT_PREFETCH_MULTIPLIER",
+            CELERY_WORKER_LIGHT_PREFETCH_MULTIPLIER_DEFAULT,
+        )
+    )
+except ValueError:
+    CELERY_WORKER_LIGHT_PREFETCH_MULTIPLIER = (
+        CELERY_WORKER_LIGHT_PREFETCH_MULTIPLIER_DEFAULT
+    )
+
+CELERY_WORKER_DOCPROCESSING_CONCURRENCY_DEFAULT = 6
+try:
+    env_value = os.environ.get("CELERY_WORKER_DOCPROCESSING_CONCURRENCY")
+    if not env_value:
+        env_value = os.environ.get("NUM_INDEXING_WORKERS")
+
+    if not env_value:
+        env_value = str(CELERY_WORKER_DOCPROCESSING_CONCURRENCY_DEFAULT)
+    CELERY_WORKER_DOCPROCESSING_CONCURRENCY = int(env_value)
+except ValueError:
+    CELERY_WORKER_DOCPROCESSING_CONCURRENCY = (
+        CELERY_WORKER_DOCPROCESSING_CONCURRENCY_DEFAULT
+    )
+
+CELERY_WORKER_DOCFETCHING_CONCURRENCY_DEFAULT = 1
+try:
+    env_value = os.environ.get("CELERY_WORKER_DOCFETCHING_CONCURRENCY")
+    if not env_value:
+        env_value = os.environ.get("NUM_DOCFETCHING_WORKERS")
+
+    if not env_value:
+        env_value = str(CELERY_WORKER_DOCFETCHING_CONCURRENCY_DEFAULT)
+    CELERY_WORKER_DOCFETCHING_CONCURRENCY = int(env_value)
+except ValueError:
+    CELERY_WORKER_DOCFETCHING_CONCURRENCY = (
+        CELERY_WORKER_DOCFETCHING_CONCURRENCY_DEFAULT
+    )
+
+CELERY_WORKER_KG_PROCESSING_CONCURRENCY = int(
+    os.environ.get("CELERY_WORKER_KG_PROCESSING_CONCURRENCY") or 4
+)
+
+# The maximum number of tasks that can be queued up to sync to Vespa in a single pass
+VESPA_SYNC_MAX_TASKS = 8192
+
+DB_YIELD_PER_DEFAULT = 64
+
+#####
+# Connector Configs
+#####
+POLL_CONNECTOR_OFFSET = 30  # Minutes overlap between poll windows
+
+# View the list here:
+# https://github.com/onyx-dot-app/onyx/blob/main/backend/onyx/connectors/factory.py
+# If this is empty, all connectors are enabled, this is an option for security heavy orgs where
+# only very select connectors are enabled and admins cannot add other connector types
+ENABLED_CONNECTOR_TYPES = os.environ.get("ENABLED_CONNECTOR_TYPES") or ""
+
+# If set to true, curators can only access and edit assistants that they created
+CURATORS_CANNOT_VIEW_OR_EDIT_NON_OWNED_ASSISTANTS = (
+    os.environ.get("CURATORS_CANNOT_VIEW_OR_EDIT_NON_OWNED_ASSISTANTS", "").lower()
+    == "true"
+)
+
+# Some calls to get information on expert users are quite costly especially with rate limiting
+# Since experts are not used in the actual user experience, currently it is turned off
+# for some connectors
+ENABLE_EXPENSIVE_EXPERT_CALLS = False
+
+
+# TODO these should be available for frontend configuration, via advanced options expandable
+WEB_CONNECTOR_IGNORED_CLASSES = os.environ.get(
+    "WEB_CONNECTOR_IGNORED_CLASSES", "sidebar,footer"
+).split(",")
+WEB_CONNECTOR_IGNORED_ELEMENTS = os.environ.get(
+    "WEB_CONNECTOR_IGNORED_ELEMENTS", "nav,footer,meta,script,style,symbol,aside"
+).split(",")
+WEB_CONNECTOR_OAUTH_CLIENT_ID = os.environ.get("WEB_CONNECTOR_OAUTH_CLIENT_ID")
+WEB_CONNECTOR_OAUTH_CLIENT_SECRET = os.environ.get("WEB_CONNECTOR_OAUTH_CLIENT_SECRET")
+WEB_CONNECTOR_OAUTH_TOKEN_URL = os.environ.get("WEB_CONNECTOR_OAUTH_TOKEN_URL")
+WEB_CONNECTOR_VALIDATE_URLS = os.environ.get("WEB_CONNECTOR_VALIDATE_URLS")
+
+HTML_BASED_CONNECTOR_TRANSFORM_LINKS_STRATEGY = os.environ.get(
+    "HTML_BASED_CONNECTOR_TRANSFORM_LINKS_STRATEGY",
+    HtmlBasedConnectorTransformLinksStrategy.STRIP,
+)
+
+NOTION_CONNECTOR_DISABLE_RECURSIVE_PAGE_LOOKUP = (
+    os.environ.get("NOTION_CONNECTOR_DISABLE_RECURSIVE_PAGE_LOOKUP", "").lower()
+    == "true"
+)
+
+
+#####
+# Confluence Connector Configs
+#####
+
+CONFLUENCE_CONNECTOR_LABELS_TO_SKIP = [
+    ignored_tag
+    for ignored_tag in os.environ.get("CONFLUENCE_CONNECTOR_LABELS_TO_SKIP", "").split(
+        ","
+    )
+    if ignored_tag
+]
+
+# Avoid to get archived pages
+CONFLUENCE_CONNECTOR_INDEX_ARCHIVED_PAGES = (
+    os.environ.get("CONFLUENCE_CONNECTOR_INDEX_ARCHIVED_PAGES", "").lower() == "true"
+)
+
+# Attachments exceeding this size will not be retrieved (in bytes)
+CONFLUENCE_CONNECTOR_ATTACHMENT_SIZE_THRESHOLD = int(
+    os.environ.get("CONFLUENCE_CONNECTOR_ATTACHMENT_SIZE_THRESHOLD", 10 * 1024 * 1024)
+)
+# Attachments with more chars than this will not be indexed. This is to prevent extremely
+# large files from freezing indexing. 200,000 is ~100 google doc pages.
+CONFLUENCE_CONNECTOR_ATTACHMENT_CHAR_COUNT_THRESHOLD = int(
+    os.environ.get("CONFLUENCE_CONNECTOR_ATTACHMENT_CHAR_COUNT_THRESHOLD", 200_000)
+)
+
+# A JSON-formatted array. Each item in the array should have the following structure:
+# {
+#     "user_id": "1234567890",
+#     "username": "bob",
+#     "display_name": "Bob Fitzgerald",
+#     "email": "bob@example.com",
+#     "type": "known"
+# }
+_RAW_CONFLUENCE_CONNECTOR_USER_PROFILES_OVERRIDE = os.environ.get(
+    "CONFLUENCE_CONNECTOR_USER_PROFILES_OVERRIDE", ""
+)
+CONFLUENCE_CONNECTOR_USER_PROFILES_OVERRIDE = cast(
+    list[dict[str, str]] | None,
+    (
+        json.loads(_RAW_CONFLUENCE_CONNECTOR_USER_PROFILES_OVERRIDE)
+        if _RAW_CONFLUENCE_CONNECTOR_USER_PROFILES_OVERRIDE
+        else None
+    ),
+)
+
+# Due to breakages in the confluence API, the timezone offset must be specified client side
+# to match the user's specified timezone.
+
+# The current state of affairs:
+# CQL queries are parsed in the user's timezone and cannot be specified in UTC
+# no API retrieves the user's timezone
+# All data is returned in UTC, so we can't derive the user's timezone from that
+
+# https://community.developer.atlassian.com/t/confluence-cloud-time-zone-get-via-rest-api/35954/16
+# https://jira.atlassian.com/browse/CONFCLOUD-69670
+
+
+def get_current_tz_offset() -> int:
+    # datetime now() gets local time, datetime.now(timezone.utc) gets UTC time.
+    # remove tzinfo to compare non-timezone-aware objects.
+    time_diff = datetime.now() - datetime.now(timezone.utc).replace(tzinfo=None)
+    return round(time_diff.total_seconds() / 3600)
+
+
+# enter as a floating point offset from UTC in hours (-24 < val < 24)
+# this will be applied globally, so it probably makes sense to transition this to per
+# connector as some point.
+# For the default value, we assume that the user's local timezone is more likely to be
+# correct (i.e. the configured user's timezone or the default server one) than UTC.
+# https://developer.atlassian.com/cloud/confluence/cql-fields/#created
+CONFLUENCE_TIMEZONE_OFFSET = float(
+    os.environ.get("CONFLUENCE_TIMEZONE_OFFSET", get_current_tz_offset())
+)
+
+GOOGLE_DRIVE_CONNECTOR_SIZE_THRESHOLD = int(
+    os.environ.get("GOOGLE_DRIVE_CONNECTOR_SIZE_THRESHOLD", 10 * 1024 * 1024)
+)
+
+# Default size threshold for SharePoint files (20MB)
+SHAREPOINT_CONNECTOR_SIZE_THRESHOLD = int(
+    os.environ.get("SHAREPOINT_CONNECTOR_SIZE_THRESHOLD", 20 * 1024 * 1024)
+)
+
+JIRA_CONNECTOR_LABELS_TO_SKIP = [
+    ignored_tag
+    for ignored_tag in os.environ.get("JIRA_CONNECTOR_LABELS_TO_SKIP", "").split(",")
+    if ignored_tag
+]
+# Maximum size for Jira tickets in bytes (default: 100KB)
+JIRA_CONNECTOR_MAX_TICKET_SIZE = int(
+    os.environ.get("JIRA_CONNECTOR_MAX_TICKET_SIZE", 100 * 1024)
+)
+
+GONG_CONNECTOR_START_TIME = os.environ.get("GONG_CONNECTOR_START_TIME")
+
+GITHUB_CONNECTOR_BASE_URL = os.environ.get("GITHUB_CONNECTOR_BASE_URL") or None
+
+GITLAB_CONNECTOR_INCLUDE_CODE_FILES = (
+    os.environ.get("GITLAB_CONNECTOR_INCLUDE_CODE_FILES", "").lower() == "true"
+)
+
+# Typically set to http://localhost:3000 for OAuth connector development
+CONNECTOR_LOCALHOST_OVERRIDE = os.getenv("CONNECTOR_LOCALHOST_OVERRIDE")
+
+# Egnyte specific configs
+EGNYTE_CLIENT_ID = os.getenv("EGNYTE_CLIENT_ID")
+EGNYTE_CLIENT_SECRET = os.getenv("EGNYTE_CLIENT_SECRET")
+
+# Linear specific configs
+LINEAR_CLIENT_ID = os.getenv("LINEAR_CLIENT_ID")
+LINEAR_CLIENT_SECRET = os.getenv("LINEAR_CLIENT_SECRET")
+
+# Slack specific configs
+SLACK_NUM_THREADS = int(os.getenv("SLACK_NUM_THREADS") or 8)
+MAX_SLACK_QUERY_EXPANSIONS = int(os.environ.get("MAX_SLACK_QUERY_EXPANSIONS", "5"))
+
+DASK_JOB_CLIENT_ENABLED = (
+    os.environ.get("DASK_JOB_CLIENT_ENABLED", "").lower() == "true"
+)
+EXPERIMENTAL_CHECKPOINTING_ENABLED = (
+    os.environ.get("EXPERIMENTAL_CHECKPOINTING_ENABLED", "").lower() == "true"
+)
+
+LEAVE_CONNECTOR_ACTIVE_ON_INITIALIZATION_FAILURE = (
+    os.environ.get("LEAVE_CONNECTOR_ACTIVE_ON_INITIALIZATION_FAILURE", "").lower()
+    == "true"
+)
+
+PRUNING_DISABLED = -1
+DEFAULT_PRUNING_FREQ = 60 * 60 * 24  # Once a day
+
+ALLOW_SIMULTANEOUS_PRUNING = (
+    os.environ.get("ALLOW_SIMULTANEOUS_PRUNING", "").lower() == "true"
+)
+
+# This is the maximum rate at which documents are queried for a pruning job. 0 disables the limitation.
+MAX_PRUNING_DOCUMENT_RETRIEVAL_PER_MINUTE = int(
+    os.environ.get("MAX_PRUNING_DOCUMENT_RETRIEVAL_PER_MINUTE", 0)
+)
+
+# comma delimited list of zendesk article labels to skip indexing for
+ZENDESK_CONNECTOR_SKIP_ARTICLE_LABELS = os.environ.get(
+    "ZENDESK_CONNECTOR_SKIP_ARTICLE_LABELS", ""
+).split(",")
+
+
+#####
+# Indexing Configs
+#####
+# NOTE: Currently only supported in the Confluence and Google Drive connectors +
+# only handles some failures (Confluence = handles API call failures, Google
+# Drive = handles failures pulling files / parsing them)
+CONTINUE_ON_CONNECTOR_FAILURE = os.environ.get(
+    "CONTINUE_ON_CONNECTOR_FAILURE", ""
+).lower() not in ["false", ""]
+# When swapping to a new embedding model, a secondary index is created in the background, to conserve
+# resources, we pause updates on the primary index by default while the secondary index is created
+DISABLE_INDEX_UPDATE_ON_SWAP = (
+    os.environ.get("DISABLE_INDEX_UPDATE_ON_SWAP", "").lower() == "true"
+)
+# More accurate results at the expense of indexing speed and index size (stores additional 4 MINI_CHUNK vectors)
+ENABLE_MULTIPASS_INDEXING = (
+    os.environ.get("ENABLE_MULTIPASS_INDEXING", "").lower() == "true"
+)
+# Enable contextual retrieval
+ENABLE_CONTEXTUAL_RAG = os.environ.get("ENABLE_CONTEXTUAL_RAG", "").lower() == "true"
+
+DEFAULT_CONTEXTUAL_RAG_LLM_NAME = "gpt-4o-mini"
+DEFAULT_CONTEXTUAL_RAG_LLM_PROVIDER = "DevEnvPresetOpenAI"
+# Finer grained chunking for more detail retention
+# Slightly larger since the sentence aware split is a max cutoff so most minichunks will be under MINI_CHUNK_SIZE
+# tokens. But we need it to be at least as big as 1/4th chunk size to avoid having a tiny mini-chunk at the end
+MINI_CHUNK_SIZE = 150
+
+# This is the number of regular chunks per large chunk
+LARGE_CHUNK_RATIO = 4
+
+# Include the document level metadata in each chunk. If the metadata is too long, then it is thrown out
+# We don't want the metadata to overwhelm the actual contents of the chunk
+SKIP_METADATA_IN_CHUNK = os.environ.get("SKIP_METADATA_IN_CHUNK", "").lower() == "true"
+# Timeout to wait for job's last update before killing it, in hours
+CLEANUP_INDEXING_JOBS_TIMEOUT = int(
+    os.environ.get("CLEANUP_INDEXING_JOBS_TIMEOUT") or 3
+)
+
+# The indexer will warn in the logs whenver a document exceeds this threshold (in bytes)
+INDEXING_SIZE_WARNING_THRESHOLD = int(
+    os.environ.get("INDEXING_SIZE_WARNING_THRESHOLD") or 100 * 1024 * 1024
+)
+
+# during indexing, will log verbose memory diff stats every x batches and at the end.
+# 0 disables this behavior and is the default.
+INDEXING_TRACER_INTERVAL = int(os.environ.get("INDEXING_TRACER_INTERVAL") or 0)
+
+# Enable multi-threaded embedding model calls for parallel processing
+# Note: only applies for API-based embedding models
+INDEXING_EMBEDDING_MODEL_NUM_THREADS = int(
+    os.environ.get("INDEXING_EMBEDDING_MODEL_NUM_THREADS") or 8
+)
+
+# During an indexing attempt, specifies the number of batches which are allowed to
+# exception without aborting the attempt.
+INDEXING_EXCEPTION_LIMIT = int(os.environ.get("INDEXING_EXCEPTION_LIMIT") or 0)
+
+# Maximum number of user file connector credential pairs to index in a single batch
+# Setting this number too high may overload the indexing process
+USER_FILE_INDEXING_LIMIT = int(os.environ.get("USER_FILE_INDEXING_LIMIT") or 100)
+
+# Maximum file size in a document to be indexed
+MAX_DOCUMENT_CHARS = int(os.environ.get("MAX_DOCUMENT_CHARS") or 5_000_000)
+MAX_FILE_SIZE_BYTES = int(
+    os.environ.get("MAX_FILE_SIZE_BYTES") or 2 * 1024 * 1024 * 1024
+)  # 2GB in bytes
+
 # Use document summary for contextual rag
 USE_DOCUMENT_SUMMARY = os.environ.get("USE_DOCUMENT_SUMMARY", "true").lower() == "true"
 # Use chunk summary for contextual rag
@@ -587,8 +1269,6 @@
 OKTA_API_TOKEN = os.environ.get("OKTA_API_TOKEN") or ""
 
 
-=======
->>>>>>> 4c5a865d
 #####
 # Miscellaneous
 #####
@@ -602,7 +1282,7 @@
 LOG_ALL_MODEL_INTERACTIONS = (
     os.environ.get("LOG_ALL_MODEL_INTERACTIONS", "").lower() == "true"
 )
-# Logs Seclore only model interactions like prompts, responses, messages etc.
+# Logs Onyx only model interactions like prompts, responses, messages etc.
 LOG_DANSWER_MODEL_INTERACTIONS = (
     os.environ.get("LOG_DANSWER_MODEL_INTERACTIONS", "").lower() == "true"
 )
@@ -656,7 +1336,6 @@
 # LLM Model Update API endpoint
 LLM_MODEL_UPDATE_API_URL = os.environ.get("LLM_MODEL_UPDATE_API_URL")
 
-<<<<<<< HEAD
 # Federated Search Configs
 MAX_FEDERATED_SECTIONS = int(
     os.environ.get("MAX_FEDERATED_SECTIONS", "5")
@@ -664,19 +1343,13 @@
 MAX_FEDERATED_CHUNKS = int(
     os.environ.get("MAX_FEDERATED_CHUNKS", "5")
 )  # max no. of chunks to retrieve per federated connector
-=======
-# LLM API Rate Limiting Configuration
-# Maximum number of concurrent LLM API calls to prevent rate limiting
-# Particularly important for AWS Bedrock and other rate-limited providers
-LLM_API_CONCURRENCY_LIMIT = int(os.environ.get("LLM_API_CONCURRENCY_LIMIT", "3"))
->>>>>>> 4c5a865d
 
 #####
 # Enterprise Edition Configs
 #####
 # NOTE: this should only be enabled if you have purchased an enterprise license.
 # if you're interested in an enterprise license, please reach out to us at
-# founders@onyx.app OR message Chris Weaver or Yuhong Sun in the Seclore
+# founders@onyx.app OR message Chris Weaver or Yuhong Sun in the Onyx
 # Slack community (https://join.slack.com/t/danswer/shared_invite/zt-1w76msxmd-HJHLe3KNFIAIzk_0dSOKaQ)
 ENTERPRISE_EDITION_ENABLED = (
     os.environ.get("ENABLE_PAID_ENTERPRISE_EDITION_FEATURES", "").lower() == "true"
@@ -688,6 +1361,8 @@
 AZURE_DALLE_API_BASE = os.environ.get("AZURE_DALLE_API_BASE")
 AZURE_DALLE_DEPLOYMENT_NAME = os.environ.get("AZURE_DALLE_DEPLOYMENT_NAME")
 
+# configurable image model
+IMAGE_MODEL_NAME = os.environ.get("IMAGE_MODEL_NAME", "gpt-image-1")
 
 # Use managed Vespa (Vespa Cloud). If set, must also set VESPA_CLOUD_URL, VESPA_CLOUD_CERT_PATH and VESPA_CLOUD_KEY_PATH
 MANAGED_VESPA = os.environ.get("MANAGED_VESPA", "").lower() == "true"
@@ -707,6 +1382,21 @@
     "CONTROL_PLANE_API_BASE_URL", "http://localhost:8082"
 )
 
+OAUTH_SLACK_CLIENT_ID = os.environ.get("OAUTH_SLACK_CLIENT_ID", "")
+OAUTH_SLACK_CLIENT_SECRET = os.environ.get("OAUTH_SLACK_CLIENT_SECRET", "")
+OAUTH_CONFLUENCE_CLOUD_CLIENT_ID = os.environ.get(
+    "OAUTH_CONFLUENCE_CLOUD_CLIENT_ID", ""
+)
+OAUTH_CONFLUENCE_CLOUD_CLIENT_SECRET = os.environ.get(
+    "OAUTH_CONFLUENCE_CLOUD_CLIENT_SECRET", ""
+)
+OAUTH_JIRA_CLOUD_CLIENT_ID = os.environ.get("OAUTH_JIRA_CLOUD_CLIENT_ID", "")
+OAUTH_JIRA_CLOUD_CLIENT_SECRET = os.environ.get("OAUTH_JIRA_CLOUD_CLIENT_SECRET", "")
+OAUTH_GOOGLE_DRIVE_CLIENT_ID = os.environ.get("OAUTH_GOOGLE_DRIVE_CLIENT_ID", "")
+OAUTH_GOOGLE_DRIVE_CLIENT_SECRET = os.environ.get(
+    "OAUTH_GOOGLE_DRIVE_CLIENT_SECRET", ""
+)
+
 # JWT configuration
 JWT_ALGORITHM = "HS256"
 
@@ -726,9 +1416,64 @@
 
 DEV_MODE = os.environ.get("DEV_MODE", "").lower() == "true"
 
+INTEGRATION_TESTS_MODE = os.environ.get("INTEGRATION_TESTS_MODE", "").lower() == "true"
+
+MOCK_CONNECTOR_FILE_PATH = os.environ.get("MOCK_CONNECTOR_FILE_PATH")
+
 TEST_ENV = os.environ.get("TEST_ENV", "").lower() == "true"
 
-# Image search enhancement settings
-INCLUDE_SOURCE_PAGES_FOR_IMAGE_SEARCH = (
-    os.environ.get("INCLUDE_SOURCE_PAGES_FOR_IMAGE_SEARCH", "true").lower() == "true"
-)+# Set to true to mock LLM responses for testing purposes
+MOCK_LLM_RESPONSE = (
+    os.environ.get("MOCK_LLM_RESPONSE") if os.environ.get("MOCK_LLM_RESPONSE") else None
+)
+
+
+DEFAULT_IMAGE_ANALYSIS_MAX_SIZE_MB = 20
+
+# Number of pre-provisioned tenants to maintain
+TARGET_AVAILABLE_TENANTS = int(os.environ.get("TARGET_AVAILABLE_TENANTS", "5"))
+
+
+# Image summarization configuration
+IMAGE_SUMMARIZATION_SYSTEM_PROMPT = os.environ.get(
+    "IMAGE_SUMMARIZATION_SYSTEM_PROMPT",
+    DEFAULT_IMAGE_SUMMARIZATION_SYSTEM_PROMPT,
+)
+
+# The user prompt for image summarization - the image filename will be automatically prepended
+IMAGE_SUMMARIZATION_USER_PROMPT = os.environ.get(
+    "IMAGE_SUMMARIZATION_USER_PROMPT",
+    DEFAULT_IMAGE_SUMMARIZATION_USER_PROMPT,
+)
+
+IMAGE_ANALYSIS_SYSTEM_PROMPT = os.environ.get(
+    "IMAGE_ANALYSIS_SYSTEM_PROMPT",
+    DEFAULT_IMAGE_ANALYSIS_SYSTEM_PROMPT,
+)
+
+DISABLE_AUTO_AUTH_REFRESH = (
+    os.environ.get("DISABLE_AUTO_AUTH_REFRESH", "").lower() == "true"
+)
+
+# Knowledge Graph Read Only User Configuration
+DB_READONLY_USER: str = os.environ.get("DB_READONLY_USER", "db_readonly_user")
+DB_READONLY_PASSWORD: str = urllib.parse.quote_plus(
+    os.environ.get("DB_READONLY_PASSWORD") or "password"
+)
+
+# File Store Configuration
+S3_FILE_STORE_BUCKET_NAME = (
+    os.environ.get("S3_FILE_STORE_BUCKET_NAME") or "onyx-file-store-bucket"
+)
+S3_FILE_STORE_PREFIX = os.environ.get("S3_FILE_STORE_PREFIX") or "onyx-files"
+# S3_ENDPOINT_URL is for MinIO and other S3-compatible storage. Leave blank for AWS S3.
+S3_ENDPOINT_URL = os.environ.get("S3_ENDPOINT_URL")
+S3_VERIFY_SSL = os.environ.get("S3_VERIFY_SSL", "").lower() == "true"
+
+# S3/MinIO Access Keys
+S3_AWS_ACCESS_KEY_ID = os.environ.get("S3_AWS_ACCESS_KEY_ID")
+S3_AWS_SECRET_ACCESS_KEY = os.environ.get("S3_AWS_SECRET_ACCESS_KEY")
+
+# Forcing Vespa Language
+# English: en, German:de, etc. See: https://docs.vespa.ai/en/linguistics.html
+VESPA_LANGUAGE_OVERRIDE = os.environ.get("VESPA_LANGUAGE_OVERRIDE")