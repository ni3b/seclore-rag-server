import time
from datetime import datetime
from typing import cast
from uuid import uuid4

import redis
from celery import Celery
from pydantic import BaseModel
from redis.lock import Lock as RedisLock

from onyx.access.models import DocExternalAccess
from onyx.configs.constants import CELERY_GENERIC_BEAT_LOCK_TIMEOUT
from onyx.configs.constants import OnyxCeleryPriority
from onyx.configs.constants import OnyxCeleryQueues
from onyx.configs.constants import OnyxCeleryTask
from onyx.redis.redis_pool import SCAN_ITER_COUNT_DEFAULT


class RedisConnectorPermissionSyncPayload(BaseModel):
    started: datetime | None
    celery_task_id: str | None


class RedisConnectorPermissionSync:
    """Manages interactions with redis for doc permission sync tasks. Should only be accessed
    through RedisConnector."""

    PREFIX = "connectordocpermissionsync"

    FENCE_PREFIX = f"{PREFIX}_fence"

    # phase 1 - geneartor task and progress signals
    GENERATORTASK_PREFIX = f"{PREFIX}+generator"  # connectorpermissions+generator
    GENERATOR_PROGRESS_PREFIX = (
        PREFIX + "_generator_progress"
    )  # connectorpermissions_generator_progress
    GENERATOR_COMPLETE_PREFIX = (
        PREFIX + "_generator_complete"
    )  # connectorpermissions_generator_complete

    TASKSET_PREFIX = f"{PREFIX}_taskset"  # connectorpermissions_taskset
    SUBTASK_PREFIX = f"{PREFIX}+sub"  # connectorpermissions+sub

    def __init__(self, tenant_id: str | None, id: int, redis: redis.Redis) -> None:
        self.tenant_id: str | None = tenant_id
        self.id = id
        self.redis = redis

        self.fence_key: str = f"{self.FENCE_PREFIX}_{id}"
        self.generator_task_key = f"{self.GENERATORTASK_PREFIX}_{id}"
        self.generator_progress_key = f"{self.GENERATOR_PROGRESS_PREFIX}_{id}"
        self.generator_complete_key = f"{self.GENERATOR_COMPLETE_PREFIX}_{id}"

        self.taskset_key = f"{self.TASKSET_PREFIX}_{id}"

        self.subtask_prefix: str = f"{self.SUBTASK_PREFIX}_{id}"

    def taskset_clear(self) -> None:
        self.redis.delete(self.taskset_key)

    def generator_clear(self) -> None:
        self.redis.delete(self.generator_progress_key)
        self.redis.delete(self.generator_complete_key)

    def get_remaining(self) -> int:
        remaining = cast(int, self.redis.scard(self.taskset_key))
        return remaining

    def get_active_task_count(self) -> int:
        """Count of active permission sync tasks"""
        count = 0
        for _ in self.redis.scan_iter(
            RedisConnectorPermissionSync.FENCE_PREFIX + "*",
            count=SCAN_ITER_COUNT_DEFAULT,
        ):
            count += 1
        return count

    @property
    def fenced(self) -> bool:
        return bool(self.redis.exists(self.fence_key))

    @property
    def payload(self) -> RedisConnectorPermissionSyncPayload | None:
        # read related data and evaluate/print task progress
        fence_bytes = cast(bytes, self.redis.get(self.fence_key))
        if fence_bytes is None:
            return None

        fence_str = fence_bytes.decode("utf-8")
        payload = RedisConnectorPermissionSyncPayload.model_validate_json(
            cast(str, fence_str)
        )

        return payload

    def set_fence(
        self,
        payload: RedisConnectorPermissionSyncPayload | None,
    ) -> None:
        if not payload:
            self.redis.delete(self.fence_key)
            return

        self.redis.set(self.fence_key, payload.model_dump_json())
<<<<<<< HEAD
        self.redis.sadd(OnyxRedisConstants.ACTIVE_FENCES, self.fence_key)

    def set_active(self) -> None:
        """This sets a signal to keep the permissioning flow from getting cleaned up within
        the expiration time.

        The slack in timing is needed to avoid race conditions where simply checking
        the celery queue and task status could result in race conditions."""
        self.redis.set(self.active_key, 0, ex=self.ACTIVE_TTL)

    def active(self) -> bool:
        return bool(self.redis.exists(self.active_key))
=======
>>>>>>> 4c5a865d

    @property
    def generator_complete(self) -> int | None:
        """the fence payload is an int representing the starting number of
        permission sync tasks to be processed ... just after the generator completes."""
        fence_bytes = self.redis.get(self.generator_complete_key)
        if fence_bytes is None:
            return None

        if fence_bytes == b"None":
            return None

        fence_int = int(cast(bytes, fence_bytes).decode())
        return fence_int

    @generator_complete.setter
    def generator_complete(self, payload: int | None) -> None:
        """Set the payload to an int to set the fence, otherwise if None it will
        be deleted"""
        if payload is None:
            self.redis.delete(self.generator_complete_key)
            return

        self.redis.set(self.generator_complete_key, payload)

    def generate_tasks(
        self,
        celery_app: Celery,
        lock: RedisLock | None,
        new_permissions: list[DocExternalAccess],
        source_string: str,
        connector_id: int,
        credential_id: int,
    ) -> int | None:
        last_lock_time = time.monotonic()
        async_results = []

        # Create a task for each document permission sync
        for doc_perm in new_permissions:
            current_time = time.monotonic()
            if lock and current_time - last_lock_time >= (
                CELERY_GENERIC_BEAT_LOCK_TIMEOUT / 4
            ):
                lock.reacquire()
                last_lock_time = current_time
            # Add task for document permissions sync
            custom_task_id = f"{self.subtask_prefix}_{uuid4()}"
            self.redis.sadd(self.taskset_key, custom_task_id)

            result = celery_app.send_task(
                OnyxCeleryTask.UPDATE_EXTERNAL_DOCUMENT_PERMISSIONS_TASK,
                kwargs=dict(
                    tenant_id=self.tenant_id,
                    serialized_doc_external_access=doc_perm.to_dict(),
                    source_string=source_string,
                    connector_id=connector_id,
                    credential_id=credential_id,
                ),
                queue=OnyxCeleryQueues.DOC_PERMISSIONS_UPSERT,
                task_id=custom_task_id,
                priority=OnyxCeleryPriority.HIGH,
            )
            async_results.append(result)

        return len(async_results)

    def reset(self) -> None:
        self.redis.delete(self.generator_progress_key)
        self.redis.delete(self.generator_complete_key)
        self.redis.delete(self.taskset_key)
        self.redis.delete(self.fence_key)

    @staticmethod
    def remove_from_taskset(id: int, task_id: str, r: redis.Redis) -> None:
        taskset_key = f"{RedisConnectorPermissionSync.TASKSET_PREFIX}_{id}"
        r.srem(taskset_key, task_id)
        return

    @staticmethod
    def reset_all(r: redis.Redis) -> None:
        """Deletes all redis values for all connectors"""
        for key in r.scan_iter(RedisConnectorPermissionSync.TASKSET_PREFIX + "*"):
            r.delete(key)

        for key in r.scan_iter(
            RedisConnectorPermissionSync.GENERATOR_COMPLETE_PREFIX + "*"
        ):
            r.delete(key)

        for key in r.scan_iter(
            RedisConnectorPermissionSync.GENERATOR_PROGRESS_PREFIX + "*"
        ):
            r.delete(key)

        for key in r.scan_iter(RedisConnectorPermissionSync.FENCE_PREFIX + "*"):
            r.delete(key)<|MERGE_RESOLUTION|>--- conflicted
+++ resolved
@@ -78,7 +78,10 @@
 
     @property
     def fenced(self) -> bool:
-        return bool(self.redis.exists(self.fence_key))
+        if self.redis.exists(self.fence_key):
+            return True
+
+        return False
 
     @property
     def payload(self) -> RedisConnectorPermissionSyncPayload | None:
@@ -103,21 +106,6 @@
             return
 
         self.redis.set(self.fence_key, payload.model_dump_json())
-<<<<<<< HEAD
-        self.redis.sadd(OnyxRedisConstants.ACTIVE_FENCES, self.fence_key)
-
-    def set_active(self) -> None:
-        """This sets a signal to keep the permissioning flow from getting cleaned up within
-        the expiration time.
-
-        The slack in timing is needed to avoid race conditions where simply checking
-        the celery queue and task status could result in race conditions."""
-        self.redis.set(self.active_key, 0, ex=self.ACTIVE_TTL)
-
-    def active(self) -> bool:
-        return bool(self.redis.exists(self.active_key))
-=======
->>>>>>> 4c5a865d
 
     @property
     def generator_complete(self) -> int | None:
@@ -213,4 +201,252 @@
             r.delete(key)
 
         for key in r.scan_iter(RedisConnectorPermissionSync.FENCE_PREFIX + "*"):
+            r.delete(key)
+
+import time
+from datetime import datetime
+from logging import Logger
+from typing import Any
+from typing import cast
+
+import redis
+from pydantic import BaseModel
+from redis.lock import Lock as RedisLock
+
+from onyx.access.models import DocExternalAccess
+from onyx.configs.constants import CELERY_GENERIC_BEAT_LOCK_TIMEOUT
+from onyx.configs.constants import CELERY_PERMISSIONS_SYNC_LOCK_TIMEOUT
+from onyx.configs.constants import OnyxRedisConstants
+from onyx.redis.redis_pool import SCAN_ITER_COUNT_DEFAULT
+from onyx.utils.variable_functionality import fetch_versioned_implementation
+
+
+class RedisConnectorPermissionSyncPayload(BaseModel):
+    id: str
+    submitted: datetime
+    started: datetime | None
+    celery_task_id: str | None
+
+
+class RedisConnectorPermissionSync:
+    """Manages interactions with redis for doc permission sync tasks. Should only be accessed
+    through RedisConnector."""
+
+    PREFIX = "connectordocpermissionsync"
+
+    FENCE_PREFIX = f"{PREFIX}_fence"
+
+    # phase 1 - geneartor task and progress signals
+    GENERATORTASK_PREFIX = f"{PREFIX}+generator"  # connectorpermissions+generator
+    GENERATOR_PROGRESS_PREFIX = (
+        PREFIX + "_generator_progress"
+    )  # connectorpermissions_generator_progress
+    GENERATOR_COMPLETE_PREFIX = (
+        PREFIX + "_generator_complete"
+    )  # connectorpermissions_generator_complete
+
+    TASKSET_PREFIX = f"{PREFIX}_taskset"  # connectorpermissions_taskset
+    SUBTASK_PREFIX = f"{PREFIX}+sub"  # connectorpermissions+sub
+
+    # used to signal the overall workflow is still active
+    # it's impossible to get the exact state of the system at a single point in time
+    # so we need a signal with a TTL to bridge gaps in our checks
+    ACTIVE_PREFIX = PREFIX + "_active"
+    ACTIVE_TTL = CELERY_PERMISSIONS_SYNC_LOCK_TIMEOUT * 2
+
+    def __init__(self, tenant_id: str, id: int, redis: redis.Redis) -> None:
+        self.tenant_id: str = tenant_id
+        self.id = id
+        self.redis = redis
+
+        self.fence_key: str = f"{self.FENCE_PREFIX}_{id}"
+        self.generator_task_key = f"{self.GENERATORTASK_PREFIX}_{id}"
+        self.generator_progress_key = f"{self.GENERATOR_PROGRESS_PREFIX}_{id}"
+        self.generator_complete_key = f"{self.GENERATOR_COMPLETE_PREFIX}_{id}"
+
+        self.taskset_key = f"{self.TASKSET_PREFIX}_{id}"
+
+        self.subtask_prefix: str = f"{self.SUBTASK_PREFIX}_{id}"
+        self.active_key = f"{self.ACTIVE_PREFIX}_{id}"
+
+    def taskset_clear(self) -> None:
+        self.redis.delete(self.taskset_key)
+
+    def generator_clear(self) -> None:
+        self.redis.delete(self.generator_progress_key)
+        self.redis.delete(self.generator_complete_key)
+
+    def get_remaining(self) -> int:
+        remaining = cast(int, self.redis.scard(self.taskset_key))
+        return remaining
+
+    def get_active_task_count(self) -> int:
+        """Count of active permission sync tasks"""
+        count = 0
+        for _ in self.redis.sscan_iter(
+            OnyxRedisConstants.ACTIVE_FENCES,
+            RedisConnectorPermissionSync.FENCE_PREFIX + "*",
+            count=SCAN_ITER_COUNT_DEFAULT,
+        ):
+            count += 1
+        return count
+
+    @property
+    def fenced(self) -> bool:
+        return bool(self.redis.exists(self.fence_key))
+
+    @property
+    def payload(self) -> RedisConnectorPermissionSyncPayload | None:
+        # read related data and evaluate/print task progress
+        fence_bytes = cast(Any, self.redis.get(self.fence_key))
+        if fence_bytes is None:
+            return None
+
+        fence_str = fence_bytes.decode("utf-8")
+        payload = RedisConnectorPermissionSyncPayload.model_validate_json(
+            cast(str, fence_str)
+        )
+
+        return payload
+
+    def set_fence(
+        self,
+        payload: RedisConnectorPermissionSyncPayload | None,
+    ) -> None:
+        if not payload:
+            self.redis.srem(OnyxRedisConstants.ACTIVE_FENCES, self.fence_key)
+            self.redis.delete(self.fence_key)
+            return
+
+        self.redis.set(self.fence_key, payload.model_dump_json())
+        self.redis.sadd(OnyxRedisConstants.ACTIVE_FENCES, self.fence_key)
+
+    def set_active(self) -> None:
+        """This sets a signal to keep the permissioning flow from getting cleaned up within
+        the expiration time.
+
+        The slack in timing is needed to avoid race conditions where simply checking
+        the celery queue and task status could result in race conditions."""
+        self.redis.set(self.active_key, 0, ex=self.ACTIVE_TTL)
+
+    def active(self) -> bool:
+        return bool(self.redis.exists(self.active_key))
+
+    @property
+    def generator_complete(self) -> int | None:
+        """the fence payload is an int representing the starting number of
+        permission sync tasks to be processed ... just after the generator completes."""
+        fence_bytes = self.redis.get(self.generator_complete_key)
+        if fence_bytes is None:
+            return None
+
+        if fence_bytes == b"None":
+            return None
+
+        fence_int = int(cast(bytes, fence_bytes).decode())
+        return fence_int
+
+    @generator_complete.setter
+    def generator_complete(self, payload: int | None) -> None:
+        """Set the payload to an int to set the fence, otherwise if None it will
+        be deleted"""
+        if payload is None:
+            self.redis.delete(self.generator_complete_key)
+            return
+
+        self.redis.set(self.generator_complete_key, payload)
+
+    def update_db(
+        self,
+        lock: RedisLock | None,
+        new_permissions: list[DocExternalAccess],
+        source_string: str,
+        connector_id: int,
+        credential_id: int,
+        task_logger: Logger | None = None,
+    ) -> int | None:
+        last_lock_time = time.monotonic()
+
+        document_update_permissions_fn = fetch_versioned_implementation(
+            "onyx.background.celery.tasks.doc_permission_syncing.tasks",
+            "document_update_permissions",
+        )
+
+        num_permissions = 0
+        # Create a task for each document permission sync
+        for permissions in new_permissions:
+            current_time = time.monotonic()
+            if lock and current_time - last_lock_time >= (
+                CELERY_GENERIC_BEAT_LOCK_TIMEOUT / 4
+            ):
+                lock.reacquire()
+                last_lock_time = current_time
+
+            if (
+                permissions.external_access.num_entries
+                > permissions.external_access.MAX_NUM_ENTRIES
+            ):
+                if task_logger:
+                    num_users = len(permissions.external_access.external_user_emails)
+                    num_groups = len(
+                        permissions.external_access.external_user_group_ids
+                    )
+                    task_logger.warning(
+                        f"Permissions length exceeded, skipping...: "
+                        f"{permissions.doc_id} "
+                        f"{num_users=} {num_groups=} "
+                        f"{permissions.external_access.MAX_NUM_ENTRIES=}"
+                    )
+                continue
+
+            # NOTE(rkuo): this used to fire a task instead of directly writing to the DB,
+            # but the permissions can be excessively large if sent over the wire.
+            # On the other hand, the downside of doing db updates here is that we can
+            # block and fail if we can't make the calls to the DB ... but that's probably
+            # a rare enough case to be acceptable.
+
+            # This can internally exception due to db issues but still continue
+            # we may want to change this
+            document_update_permissions_fn(
+                self.tenant_id, permissions, source_string, connector_id, credential_id
+            )
+
+            num_permissions += 1
+
+        return num_permissions
+
+    def reset(self) -> None:
+        self.redis.srem(OnyxRedisConstants.ACTIVE_FENCES, self.fence_key)
+        self.redis.delete(self.active_key)
+        self.redis.delete(self.generator_progress_key)
+        self.redis.delete(self.generator_complete_key)
+        self.redis.delete(self.taskset_key)
+        self.redis.delete(self.fence_key)
+
+    @staticmethod
+    def remove_from_taskset(id: int, task_id: str, r: redis.Redis) -> None:
+        taskset_key = f"{RedisConnectorPermissionSync.TASKSET_PREFIX}_{id}"
+        r.srem(taskset_key, task_id)
+        return
+
+    @staticmethod
+    def reset_all(r: redis.Redis) -> None:
+        """Deletes all redis values for all connectors"""
+        for key in r.scan_iter(RedisConnectorPermissionSync.ACTIVE_PREFIX + "*"):
+            r.delete(key)
+
+        for key in r.scan_iter(RedisConnectorPermissionSync.TASKSET_PREFIX + "*"):
+            r.delete(key)
+
+        for key in r.scan_iter(
+            RedisConnectorPermissionSync.GENERATOR_COMPLETE_PREFIX + "*"
+        ):
+            r.delete(key)
+
+        for key in r.scan_iter(
+            RedisConnectorPermissionSync.GENERATOR_PROGRESS_PREFIX + "*"
+        ):
+            r.delete(key)
+
+        for key in r.scan_iter(RedisConnectorPermissionSync.FENCE_PREFIX + "*"):
             r.delete(key)