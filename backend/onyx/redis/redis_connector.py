import redis

from onyx.redis.redis_connector_delete import RedisConnectorDelete
from onyx.redis.redis_connector_doc_perm_sync import RedisConnectorPermissionSync
from onyx.redis.redis_connector_ext_group_sync import RedisConnectorExternalGroupSync
from onyx.redis.redis_connector_prune import RedisConnectorPrune
from onyx.redis.redis_connector_stop import RedisConnectorStop
from onyx.redis.redis_pool import get_redis_client


# TODO: reduce dependence on redis
class RedisConnector:
    """Composes several classes to simplify interacting with a connector and its
    associated background tasks / associated redis interactions."""

<<<<<<< HEAD
    def __init__(self, tenant_id: str, cc_pair_id: int) -> None:
        """id: a connector credential pair id"""

        self.tenant_id: str = tenant_id
        self.cc_pair_id: int = cc_pair_id
=======
    def __init__(self, tenant_id: str | None, id: int) -> None:
        self.tenant_id: str | None = tenant_id
        self.id: int = id
>>>>>>> 4c5a865d
        self.redis: redis.Redis = get_redis_client(tenant_id=tenant_id)

        self.stop = RedisConnectorStop(tenant_id, cc_pair_id, self.redis)
        self.prune = RedisConnectorPrune(tenant_id, cc_pair_id, self.redis)
        self.delete = RedisConnectorDelete(tenant_id, cc_pair_id, self.redis)
        self.permissions = RedisConnectorPermissionSync(
            tenant_id, cc_pair_id, self.redis
        )
        self.external_group_sync = RedisConnectorExternalGroupSync(
            tenant_id, cc_pair_id, self.redis
        )

    @staticmethod
    def get_id_from_fence_key(key: str) -> str | None:
        """
        Extracts the object ID from a fence key in the format `PREFIX_fence_X`.

        Args:
            key (str): The fence key string.

        Returns:
            Optional[int]: The extracted ID if the key is in the correct format, otherwise None.
        """
        parts = key.split("_")
        if len(parts) != 3:
            return None

        object_id = parts[2]
        return object_id

    @staticmethod
    def get_id_from_task_id(task_id: str) -> str | None:
        """
        Extracts the object ID from a task ID string.

        This method assumes the task ID is formatted as `prefix_objectid_suffix`, where:
        - `prefix` is an arbitrary string (e.g., the name of the task or entity),
        - `objectid` is the ID you want to extract,
        - `suffix` is another arbitrary string (e.g., a UUID).

        Example:
            If the input `task_id` is `documentset_1_cbfdc96a-80ca-4312-a242-0bb68da3c1dc`,
            this method will return the string `"1"`.

        Args:
            task_id (str): The task ID string from which to extract the object ID.

        Returns:
            str | None: The extracted object ID if the task ID is in the correct format, otherwise None.
        """
        # example: task_id=documentset_1_cbfdc96a-80ca-4312-a242-0bb68da3c1dc
        parts = task_id.split("_")
        if len(parts) != 3:
            return None

        object_id = parts[1]
        return object_id

    def db_lock_key(self, search_settings_id: int) -> str:
        """
        Key for the db lock for an indexing attempt.
        Prevents multiple modifications to the current indexing attempt row
        from multiple docfetching/docprocessing tasks.
        """
        return f"da_lock:indexing:db_{self.cc_pair_id}/{search_settings_id}"<|MERGE_RESOLUTION|>--- conflicted
+++ resolved
@@ -1,3 +1,123 @@
+import time
+
+import redis
+
+from onyx.db.models import SearchSettings
+from onyx.redis.redis_connector_delete import RedisConnectorDelete
+from onyx.redis.redis_connector_doc_perm_sync import RedisConnectorPermissionSync
+from onyx.redis.redis_connector_ext_group_sync import RedisConnectorExternalGroupSync
+from onyx.redis.redis_connector_index import RedisConnectorIndex
+from onyx.redis.redis_connector_prune import RedisConnectorPrune
+from onyx.redis.redis_connector_stop import RedisConnectorStop
+from onyx.redis.redis_pool import get_redis_client
+
+
+class RedisConnector:
+    """Composes several classes to simplify interacting with a connector and its
+    associated background tasks / associated redis interactions."""
+
+    def __init__(self, tenant_id: str | None, id: int) -> None:
+        self.tenant_id: str | None = tenant_id
+        self.id: int = id
+        self.redis: redis.Redis = get_redis_client(tenant_id=tenant_id)
+
+        self.stop = RedisConnectorStop(tenant_id, id, self.redis)
+        self.prune = RedisConnectorPrune(tenant_id, id, self.redis)
+        self.delete = RedisConnectorDelete(tenant_id, id, self.redis)
+        self.permissions = RedisConnectorPermissionSync(tenant_id, id, self.redis)
+        self.external_group_sync = RedisConnectorExternalGroupSync(
+            tenant_id, id, self.redis
+        )
+
+    def new_index(self, search_settings_id: int) -> RedisConnectorIndex:
+        return RedisConnectorIndex(
+            self.tenant_id, self.id, search_settings_id, self.redis
+        )
+
+    def wait_for_indexing_termination(
+        self,
+        search_settings_list: list[SearchSettings],
+        timeout: float = 15.0,
+    ) -> bool:
+        """
+        Returns True if all indexing for the given redis connector is finished within the given timeout.
+        Returns False if the timeout is exceeded
+
+        This check does not guarantee that current indexings being terminated
+        won't get restarted midflight
+        """
+
+        finished = False
+
+        start = time.monotonic()
+
+        while True:
+            still_indexing = False
+            for search_settings in search_settings_list:
+                redis_connector_index = self.new_index(search_settings.id)
+                if redis_connector_index.fenced:
+                    still_indexing = True
+                    break
+
+            if not still_indexing:
+                finished = True
+                break
+
+            now = time.monotonic()
+            if now - start > timeout:
+                break
+
+            time.sleep(1)
+            continue
+
+        return finished
+
+    @staticmethod
+    def get_id_from_fence_key(key: str) -> str | None:
+        """
+        Extracts the object ID from a fence key in the format `PREFIX_fence_X`.
+
+        Args:
+            key (str): The fence key string.
+
+        Returns:
+            Optional[int]: The extracted ID if the key is in the correct format, otherwise None.
+        """
+        parts = key.split("_")
+        if len(parts) != 3:
+            return None
+
+        object_id = parts[2]
+        return object_id
+
+    @staticmethod
+    def get_id_from_task_id(task_id: str) -> str | None:
+        """
+        Extracts the object ID from a task ID string.
+
+        This method assumes the task ID is formatted as `prefix_objectid_suffix`, where:
+        - `prefix` is an arbitrary string (e.g., the name of the task or entity),
+        - `objectid` is the ID you want to extract,
+        - `suffix` is another arbitrary string (e.g., a UUID).
+
+        Example:
+            If the input `task_id` is `documentset_1_cbfdc96a-80ca-4312-a242-0bb68da3c1dc`,
+            this method will return the string `"1"`.
+
+        Args:
+            task_id (str): The task ID string from which to extract the object ID.
+
+        Returns:
+            str | None: The extracted object ID if the task ID is in the correct format, otherwise None.
+        """
+        # example: task_id=documentset_1_cbfdc96a-80ca-4312-a242-0bb68da3c1dc
+        parts = task_id.split("_")
+        if len(parts) != 3:
+            return None
+
+        object_id = parts[1]
+        return object_id
+
 import redis
 
 from onyx.redis.redis_connector_delete import RedisConnectorDelete
@@ -13,17 +133,11 @@
     """Composes several classes to simplify interacting with a connector and its
     associated background tasks / associated redis interactions."""
 
-<<<<<<< HEAD
     def __init__(self, tenant_id: str, cc_pair_id: int) -> None:
         """id: a connector credential pair id"""
 
         self.tenant_id: str = tenant_id
         self.cc_pair_id: int = cc_pair_id
-=======
-    def __init__(self, tenant_id: str | None, id: int) -> None:
-        self.tenant_id: str | None = tenant_id
-        self.id: int = id
->>>>>>> 4c5a865d
         self.redis: redis.Redis = get_redis_client(tenant_id=tenant_id)
 
         self.stop = RedisConnectorStop(tenant_id, cc_pair_id, self.redis)
