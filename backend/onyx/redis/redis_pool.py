--- conflicted
+++ resolved
@@ -25,14 +25,7 @@
 from onyx.configs.app_configs import REDIS_SSL
 from onyx.configs.app_configs import REDIS_SSL_CA_CERTS
 from onyx.configs.app_configs import REDIS_SSL_CERT_REQS
-<<<<<<< HEAD
-from onyx.configs.app_configs import USE_REDIS_IAM_AUTH
-from onyx.configs.constants import FASTAPI_USERS_AUTH_COOKIE_NAME
-=======
->>>>>>> 4c5a865d
 from onyx.configs.constants import REDIS_SOCKET_KEEPALIVE_OPTIONS
-from onyx.redis.iam_auth import configure_redis_iam_auth
-from onyx.redis.iam_auth import create_redis_ssl_context_if_iam
 from onyx.utils.logger import setup_logger
 
 logger = setup_logger()
@@ -177,6 +170,364 @@
         ssl_cert_reqs: str = REDIS_SSL_CERT_REQS,
         ssl: bool = False,
     ) -> redis.BlockingConnectionPool:
+        """We use BlockingConnectionPool because it will block and wait for a connection
+        rather than error if max_connections is reached. This is far more deterministic
+        behavior and aligned with how we want to use Redis."""
+
+        # Using ConnectionPool is not well documented.
+        # Useful examples: https://github.com/redis/redis-py/issues/780
+        if ssl:
+            return redis.BlockingConnectionPool(
+                host=host,
+                port=port,
+                db=db,
+                password=password,
+                max_connections=max_connections,
+                timeout=None,
+                health_check_interval=REDIS_HEALTH_CHECK_INTERVAL,
+                socket_keepalive=True,
+                socket_keepalive_options=REDIS_SOCKET_KEEPALIVE_OPTIONS,
+                connection_class=redis.SSLConnection,
+                ssl_ca_certs=ssl_ca_certs,
+                ssl_cert_reqs=ssl_cert_reqs,
+            )
+
+        return redis.BlockingConnectionPool(
+            host=host,
+            port=port,
+            db=db,
+            password=password,
+            max_connections=max_connections,
+            timeout=None,
+            health_check_interval=REDIS_HEALTH_CHECK_INTERVAL,
+            socket_keepalive=True,
+            socket_keepalive_options=REDIS_SOCKET_KEEPALIVE_OPTIONS,
+        )
+
+
+redis_pool = RedisPool()
+
+
+# # Usage example
+# redis_pool = RedisPool()
+# redis_client = redis_pool.get_client()
+
+# # Example of setting and getting a value
+# redis_client.set('key', 'value')
+# value = redis_client.get('key')
+# print(value.decode())  # Output: 'value'
+
+
+def get_redis_client(*, tenant_id: str | None) -> Redis:
+    return redis_pool.get_client(tenant_id)
+
+
+def get_redis_replica_client(*, tenant_id: str | None) -> Redis:
+    return redis_pool.get_replica_client(tenant_id)
+
+
+SSL_CERT_REQS_MAP = {
+    "none": ssl.CERT_NONE,
+    "optional": ssl.CERT_OPTIONAL,
+    "required": ssl.CERT_REQUIRED,
+}
+
+
+_async_redis_connection: aioredis.Redis | None = None
+_async_lock = asyncio.Lock()
+
+
+async def get_async_redis_connection() -> aioredis.Redis:
+    """
+    Provides a shared async Redis connection, using the same configs (host, port, SSL, etc.).
+    Ensures that the connection is created only once (lazily) and reused for all future calls.
+    """
+    global _async_redis_connection
+
+    # If we haven't yet created an async Redis connection, we need to create one
+    if _async_redis_connection is None:
+        # Acquire the lock to ensure that only one coroutine attempts to create the connection
+        async with _async_lock:
+            # Double-check inside the lock to avoid race conditions
+            if _async_redis_connection is None:
+                # Load env vars or your config variables
+
+                connection_kwargs: dict[str, Any] = {
+                    "host": REDIS_HOST,
+                    "port": REDIS_PORT,
+                    "db": REDIS_DB_NUMBER,
+                    "password": REDIS_PASSWORD,
+                    "max_connections": REDIS_POOL_MAX_CONNECTIONS,
+                    "health_check_interval": REDIS_HEALTH_CHECK_INTERVAL,
+                    "socket_keepalive": True,
+                    "socket_keepalive_options": REDIS_SOCKET_KEEPALIVE_OPTIONS,
+                }
+
+                if REDIS_SSL:
+                    ssl_context = ssl.create_default_context()
+
+                    if REDIS_SSL_CA_CERTS:
+                        ssl_context.load_verify_locations(REDIS_SSL_CA_CERTS)
+                    ssl_context.check_hostname = False
+
+                    # Map your string to the proper ssl.CERT_* constant
+                    ssl_context.verify_mode = SSL_CERT_REQS_MAP.get(
+                        REDIS_SSL_CERT_REQS, ssl.CERT_NONE
+                    )
+
+                    connection_kwargs["ssl"] = ssl_context
+
+                # Create a new Redis connection (or connection pool) with SSL configuration
+                _async_redis_connection = aioredis.Redis(**connection_kwargs)
+
+    # Return the established connection (or pool) for all future operations
+    return _async_redis_connection
+
+
+async def retrieve_auth_token_data_from_redis(request: Request) -> dict | None:
+    token = request.cookies.get("fastapiusersauth")
+    if not token:
+        logger.debug("No auth token cookie found")
+        return None
+
+    try:
+        redis = await get_async_redis_connection()
+        redis_key = REDIS_AUTH_KEY_PREFIX + token
+        token_data_str = await redis.get(redis_key)
+
+        if not token_data_str:
+            logger.debug(f"Token key {redis_key} not found or expired in Redis")
+            return None
+
+        return json.loads(token_data_str)
+    except json.JSONDecodeError:
+        logger.error("Error decoding token data from Redis")
+        return None
+    except Exception as e:
+        logger.error(
+            f"Unexpected error in retrieve_auth_token_data_from_redis: {str(e)}"
+        )
+        raise ValueError(
+            f"Unexpected error in retrieve_auth_token_data_from_redis: {str(e)}"
+        )
+
+
+def redis_lock_dump(lock: RedisLock, r: Redis) -> None:
+    # diagnostic logging for lock errors
+    name = lock.name
+    ttl = r.ttl(name)
+    locked = lock.locked()
+    owned = lock.owned()
+    local_token: str | None = lock.local.token  # type: ignore
+
+    remote_token_raw = r.get(lock.name)
+    if remote_token_raw:
+        remote_token_bytes = cast(bytes, remote_token_raw)
+        remote_token = remote_token_bytes.decode("utf-8")
+    else:
+        remote_token = None
+
+    logger.warning(
+        f"RedisLock diagnostic: "
+        f"name={name} "
+        f"locked={locked} "
+        f"owned={owned} "
+        f"local_token={local_token} "
+        f"remote_token={remote_token} "
+        f"ttl={ttl}"
+    )
+
+import asyncio
+import functools
+import json
+import ssl
+import threading
+from collections.abc import Callable
+from typing import Any
+from typing import cast
+from typing import Optional
+
+import redis
+from fastapi import Request
+from redis import asyncio as aioredis
+from redis.client import Redis
+from redis.lock import Lock as RedisLock
+
+from onyx.configs.app_configs import REDIS_AUTH_KEY_PREFIX
+from onyx.configs.app_configs import REDIS_DB_NUMBER
+from onyx.configs.app_configs import REDIS_HEALTH_CHECK_INTERVAL
+from onyx.configs.app_configs import REDIS_HOST
+from onyx.configs.app_configs import REDIS_PASSWORD
+from onyx.configs.app_configs import REDIS_POOL_MAX_CONNECTIONS
+from onyx.configs.app_configs import REDIS_PORT
+from onyx.configs.app_configs import REDIS_REPLICA_HOST
+from onyx.configs.app_configs import REDIS_SSL
+from onyx.configs.app_configs import REDIS_SSL_CA_CERTS
+from onyx.configs.app_configs import REDIS_SSL_CERT_REQS
+from onyx.configs.app_configs import USE_REDIS_IAM_AUTH
+from onyx.configs.constants import FASTAPI_USERS_AUTH_COOKIE_NAME
+from onyx.configs.constants import REDIS_SOCKET_KEEPALIVE_OPTIONS
+from onyx.redis.iam_auth import configure_redis_iam_auth
+from onyx.redis.iam_auth import create_redis_ssl_context_if_iam
+from onyx.utils.logger import setup_logger
+from shared_configs.configs import DEFAULT_REDIS_PREFIX
+from shared_configs.contextvars import get_current_tenant_id
+
+logger = setup_logger()
+
+SCAN_ITER_COUNT_DEFAULT = 4096
+
+
+class TenantRedis(redis.Redis):
+    def __init__(self, tenant_id: str, *args: Any, **kwargs: Any) -> None:
+        super().__init__(*args, **kwargs)
+        self.tenant_id: str = tenant_id
+
+    def _prefixed(self, key: str | bytes | memoryview) -> str | bytes | memoryview:
+        prefix: str = f"{self.tenant_id}:"
+        if isinstance(key, str):
+            if key.startswith(prefix):
+                return key
+            else:
+                return prefix + key
+        elif isinstance(key, bytes):
+            prefix_bytes = prefix.encode()
+            if key.startswith(prefix_bytes):
+                return key
+            else:
+                return prefix_bytes + key
+        elif isinstance(key, memoryview):
+            key_bytes = key.tobytes()
+            prefix_bytes = prefix.encode()
+            if key_bytes.startswith(prefix_bytes):
+                return key
+            else:
+                return memoryview(prefix_bytes + key_bytes)
+        else:
+            raise TypeError(f"Unsupported key type: {type(key)}")
+
+    def _prefix_method(self, method: Callable) -> Callable:
+        @functools.wraps(method)
+        def wrapper(*args: Any, **kwargs: Any) -> Any:
+            if "name" in kwargs:
+                kwargs["name"] = self._prefixed(kwargs["name"])
+            elif len(args) > 0:
+                args = (self._prefixed(args[0]),) + args[1:]
+            return method(*args, **kwargs)
+
+        return wrapper
+
+    def _prefix_scan_iter(self, method: Callable) -> Callable:
+        @functools.wraps(method)
+        def wrapper(*args: Any, **kwargs: Any) -> Any:
+            # Prefix the match pattern if provided
+            if "match" in kwargs:
+                kwargs["match"] = self._prefixed(kwargs["match"])
+            elif len(args) > 0:
+                args = (self._prefixed(args[0]),) + args[1:]
+
+            # Get the iterator
+            iterator = method(*args, **kwargs)
+
+            # Remove prefix from returned keys
+            prefix = f"{self.tenant_id}:".encode()
+            prefix_len = len(prefix)
+
+            for key in iterator:
+                if isinstance(key, bytes) and key.startswith(prefix):
+                    yield key[prefix_len:]
+                else:
+                    yield key
+
+        return wrapper
+
+    def __getattribute__(self, item: str) -> Any:
+        original_attr = super().__getattribute__(item)
+        methods_to_wrap = [
+            "lock",
+            "unlock",
+            "get",
+            "set",
+            "delete",
+            "exists",
+            "incrby",
+            "hset",
+            "hget",
+            "getset",
+            "owned",
+            "reacquire",
+            "create_lock",
+            "startswith",
+            "smembers",
+            "sismember",
+            "sadd",
+            "srem",
+            "scard",
+            "hexists",
+            "hset",
+            "hdel",
+            "ttl",
+            "pttl",
+        ]  # Regular methods that need simple prefixing
+
+        if item == "scan_iter" or item == "sscan_iter":
+            return self._prefix_scan_iter(original_attr)
+        elif item in methods_to_wrap and callable(original_attr):
+            return self._prefix_method(original_attr)
+        return original_attr
+
+
+class RedisPool:
+    _instance: Optional["RedisPool"] = None
+    _lock: threading.Lock = threading.Lock()
+    _pool: redis.BlockingConnectionPool
+    _replica_pool: redis.BlockingConnectionPool
+
+    def __new__(cls) -> "RedisPool":
+        if not cls._instance:
+            with cls._lock:
+                if not cls._instance:
+                    cls._instance = super(RedisPool, cls).__new__(cls)
+                    cls._instance._init_pools()
+        return cls._instance
+
+    def _init_pools(self) -> None:
+        self._pool = RedisPool.create_pool(ssl=REDIS_SSL)
+        self._replica_pool = RedisPool.create_pool(
+            host=REDIS_REPLICA_HOST, ssl=REDIS_SSL
+        )
+
+    def get_client(self, tenant_id: str) -> Redis:
+        return TenantRedis(tenant_id, connection_pool=self._pool)
+
+    def get_replica_client(self, tenant_id: str) -> Redis:
+        return TenantRedis(tenant_id, connection_pool=self._replica_pool)
+
+    def get_raw_client(self) -> Redis:
+        """
+        Returns a Redis client with direct access to the primary connection pool,
+        without tenant prefixing.
+        """
+        return redis.Redis(connection_pool=self._pool)
+
+    def get_raw_replica_client(self) -> Redis:
+        """
+        Returns a Redis client with direct access to the replica connection pool,
+        without tenant prefixing.
+        """
+        return redis.Redis(connection_pool=self._replica_pool)
+
+    @staticmethod
+    def create_pool(
+        host: str = REDIS_HOST,
+        port: int = REDIS_PORT,
+        db: int = REDIS_DB_NUMBER,
+        password: str = REDIS_PASSWORD,
+        max_connections: int = REDIS_POOL_MAX_CONNECTIONS,
+        ssl_ca_certs: str | None = REDIS_SSL_CA_CERTS,
+        ssl_cert_reqs: str = REDIS_SSL_CERT_REQS,
+        ssl: bool = False,
+    ) -> redis.BlockingConnectionPool:
         """
         Create a Redis connection pool with appropriate SSL configuration.
         SSL Configuration Priority:
@@ -254,12 +605,96 @@
 # print(value.decode())  # Output: 'value'
 
 
-def get_redis_client(*, tenant_id: str | None) -> Redis:
+def get_redis_client(
+    *,
+    #  This argument will be deprecated in the future
+    tenant_id: str | None = None,
+) -> Redis:
+    """
+    Returns a Redis client with tenant-specific key prefixing.
+
+    This ensures proper data isolation between tenants by automatically
+    prefixing all Redis keys with the tenant ID.
+
+    Use this when working with tenant-specific data that should be
+    isolated from other tenants.
+    """
+    if tenant_id is None:
+        tenant_id = get_current_tenant_id()
+
     return redis_pool.get_client(tenant_id)
 
 
-def get_redis_replica_client(*, tenant_id: str | None) -> Redis:
+def get_redis_replica_client(
+    *,
+    # this argument will be deprecated in the future
+    tenant_id: str | None = None,
+) -> Redis:
+    """
+    Returns a Redis replica client with tenant-specific key prefixing.
+
+    Similar to get_redis_client(), but connects to a read replica when available.
+    This ensures proper data isolation between tenants by automatically
+    prefixing all Redis keys with the tenant ID.
+
+    Use this for read-heavy operations on tenant-specific data.
+    """
+    if tenant_id is None:
+        tenant_id = get_current_tenant_id()
+
     return redis_pool.get_replica_client(tenant_id)
+
+
+def get_shared_redis_client() -> Redis:
+    """
+    Returns a Redis client with a shared namespace prefix.
+
+    Unlike tenant-specific clients, this uses a common prefix for all keys,
+    creating a shared namespace accessible across all tenants.
+
+    Use this for data that should be shared across the application and
+    isn't specific to any individual tenant.
+    """
+    return redis_pool.get_client(DEFAULT_REDIS_PREFIX)
+
+
+def get_shared_redis_replica_client() -> Redis:
+    """
+    Returns a Redis replica client with a shared namespace prefix.
+
+    Similar to get_shared_redis_client(), but connects to a read replica when available.
+    Uses a common prefix for all keys, creating a shared namespace.
+
+    Use this for read-heavy operations on data that should be shared
+    across the application.
+    """
+    return redis_pool.get_replica_client(DEFAULT_REDIS_PREFIX)
+
+
+def get_raw_redis_client() -> Redis:
+    """
+    Returns a Redis client that doesn't apply tenant prefixing to keys.
+
+    Use this only when you need to access Redis directly without tenant isolation
+    or any key prefixing. Typically needed for integrating with external systems
+    or libraries that have inflexible key requirements.
+
+    Warning: Be careful with this client as it bypasses tenant isolation.
+    """
+    return redis_pool.get_raw_client()
+
+
+def get_raw_redis_replica_client() -> Redis:
+    """
+    Returns a Redis replica client that doesn't apply tenant prefixing to keys.
+
+    Similar to get_raw_redis_client(), but connects to a read replica when available.
+    Use this for read-heavy operations that need direct Redis access without
+    tenant isolation or key prefixing.
+
+    Warning: Be careful with this client as it bypasses tenant isolation.
+    """
+    return redis_pool.get_raw_replica_client()
 
 
 SSL_CERT_REQS_MAP = {
@@ -323,7 +758,7 @@
 
 
 async def retrieve_auth_token_data_from_redis(request: Request) -> dict | None:
-    token = request.cookies.get("fastapiusersauth")
+    token = request.cookies.get(FASTAPI_USERS_AUTH_COOKIE_NAME)
     if not token:
         logger.debug("No auth token cookie found")
         return None
