--- conflicted
+++ resolved
@@ -16,6 +16,48 @@
 
     @property
     def fenced(self) -> bool:
+        if self.redis.exists(self.fence_key):
+            return True
+
+        return False
+
+    def set_fence(self, value: bool) -> None:
+        if not value:
+            self.redis.delete(self.fence_key)
+            return
+
+        self.redis.set(self.fence_key, 0)
+
+    @staticmethod
+    def reset_all(r: redis.Redis) -> None:
+        for key in r.scan_iter(RedisConnectorStop.FENCE_PREFIX + "*"):
+            r.delete(key)
+
+import redis
+
+
+class RedisConnectorStop:
+    """Manages interactions with redis for stop signaling. Should only be accessed
+    through RedisConnector."""
+
+    PREFIX = "connectorstop"
+    FENCE_PREFIX = f"{PREFIX}_fence"
+
+    # if this timeout is exceeded, the caller may decide to take more
+    # drastic measures
+    TIMEOUT_PREFIX = f"{PREFIX}_timeout"
+    TIMEOUT_TTL = 300
+
+    def __init__(self, tenant_id: str, id: int, redis: redis.Redis) -> None:
+        self.tenant_id: str = tenant_id
+        self.id: int = id
+        self.redis = redis
+
+        self.fence_key: str = f"{self.FENCE_PREFIX}_{id}"
+        self.timeout_key: str = f"{self.TIMEOUT_PREFIX}_{id}"
+
+    @property
+    def fenced(self) -> bool:
         return bool(self.redis.exists(self.fence_key))
 
     def set_fence(self, value: bool) -> None:
@@ -25,7 +67,6 @@
 
         self.redis.set(self.fence_key, 0)
 
-<<<<<<< HEAD
     @property
     def timed_out(self) -> bool:
         return not bool(self.redis.exists(self.timeout_key))
@@ -35,9 +76,10 @@
         exceeded."""
         self.redis.set(f"{self.timeout_key}", 0, ex=self.TIMEOUT_TTL)
 
-=======
->>>>>>> 4c5a865d
     @staticmethod
     def reset_all(r: redis.Redis) -> None:
         for key in r.scan_iter(RedisConnectorStop.FENCE_PREFIX + "*"):
+            r.delete(key)
+
+        for key in r.scan_iter(RedisConnectorStop.TIMEOUT_PREFIX + "*"):
             r.delete(key)