--- conflicted
+++ resolved
@@ -1,10 +1,8 @@
 from datetime import datetime
-<<<<<<< HEAD
-=======
 from typing import cast
 from uuid import uuid4
->>>>>>> 4c5a865d
-
+
+import redis
 from pydantic import BaseModel
 
 
@@ -12,9 +10,6 @@
     index_attempt_id: int | None
     started: datetime | None
     submitted: datetime
-<<<<<<< HEAD
-    celery_task_id: str | None
-=======
     celery_task_id: str | None
 
 
@@ -216,4 +211,14 @@
 
         for key in r.scan_iter(RedisConnectorIndex.FENCE_PREFIX + "*"):
             r.delete(key)
->>>>>>> 4c5a865d
+
+from datetime import datetime
+
+from pydantic import BaseModel
+
+
+class RedisConnectorIndexPayload(BaseModel):
+    index_attempt_id: int | None
+    started: datetime | None
+    submitted: datetime
+    celery_task_id: str | None