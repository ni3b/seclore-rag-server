--- conflicted
+++ resolved
@@ -46,17 +46,11 @@
 from sentence_transformers import SentenceTransformer; \
 SentenceTransformer(model_name_or_path='nomic-ai/nomic-embed-text-v1', trust_remote_code=True);"
 
-<<<<<<< HEAD
 # In case the user has volumes mounted to /app/.cache/huggingface that they've downloaded while
-# running Onyx, move the current contents of the cache folder to a temporary location to ensure 
+# running Seclore, move the current contents of the cache folder to a temporary location to ensure 
 # it's preserved in order to combine with the user's cache contents
 RUN mv /app/.cache/huggingface /app/.cache/temp_huggingface && \
     chown -R onyx:onyx /app
-=======
-# In case the user has volumes mounted to /root/.cache/huggingface that they've downloaded while
-# running Seclore, don't overwrite it with the built in cache folder
-RUN mv /root/.cache/huggingface /root/.cache/temp_huggingface
->>>>>>> 4c5a865d
 
 WORKDIR /app
 
