--- conflicted
+++ resolved
@@ -31,110 +31,9 @@
 import { SettingsContext } from "../settings/SettingsProvider";
 import { useContext, useState } from "react";
 import { MdOutlineCreditCard } from "react-icons/md";
-import { UserSettingsModal } from "@/app/chat/components/modal/UserSettingsModal";
+import { UserSettingsModal } from "@/app/chat/modal/UserSettingsModal";
 import { usePopup } from "./connectors/Popup";
 import { useChatContext } from "../context/ChatContext";
-<<<<<<< HEAD
-import {
-  ApplicationStatus,
-  CombinedSettings,
-} from "@/app/admin/settings/interfaces";
-import Link from "next/link";
-import { Button } from "../ui/button";
-import { useIsKGExposed } from "@/app/admin/kg/utils";
-import { useFederatedOAuthStatus } from "@/lib/hooks/useFederatedOAuthStatus";
-
-const connectors_items = () => [
-  {
-    name: (
-      <div className="flex">
-        <NotebookIconSkeleton className="text-text-700" size={18} />
-        <div className="ml-1">Existing Connectors</div>
-      </div>
-    ),
-    link: "/admin/indexing/status",
-  },
-  {
-    name: (
-      <div className="flex">
-        <ConnectorIconSkeleton className="text-text-700" size={18} />
-        <div className="ml-1.5">Add Connector</div>
-      </div>
-    ),
-    link: "/admin/add-connector",
-  },
-];
-
-const document_management_items = () => [
-  {
-    name: (
-      <div className="flex">
-        <DocumentSetIconSkeleton className="text-text-700" size={18} />
-        <div className="ml-1">Document Sets</div>
-      </div>
-    ),
-    link: "/admin/documents/sets",
-  },
-  {
-    name: (
-      <div className="flex">
-        <ZoomInIconSkeleton className="text-text-700" size={18} />
-        <div className="ml-1">Explorer</div>
-      </div>
-    ),
-    link: "/admin/documents/explorer",
-  },
-  {
-    name: (
-      <div className="flex">
-        <ThumbsUpIconSkeleton className="text-text-700" size={18} />
-        <div className="ml-1">Feedback</div>
-      </div>
-    ),
-    link: "/admin/documents/feedback",
-  },
-];
-
-const custom_assistants_items = (
-  isCurator: boolean,
-  enableEnterprise: boolean
-) => {
-  const items = [
-    {
-      name: (
-        <div className="flex">
-          <AssistantsIconSkeleton className="text-text-700" size={18} />
-          <div className="ml-1">Assistants</div>
-        </div>
-      ),
-      link: "/admin/assistants",
-    },
-  ];
-
-  if (!isCurator) {
-    items.push(
-      {
-        name: (
-          <div className="flex">
-            <SlackIconSkeleton className="text-text-700" />
-            <div className="ml-1">Slack Bots</div>
-          </div>
-        ),
-        link: "/admin/bots",
-      },
-      {
-        name: (
-          <div className="flex">
-            <ToolIconSkeleton className="text-text-700" size={18} />
-            <div className="ml-1">Actions</div>
-          </div>
-        ),
-        link: "/admin/actions",
-      }
-    );
-  }
-=======
->>>>>>> 4c5a865d
 
 export function ClientLayout({
   user,
@@ -325,133 +224,6 @@
                     : []),
                 ],
               },
-<<<<<<< HEAD
-            ]
-          : []),
-        {
-          name: "Settings",
-          items: [
-            {
-              name: (
-                <div className="flex">
-                  <SettingsIconSkeleton className="text-text-700" size={18} />
-                  <div className="ml-1">Workspace Settings</div>
-                </div>
-              ),
-              link: "/admin/settings",
-            },
-            ...(enableEnterprise
-              ? [
-                  {
-                    name: (
-                      <div className="flex">
-                        <PaintingIconSkeleton
-                          className="text-text-700"
-                          size={18}
-                        />
-                        <div className="ml-1">Whitelabeling</div>
-                      </div>
-                    ),
-                    link: "/admin/whitelabeling",
-                  },
-                ]
-              : []),
-            ...(enableCloud
-              ? [
-                  {
-                    name: (
-                      <div className="flex">
-                        <MdOutlineCreditCard
-                          className="text-text-700"
-                          size={18}
-                        />
-                        <div className="ml-1">Billing</div>
-                      </div>
-                    ),
-                    link: "/admin/billing",
-                  },
-                ]
-              : []),
-          ],
-        },
-      ]
-    : []),
-];
-
-export function ClientLayout({
-  user,
-  children,
-  enableEnterprise,
-  enableCloud,
-}: {
-  user: User | null;
-  children: React.ReactNode;
-  enableEnterprise: boolean;
-  enableCloud: boolean;
-}) {
-  const { kgExposed, isLoading } = useIsKGExposed();
-
-  const isCurator =
-    user?.role === UserRole.CURATOR || user?.role === UserRole.GLOBAL_CURATOR;
-
-  const pathname = usePathname();
-  const settings = useContext(SettingsContext);
-  const [userSettingsOpen, setUserSettingsOpen] = useState(false);
-  const toggleUserSettings = () => {
-    setUserSettingsOpen(!userSettingsOpen);
-  };
-  const { llmProviders, ccPairs } = useChatContext();
-  const { popup, setPopup } = usePopup();
-
-  // Fetch federated-connector info so the modal can list/refresh them
-  const {
-    connectors: federatedConnectors,
-    refetch: refetchFederatedConnectors,
-  } = useFederatedOAuthStatus();
-
-  if (isLoading) {
-    return <></>;
-  }
-
-  if (
-    (pathname && pathname.startsWith("/admin/connectors")) ||
-    (pathname && pathname.startsWith("/admin/embeddings"))
-  ) {
-    return <>{children}</>;
-  }
-
-  return (
-    <div className="h-screen w-screen flex overflow-y-hidden">
-      {popup}
-
-      {userSettingsOpen && (
-        <UserSettingsModal
-          llmProviders={llmProviders}
-          setPopup={setPopup}
-          onClose={() => setUserSettingsOpen(false)}
-          defaultModel={user?.preferences?.default_model!}
-          ccPairs={ccPairs}
-          federatedConnectors={federatedConnectors}
-          refetchFederatedConnectors={refetchFederatedConnectors}
-        />
-      )}
-
-      {settings?.settings.application_status ===
-        ApplicationStatus.PAYMENT_REMINDER && (
-        <div className="fixed top-2 left-1/2 transform -translate-x-1/2 bg-amber-400 dark:bg-amber-500 text-gray-900 dark:text-gray-100 p-4 rounded-lg shadow-lg z-50 max-w-md text-center">
-          <strong className="font-bold">Warning:</strong> Your trial ends in
-          less than 5 days and no payment method has been added.
-          <div className="mt-2">
-            <Link href="/admin/billing">
-              <Button
-                variant="default"
-                className="bg-amber-600 hover:bg-amber-700 text-white"
-              >
-                Update Billing Information
-              </Button>
-            </Link>
-          </div>
-=======
               ...(isCurator
                 ? [
                     {
@@ -666,7 +438,6 @@
                 : []),
             ]}
           />
->>>>>>> 4c5a865d
         </div>
         <div className="pb-8 relative h-full overflow-y-hidden w-full">
           <div className="fixed left-0 gap-x-4 px-4 top-4 h-8 px-0 mb-auto w-full items-start flex justify-end">
@@ -680,4 +451,485 @@
     </div>
   );
   // Is there a clean way to add this to some piece of text where we need to enbale for copy-paste in a react app?
+}
+
+"use client";
+
+import { AdminSidebar } from "@/components/admin/connectors/AdminSidebar";
+import {
+  ClipboardIcon,
+  NotebookIconSkeleton,
+  ConnectorIconSkeleton,
+  ThumbsUpIconSkeleton,
+  ToolIconSkeleton,
+  CpuIconSkeleton,
+  UsersIconSkeleton,
+  GroupsIconSkeleton,
+  KeyIconSkeleton,
+  ShieldIconSkeleton,
+  DatabaseIconSkeleton,
+  SettingsIconSkeleton,
+  PaintingIconSkeleton,
+  ZoomInIconSkeleton,
+  SlackIconSkeleton,
+  DocumentSetIconSkeleton,
+  AssistantsIconSkeleton,
+  SearchIcon,
+  DocumentIcon2,
+  BrainIcon,
+} from "@/components/icons/icons";
+import { UserRole } from "@/lib/types";
+import { FiActivity, FiBarChart2 } from "react-icons/fi";
+import { UserDropdown } from "../UserDropdown";
+import { User } from "@/lib/types";
+import { usePathname } from "next/navigation";
+import { SettingsContext } from "../settings/SettingsProvider";
+import { useContext, useState } from "react";
+import { MdOutlineCreditCard } from "react-icons/md";
+import { UserSettingsModal } from "@/app/chat/components/modal/UserSettingsModal";
+import { usePopup } from "./connectors/Popup";
+import { useChatContext } from "../context/ChatContext";
+import {
+  ApplicationStatus,
+  CombinedSettings,
+} from "@/app/admin/settings/interfaces";
+import Link from "next/link";
+import { Button } from "../ui/button";
+import { useIsKGExposed } from "@/app/admin/kg/utils";
+import { useFederatedOAuthStatus } from "@/lib/hooks/useFederatedOAuthStatus";
+
+const connectors_items = () => [
+  {
+    name: (
+      <div className="flex">
+        <NotebookIconSkeleton className="text-text-700" size={18} />
+        <div className="ml-1">Existing Connectors</div>
+      </div>
+    ),
+    link: "/admin/indexing/status",
+  },
+  {
+    name: (
+      <div className="flex">
+        <ConnectorIconSkeleton className="text-text-700" size={18} />
+        <div className="ml-1.5">Add Connector</div>
+      </div>
+    ),
+    link: "/admin/add-connector",
+  },
+];
+
+const document_management_items = () => [
+  {
+    name: (
+      <div className="flex">
+        <DocumentSetIconSkeleton className="text-text-700" size={18} />
+        <div className="ml-1">Document Sets</div>
+      </div>
+    ),
+    link: "/admin/documents/sets",
+  },
+  {
+    name: (
+      <div className="flex">
+        <ZoomInIconSkeleton className="text-text-700" size={18} />
+        <div className="ml-1">Explorer</div>
+      </div>
+    ),
+    link: "/admin/documents/explorer",
+  },
+  {
+    name: (
+      <div className="flex">
+        <ThumbsUpIconSkeleton className="text-text-700" size={18} />
+        <div className="ml-1">Feedback</div>
+      </div>
+    ),
+    link: "/admin/documents/feedback",
+  },
+];
+
+const custom_assistants_items = (
+  isCurator: boolean,
+  enableEnterprise: boolean
+) => {
+  const items = [
+    {
+      name: (
+        <div className="flex">
+          <AssistantsIconSkeleton className="text-text-700" size={18} />
+          <div className="ml-1">Assistants</div>
+        </div>
+      ),
+      link: "/admin/assistants",
+    },
+  ];
+
+  if (!isCurator) {
+    items.push(
+      {
+        name: (
+          <div className="flex">
+            <SlackIconSkeleton className="text-text-700" />
+            <div className="ml-1">Slack Bots</div>
+          </div>
+        ),
+        link: "/admin/bots",
+      },
+      {
+        name: (
+          <div className="flex">
+            <ToolIconSkeleton className="text-text-700" size={18} />
+            <div className="ml-1">Actions</div>
+          </div>
+        ),
+        link: "/admin/actions",
+      }
+    );
+  }
+
+  if (enableEnterprise) {
+    items.push({
+      name: (
+        <div className="flex">
+          <ClipboardIcon className="text-text-700" size={18} />
+          <div className="ml-1">Standard Answers</div>
+        </div>
+      ),
+      link: "/admin/standard-answer",
+    });
+  }
+
+  return items;
+};
+
+const collections = (
+  isCurator: boolean,
+  enableCloud: boolean,
+  enableEnterprise: boolean,
+  settings: CombinedSettings | null,
+  kgExposed: boolean
+) => [
+  {
+    name: "Connectors",
+    items: connectors_items(),
+  },
+  {
+    name: "Document Management",
+    items: document_management_items(),
+  },
+  {
+    name: "Custom Assistants",
+    items: custom_assistants_items(isCurator, enableEnterprise),
+  },
+  ...(isCurator
+    ? [
+        {
+          name: "User Management",
+          items: [
+            {
+              name: (
+                <div className="flex">
+                  <GroupsIconSkeleton className="text-text-700" size={18} />
+                  <div className="ml-1">Groups</div>
+                </div>
+              ),
+              link: "/admin/groups",
+            },
+          ],
+        },
+      ]
+    : []),
+  ...(!isCurator
+    ? [
+        {
+          name: "Configuration",
+          items: [
+            {
+              name: (
+                <div className="flex">
+                  <CpuIconSkeleton className="text-text-700" size={18} />
+                  <div className="ml-1">LLM</div>
+                </div>
+              ),
+              link: "/admin/configuration/llm",
+            },
+            {
+              error: settings?.settings.needs_reindexing,
+              name: (
+                <div className="flex">
+                  <SearchIcon className="text-text-700" />
+                  <div className="ml-1">Search Settings</div>
+                </div>
+              ),
+              link: "/admin/configuration/search",
+            },
+            {
+              name: (
+                <div className="flex">
+                  <DocumentIcon2 className="text-text-700" />
+                  <div className="ml-1">Document Processing</div>
+                </div>
+              ),
+              link: "/admin/configuration/document-processing",
+            },
+            ...(kgExposed
+              ? [
+                  {
+                    name: (
+                      <div className="flex">
+                        <BrainIcon className="text-text-700" />
+                        <div className="ml-1">Knowledge Graph</div>
+                      </div>
+                    ),
+                    link: "/admin/kg",
+                  },
+                ]
+              : []),
+          ],
+        },
+        {
+          name: "User Management",
+          items: [
+            {
+              name: (
+                <div className="flex">
+                  <UsersIconSkeleton className="text-text-700" size={18} />
+                  <div className="ml-1">Users</div>
+                </div>
+              ),
+              link: "/admin/users",
+            },
+            ...(enableEnterprise
+              ? [
+                  {
+                    name: (
+                      <div className="flex">
+                        <GroupsIconSkeleton
+                          className="text-text-700"
+                          size={18}
+                        />
+                        <div className="ml-1">Groups</div>
+                      </div>
+                    ),
+                    link: "/admin/groups",
+                  },
+                ]
+              : []),
+            {
+              name: (
+                <div className="flex">
+                  <KeyIconSkeleton className="text-text-700" size={18} />
+                  <div className="ml-1">API Keys</div>
+                </div>
+              ),
+              link: "/admin/api-key",
+            },
+            {
+              name: (
+                <div className="flex">
+                  <ShieldIconSkeleton className="text-text-700" size={18} />
+                  <div className="ml-1">Token Rate Limits</div>
+                </div>
+              ),
+              link: "/admin/token-rate-limits",
+            },
+          ],
+        },
+        ...(enableEnterprise
+          ? [
+              {
+                name: "Performance",
+                items: [
+                  {
+                    name: (
+                      <div className="flex">
+                        <FiActivity className="text-text-700" size={18} />
+                        <div className="ml-1">Usage Statistics</div>
+                      </div>
+                    ),
+                    link: "/admin/performance/usage",
+                  },
+                  ...(settings?.settings.query_history_type !== "disabled"
+                    ? [
+                        {
+                          name: (
+                            <div className="flex">
+                              <DatabaseIconSkeleton
+                                className="text-text-700"
+                                size={18}
+                              />
+                              <div className="ml-1">Query History</div>
+                            </div>
+                          ),
+                          link: "/admin/performance/query-history",
+                        },
+                      ]
+                    : []),
+                  ...(!enableCloud
+                    ? [
+                        {
+                          name: (
+                            <div className="flex">
+                              <FiBarChart2
+                                className="text-text-700"
+                                size={18}
+                              />
+                              <div className="ml-1">Custom Analytics</div>
+                            </div>
+                          ),
+                          link: "/admin/performance/custom-analytics",
+                        },
+                      ]
+                    : []),
+                ],
+              },
+            ]
+          : []),
+        {
+          name: "Settings",
+          items: [
+            {
+              name: (
+                <div className="flex">
+                  <SettingsIconSkeleton className="text-text-700" size={18} />
+                  <div className="ml-1">Workspace Settings</div>
+                </div>
+              ),
+              link: "/admin/settings",
+            },
+            ...(enableEnterprise
+              ? [
+                  {
+                    name: (
+                      <div className="flex">
+                        <PaintingIconSkeleton
+                          className="text-text-700"
+                          size={18}
+                        />
+                        <div className="ml-1">Whitelabeling</div>
+                      </div>
+                    ),
+                    link: "/admin/whitelabeling",
+                  },
+                ]
+              : []),
+            ...(enableCloud
+              ? [
+                  {
+                    name: (
+                      <div className="flex">
+                        <MdOutlineCreditCard
+                          className="text-text-700"
+                          size={18}
+                        />
+                        <div className="ml-1">Billing</div>
+                      </div>
+                    ),
+                    link: "/admin/billing",
+                  },
+                ]
+              : []),
+          ],
+        },
+      ]
+    : []),
+];
+
+export function ClientLayout({
+  user,
+  children,
+  enableEnterprise,
+  enableCloud,
+}: {
+  user: User | null;
+  children: React.ReactNode;
+  enableEnterprise: boolean;
+  enableCloud: boolean;
+}) {
+  const { kgExposed, isLoading } = useIsKGExposed();
+
+  const isCurator =
+    user?.role === UserRole.CURATOR || user?.role === UserRole.GLOBAL_CURATOR;
+
+  const pathname = usePathname();
+  const settings = useContext(SettingsContext);
+  const [userSettingsOpen, setUserSettingsOpen] = useState(false);
+  const toggleUserSettings = () => {
+    setUserSettingsOpen(!userSettingsOpen);
+  };
+  const { llmProviders, ccPairs } = useChatContext();
+  const { popup, setPopup } = usePopup();
+
+  // Fetch federated-connector info so the modal can list/refresh them
+  const {
+    connectors: federatedConnectors,
+    refetch: refetchFederatedConnectors,
+  } = useFederatedOAuthStatus();
+
+  if (isLoading) {
+    return <></>;
+  }
+
+  if (
+    (pathname && pathname.startsWith("/admin/connectors")) ||
+    (pathname && pathname.startsWith("/admin/embeddings"))
+  ) {
+    return <>{children}</>;
+  }
+
+  return (
+    <div className="h-screen w-screen flex overflow-y-hidden">
+      {popup}
+
+      {userSettingsOpen && (
+        <UserSettingsModal
+          llmProviders={llmProviders}
+          setPopup={setPopup}
+          onClose={() => setUserSettingsOpen(false)}
+          defaultModel={user?.preferences?.default_model!}
+          ccPairs={ccPairs}
+          federatedConnectors={federatedConnectors}
+          refetchFederatedConnectors={refetchFederatedConnectors}
+        />
+      )}
+
+      {settings?.settings.application_status ===
+        ApplicationStatus.PAYMENT_REMINDER && (
+        <div className="fixed top-2 left-1/2 transform -translate-x-1/2 bg-amber-400 dark:bg-amber-500 text-gray-900 dark:text-gray-100 p-4 rounded-lg shadow-lg z-50 max-w-md text-center">
+          <strong className="font-bold">Warning:</strong> Your trial ends in
+          less than 5 days and no payment method has been added.
+          <div className="mt-2">
+            <Link href="/admin/billing">
+              <Button
+                variant="default"
+                className="bg-amber-600 hover:bg-amber-700 text-white"
+              >
+                Update Billing Information
+              </Button>
+            </Link>
+          </div>
+        </div>
+      )}
+
+      <div className="default-scrollbar flex-none text-text-settings-sidebar bg-background-sidebar dark:bg-[#000] w-[250px] overflow-x-hidden z-20 pt-2 pb-8 h-full border-r border-border dark:border-none miniscroll overflow-auto">
+        <AdminSidebar
+          collections={collections(
+            isCurator,
+            enableCloud,
+            enableEnterprise,
+            settings,
+            kgExposed
+          )}
+        />
+      </div>
+      <div className="overflow-y-scroll w-full">
+        <div className="fixed left-0 gap-x-4 px-4 top-4 h-8 mb-auto w-full items-start flex justify-end">
+          <UserDropdown toggleUserSettings={toggleUserSettings} />
+        </div>
+        <div className="flex pt-10 pb-4 px-4 md:px-12">{children}</div>
+      </div>
+    </div>
+  );
+  // Is there a clean way to add this to some piece of text where we need to enbale for copy-paste in a react app?
 }