import * as Yup from "yup";

import { dictionaryType, formType } from "./types";
import {
  Credential,
  getDisplayNameForCredentialKey,
} from "@/lib/connectors/credentials";
import { isTypedFileField } from "@/lib/connectors/fileTypes";

<<<<<<< HEAD
export function createValidationSchema(json_values: Record<string, any>) {
  const schemaFields: Record<string, Yup.AnySchema> = {};
  const template = json_values as CredentialTemplateWithAuth<any>;
  // multi‐auth templates
  if (template.authMethods && template.authMethods.length > 1) {
    // auth method selector
    schemaFields["authentication_method"] = Yup.string().required(
      "Please select an authentication method"
    );
    // conditional rules per authMethod
    template.authMethods.forEach((method) => {
      Object.entries(method.fields).forEach(([key, def]) => {
        const displayName = getDisplayNameForCredentialKey(key);
        if (typeof def === "boolean") {
          schemaFields[key] = Yup.boolean()
            .nullable()
            .default(false)
            .transform((v, o) => (o === undefined ? false : v));
        } else if (isTypedFileField(key)) {
          //TypedFile fields - use mixed schema instead of string (check before null check)
          schemaFields[key] = Yup.mixed().when("authentication_method", {
            is: method.value,
            then: () =>
              Yup.mixed().required(`Please select a ${displayName} file`),
            otherwise: () => Yup.mixed().notRequired(),
          });
        } else if (def === null) {
          schemaFields[key] = Yup.string()
            .trim()
            .transform((v) => (v === "" ? null : v))
            .nullable()
            .notRequired();
        } else {
          schemaFields[key] = Yup.string()
            .trim()
            .when("authentication_method", {
              is: method.value,
              then: (s) =>
                s
                  .min(1, `${displayName} cannot be empty`)
                  .required(`Please enter your ${displayName}`),
              otherwise: (s) => s.notRequired(),
            });
        }
      });
    });
  }
  // single‐auth templates and other fields
  for (const key in json_values) {
    if (!Object.prototype.hasOwnProperty.call(json_values, key)) continue;
    if (key === "authentication_method" || key === "authMethods") continue;
    const displayName = getDisplayNameForCredentialKey(key);
    const def = json_values[key];
    if (typeof def === "boolean") {
      schemaFields[key] = Yup.boolean()
        .nullable()
        .default(false)
        .transform((v, o) => (o === undefined ? false : v));
    } else if (isTypedFileField(key)) {
      // TypedFile fields - use mixed schema instead of string (check before null check)
      schemaFields[key] = Yup.mixed().required(
        `Please select a ${displayName} file`
      );
    } else if (def === null) {
      schemaFields[key] = Yup.string()
        .trim()
        .transform((v) => (v === "" ? null : v))
        .nullable()
        .notRequired();
    } else {
      schemaFields[key] = Yup.string()
        .trim()
        .min(1, `${displayName} cannot be empty`)
        .required(`Please enter your ${displayName}`);
=======
export function createValidationSchema(json_values: dictionaryType) {
  const schemaFields: { [key: string]: Yup.StringSchema } = {};

  for (const key in json_values) {
    if (Object.prototype.hasOwnProperty.call(json_values, key)) {
      if (json_values[key] === null) {
        schemaFields[key] = Yup.string().optional();
      } else {
        schemaFields[key] = Yup.string().required(
          `Please enter your ${getDisplayNameForCredentialKey(key)}`
        );
      }
>>>>>>> 4c5a865d
    }
  }

  schemaFields["name"] = Yup.string().optional();
  return Yup.object().shape(schemaFields);
}

export function createEditingValidationSchema(json_values: dictionaryType) {
  const schemaFields: { [key: string]: Yup.AnySchema } = {};

  for (const key in json_values) {
    if (Object.prototype.hasOwnProperty.call(json_values, key)) {
      if (isTypedFileField(key)) {
        // TypedFile fields - use mixed schema for optional file uploads during editing
        schemaFields[key] = Yup.mixed().optional();
      } else {
        schemaFields[key] = Yup.string().optional();
      }
    }
  }

  schemaFields["name"] = Yup.string().optional();
  return Yup.object().shape(schemaFields);
}

export function createInitialValues(credential: Credential<any>): formType {
  const initialValues: formType = {
    name: credential.name || "",
  };

  for (const key in credential.credential_json) {
    // Initialize TypedFile fields as null, other fields as empty strings
    if (isTypedFileField(key)) {
      initialValues[key] = null as any; // TypedFile fields start as null
    } else {
      initialValues[key] = "";
    }
  }

  return initialValues;
}<|MERGE_RESOLUTION|>--- conflicted
+++ resolved
@@ -5,9 +5,61 @@
   Credential,
   getDisplayNameForCredentialKey,
 } from "@/lib/connectors/credentials";
+
+export function createValidationSchema(json_values: dictionaryType) {
+  const schemaFields: { [key: string]: Yup.StringSchema } = {};
+
+  for (const key in json_values) {
+    if (Object.prototype.hasOwnProperty.call(json_values, key)) {
+      if (json_values[key] === null) {
+        schemaFields[key] = Yup.string().optional();
+      } else {
+        schemaFields[key] = Yup.string().required(
+          `Please enter your ${getDisplayNameForCredentialKey(key)}`
+        );
+      }
+    }
+  }
+
+  schemaFields["name"] = Yup.string().optional();
+  return Yup.object().shape(schemaFields);
+}
+
+export function createEditingValidationSchema(json_values: dictionaryType) {
+  const schemaFields: { [key: string]: Yup.StringSchema } = {};
+
+  for (const key in json_values) {
+    if (Object.prototype.hasOwnProperty.call(json_values, key)) {
+      schemaFields[key] = Yup.string().optional();
+    }
+  }
+
+  schemaFields["name"] = Yup.string().optional();
+  return Yup.object().shape(schemaFields);
+}
+
+export function createInitialValues(credential: Credential<any>): formType {
+  const initialValues: formType = {
+    name: credential.name || "",
+  };
+
+  for (const key in credential.credential_json) {
+    initialValues[key] = "";
+  }
+
+  return initialValues;
+}
+
+import * as Yup from "yup";
+
+import { dictionaryType, formType } from "./types";
+import {
+  Credential,
+  getDisplayNameForCredentialKey,
+  CredentialTemplateWithAuth,
+} from "@/lib/connectors/credentials";
 import { isTypedFileField } from "@/lib/connectors/fileTypes";
 
-<<<<<<< HEAD
 export function createValidationSchema(json_values: Record<string, any>) {
   const schemaFields: Record<string, Yup.AnySchema> = {};
   const template = json_values as CredentialTemplateWithAuth<any>;
@@ -82,20 +134,6 @@
         .trim()
         .min(1, `${displayName} cannot be empty`)
         .required(`Please enter your ${displayName}`);
-=======
-export function createValidationSchema(json_values: dictionaryType) {
-  const schemaFields: { [key: string]: Yup.StringSchema } = {};
-
-  for (const key in json_values) {
-    if (Object.prototype.hasOwnProperty.call(json_values, key)) {
-      if (json_values[key] === null) {
-        schemaFields[key] = Yup.string().optional();
-      } else {
-        schemaFields[key] = Yup.string().required(
-          `Please enter your ${getDisplayNameForCredentialKey(key)}`
-        );
-      }
->>>>>>> 4c5a865d
     }
   }
 
