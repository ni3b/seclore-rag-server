--- conflicted
+++ resolved
@@ -3,11 +3,7 @@
 import Text from "@/components/ui/text";
 
 import { FaNewspaper, FaTrash } from "react-icons/fa";
-<<<<<<< HEAD
-import { TextFormField, TypedFileUploadFormField } from "@/components/Field";
-=======
 import { TextFormField } from "@/components/admin/connectors/Field";
->>>>>>> 4c5a865d
 import { Form, Formik, FormikHelpers } from "formik";
 import { PopupSpec } from "@/components/admin/connectors/Popup";
 import {
@@ -16,7 +12,6 @@
 } from "@/lib/connectors/credentials";
 import { createEditingValidationSchema, createInitialValues } from "../lib";
 import { dictionaryType, formType } from "../types";
-import { isTypedFileField } from "@/lib/connectors/fileTypes";
 
 const EditCredential = ({
   credential,
@@ -73,7 +68,119 @@
               label="Name (optional):"
             />
 
-<<<<<<< HEAD
+            {Object.entries(credential.credential_json).map(([key, value]) => (
+              <TextFormField
+                includeRevert
+                key={key}
+                name={key}
+                placeholder={value}
+                label={getDisplayNameForCredentialKey(key)}
+                type={
+                  key.toLowerCase().includes("token") ||
+                  key.toLowerCase().includes("password")
+                    ? "password"
+                    : "text"
+                }
+              />
+            ))}
+            <div className="flex justify-between w-full">
+              <Button type="button" onClick={() => resetForm()}>
+                <div className="flex gap-x-2 items-center w-full border-none">
+                  <FaTrash />
+                  <p>Reset Changes</p>
+                </div>
+              </Button>
+              <Button
+                type="submit"
+                disabled={isSubmitting}
+                className="bg-indigo-500 hover:bg-indigo-400"
+              >
+                <div className="flex gap-x-2 items-center w-full border-none">
+                  <FaNewspaper />
+                  <p>Update</p>
+                </div>
+              </Button>
+            </div>
+          </Form>
+        )}
+      </Formik>
+    </div>
+  );
+};
+
+export default EditCredential;
+
+import React from "react";
+import { Button } from "@/components/ui/button";
+import Text from "@/components/ui/text";
+
+import { FaNewspaper, FaTrash } from "react-icons/fa";
+import { TextFormField, TypedFileUploadFormField } from "@/components/Field";
+import { Form, Formik, FormikHelpers } from "formik";
+import { PopupSpec } from "@/components/admin/connectors/Popup";
+import {
+  Credential,
+  getDisplayNameForCredentialKey,
+} from "@/lib/connectors/credentials";
+import { createEditingValidationSchema, createInitialValues } from "../lib";
+import { dictionaryType, formType } from "../types";
+import { isTypedFileField } from "@/lib/connectors/fileTypes";
+
+const EditCredential = ({
+  credential,
+  onClose,
+  setPopup,
+  onUpdate,
+}: {
+  credential: Credential<dictionaryType>;
+  onClose: () => void;
+  setPopup: (popupSpec: PopupSpec | null) => void;
+  onUpdate: (
+    selectedCredentialId: Credential<any>,
+    details: any,
+    onSuccess: () => void
+  ) => Promise<void>;
+}) => {
+  const validationSchema = createEditingValidationSchema(
+    credential.credential_json
+  );
+  const initialValues = createInitialValues(credential);
+
+  const handleSubmit = async (
+    values: formType,
+    formikHelpers: FormikHelpers<formType>
+  ) => {
+    formikHelpers.setSubmitting(true);
+    try {
+      await onUpdate(credential, values, onClose);
+    } catch (error) {
+      console.error("Error updating credential:", error);
+      setPopup({ message: "Error updating credential", type: "error" });
+    } finally {
+      formikHelpers.setSubmitting(false);
+    }
+  };
+
+  return (
+    <div className="flex flex-col gap-y-6">
+      <Text>
+        Ensure that you update to a credential with the proper permissions!
+      </Text>
+
+      <Formik
+        initialValues={initialValues}
+        validationSchema={validationSchema}
+        onSubmit={handleSubmit}
+      >
+        {({ isSubmitting, resetForm }) => (
+          <Form>
+            <TextFormField
+              includeRevert
+              name="name"
+              placeholder={credential.name || ""}
+              label="Name (optional):"
+            />
+
             {Object.entries(credential.credential_json).map(([key, value]) =>
               isTypedFileField(key) ? (
                 <TypedFileUploadFormField
@@ -98,23 +205,6 @@
                 />
               )
             )}
-=======
-            {Object.entries(credential.credential_json).map(([key, value]) => (
-              <TextFormField
-                includeRevert
-                key={key}
-                name={key}
-                placeholder={value}
-                label={getDisplayNameForCredentialKey(key)}
-                type={
-                  key.toLowerCase().includes("token") ||
-                  key.toLowerCase().includes("password")
-                    ? "password"
-                    : "text"
-                }
-              />
-            ))}
->>>>>>> 4c5a865d
             <div className="flex justify-between w-full">
               <Button type="button" onClick={() => resetForm()}>
                 <div className="flex gap-x-2 items-center w-full border-none">
