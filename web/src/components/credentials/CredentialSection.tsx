"use client";

import { ValidSources } from "@/lib/types";
import useSWR, { mutate } from "swr";
import { errorHandlingFetcher } from "@/lib/fetcher";
import { FaSwatchbook } from "react-icons/fa";
import { NewChatIcon } from "@/components/icons/icons";
import { useState } from "react";
import { useUserGroups } from "@/lib/hooks";
import {
  deleteCredential,
  swapCredential,
  updateCredential,
  updateCredentialWithPrivateKey,
} from "@/lib/credential";
import { usePopup } from "@/components/admin/connectors/Popup";
import CreateCredential from "./actions/CreateCredential";
import { CCPairFullInfo } from "@/app/admin/connector/[ccPairId]/types";
import ModifyCredential from "./actions/ModifyCredential";
import Text from "@/components/ui/text";
import {
  buildCCPairInfoUrl,
  buildSimilarCredentialInfoURL,
} from "@/app/admin/connector/[ccPairId]/lib";
import { Modal } from "../Modal";
import EditCredential from "./actions/EditCredential";
import { getSourceDisplayName } from "@/lib/sources";
import {
  ConfluenceCredentialJson,
  Credential,
} from "@/lib/connectors/credentials";
import {
  getConnectorOauthRedirectUrl,
  useOAuthDetails,
} from "@/lib/connectors/oauth";
import { Spinner } from "@/components/Spinner";
import { CreateStdOAuthCredential } from "@/components/credentials/actions/CreateStdOAuthCredential";
<<<<<<< HEAD
import { Card } from "../ui/card";
import { isTypedFileField, TypedFile } from "@/lib/connectors/fileTypes";
=======
>>>>>>> 4c5a865d

export default function CredentialSection({
  ccPair,
  sourceType,
  refresh,
}: {
  ccPair: CCPairFullInfo;
  sourceType: ValidSources;
  refresh: () => void;
}) {
  const { data: credentials } = useSWR<Credential<ConfluenceCredentialJson>[]>(
    buildSimilarCredentialInfoURL(sourceType),
    errorHandlingFetcher,
    { refreshInterval: 5000 } // 5 seconds
  );
  const { data: editableCredentials } = useSWR<Credential<any>[]>(
    buildSimilarCredentialInfoURL(sourceType, true),
    errorHandlingFetcher,
    { refreshInterval: 5000 }
  );
  const { data: oauthDetails, isLoading: oauthDetailsLoading } =
    useOAuthDetails(sourceType);

  const makeShowCreateCredential = async () => {
    if (oauthDetailsLoading || !oauthDetails) {
      return;
    }

    if (oauthDetails.oauth_enabled) {
      if (oauthDetails.additional_kwargs.length > 0) {
        setShowCreateCredential(true);
      } else {
        const redirectUrl = await getConnectorOauthRedirectUrl(sourceType, {});
        if (redirectUrl) {
          window.location.href = redirectUrl;
        }
      }
    } else {
      setShowModifyCredential(false);
      setShowCreateCredential(true);
    }
  };

  const onSwap = async (
    selectedCredential: Credential<any>,
    connectorId: number
  ) => {
    await swapCredential(selectedCredential.id, connectorId);
    mutate(buildSimilarCredentialInfoURL(sourceType));
    refresh();

    setPopup({
      message: "Swapped credential succesfully!",
      type: "success",
    });
  };

  const onUpdateCredential = async (
    selectedCredential: Credential<any | null>,
    details: any,
    onSucces: () => void
  ) => {
    let privateKey: TypedFile | null = null;
    Object.entries(details).forEach(([key, value]) => {
      if (isTypedFileField(key)) {
        privateKey = value as TypedFile;
        delete details[key];
      }
    });
    let response;
    if (privateKey) {
      response = await updateCredentialWithPrivateKey(
        selectedCredential.id,
        details,
        privateKey
      );
    } else {
      response = await updateCredential(selectedCredential.id, details);
    }
    if (response.ok) {
      setPopup({
        message: "Updated credential",
        type: "success",
      });
      onSucces();
    } else {
      setPopup({
        message: "Issue updating credential",
        type: "error",
      });
    }
  };

  const onEditCredential = (credential: Credential<any>) => {
    closeModifyCredential();
    setEditingCredential(credential);
  };

  const onDeleteCredential = async (credential: Credential<any | null>) => {
    await deleteCredential(credential.id, true);
    mutate(buildCCPairInfoUrl(ccPair.id));
  };
  const defaultedCredential = ccPair.credential;

  const [showModifyCredential, setShowModifyCredential] = useState(false);
  const [showCreateCredential, setShowCreateCredential] = useState(false);
  const [editingCredential, setEditingCredential] =
    useState<Credential<any> | null>(null);

  const closeModifyCredential = () => {
    setShowModifyCredential(false);
  };

  const closeCreateCredential = () => {
    setShowCreateCredential(false);
  };

  const closeEditingCredential = () => {
    setEditingCredential(null);
    setShowModifyCredential(true);
  };
  const { popup, setPopup } = usePopup();

  if (!credentials || !editableCredentials) {
    return <></>;
  }

  return (
    <div className="flex justify-start flex-col gap-y-2">
      {popup}

      <div className="flex gap-x-2">
        <p>Current credential:</p>
        <Text className="ml-1 italic font-bold my-auto">
          {ccPair.credential.name || `Credential #${ccPair.credential.id}`}
        </Text>
      </div>
      <div className="flex text-sm justify-start mr-auto gap-x-2">
        <button
          onClick={() => {
            setShowModifyCredential(true);
          }}
          className="flex items-center gap-x-2 cursor-pointer bg-background-100 border-border border-2 hover:bg-border p-1.5 rounded-lg text-text-700"
        >
          <FaSwatchbook />
          Update Credentials
        </button>
      </div>
      {showModifyCredential && (
        <Modal
          onOutsideClick={closeModifyCredential}
          className="max-w-3xl rounded-lg"
          title="Update Credentials"
        >
          <ModifyCredential
            close={closeModifyCredential}
            source={sourceType}
            attachedConnector={ccPair.connector}
            defaultedCredential={defaultedCredential}
            credentials={credentials}
            editableCredentials={editableCredentials}
            onDeleteCredential={onDeleteCredential}
            onEditCredential={(credential: Credential<any>) =>
              onEditCredential(credential)
            }
            onSwap={onSwap}
            onCreateNew={() => makeShowCreateCredential()}
          />
        </Modal>
      )}

      {editingCredential && (
        <Modal
          onOutsideClick={closeEditingCredential}
          className="max-w-3xl rounded-lg"
          title="Edit Credential"
        >
          <EditCredential
            onUpdate={onUpdateCredential}
            setPopup={setPopup}
            credential={editingCredential}
            onClose={closeEditingCredential}
          />
        </Modal>
      )}

      {showCreateCredential && (
        <Modal
          onOutsideClick={closeCreateCredential}
          className="max-w-3xl rounded-lg"
          title={`Create ${getSourceDisplayName(sourceType)} Credential`}
        >
          {oauthDetailsLoading ? (
            <Spinner />
          ) : (
            <>
              {oauthDetails && oauthDetails.oauth_enabled ? (
                <CreateStdOAuthCredential
                  sourceType={sourceType}
                  additionalFields={oauthDetails.additional_kwargs}
                />
              ) : (
                <CreateCredential
                  sourceType={sourceType}
                  swapConnector={ccPair.connector}
                  setPopup={setPopup}
                  onSwap={onSwap}
                  onClose={closeCreateCredential}
                />
              )}
            </>
          )}
        </Modal>
      )}
    </div>
  );
}<|MERGE_RESOLUTION|>--- conflicted
+++ resolved
@@ -11,7 +11,6 @@
   deleteCredential,
   swapCredential,
   updateCredential,
-  updateCredentialWithPrivateKey,
 } from "@/lib/credential";
 import { usePopup } from "@/components/admin/connectors/Popup";
 import CreateCredential from "./actions/CreateCredential";
@@ -35,11 +34,6 @@
 } from "@/lib/connectors/oauth";
 import { Spinner } from "@/components/Spinner";
 import { CreateStdOAuthCredential } from "@/components/credentials/actions/CreateStdOAuthCredential";
-<<<<<<< HEAD
-import { Card } from "../ui/card";
-import { isTypedFileField, TypedFile } from "@/lib/connectors/fileTypes";
-=======
->>>>>>> 4c5a865d
 
 export default function CredentialSection({
   ccPair,
@@ -102,23 +96,7 @@
     details: any,
     onSucces: () => void
   ) => {
-    let privateKey: TypedFile | null = null;
-    Object.entries(details).forEach(([key, value]) => {
-      if (isTypedFileField(key)) {
-        privateKey = value as TypedFile;
-        delete details[key];
-      }
-    });
-    let response;
-    if (privateKey) {
-      response = await updateCredentialWithPrivateKey(
-        selectedCredential.id,
-        details,
-        privateKey
-      );
-    } else {
-      response = await updateCredential(selectedCredential.id, details);
-    }
+    const response = await updateCredential(selectedCredential.id, details);
     if (response.ok) {
       setPopup({
         message: "Updated credential",
@@ -256,4 +234,316 @@
       )}
     </div>
   );
+}
+
+"use client";
+
+import { AccessType, ValidSources } from "@/lib/types";
+import useSWR, { mutate } from "swr";
+import { errorHandlingFetcher } from "@/lib/fetcher";
+import { FaKey } from "react-icons/fa";
+import { useState } from "react";
+import { FiEdit2 } from "react-icons/fi";
+import {
+  deleteCredential,
+  swapCredential,
+  updateCredential,
+  updateCredentialWithPrivateKey,
+} from "@/lib/credential";
+import { usePopup } from "@/components/admin/connectors/Popup";
+import CreateCredential from "./actions/CreateCredential";
+import { CCPairFullInfo } from "@/app/admin/connector/[ccPairId]/types";
+import ModifyCredential from "./actions/ModifyCredential";
+import Text from "@/components/ui/text";
+import {
+  buildCCPairInfoUrl,
+  buildSimilarCredentialInfoURL,
+} from "@/app/admin/connector/[ccPairId]/lib";
+import { Modal } from "../Modal";
+import EditCredential from "./actions/EditCredential";
+import { getSourceDisplayName } from "@/lib/sources";
+import {
+  ConfluenceCredentialJson,
+  Credential,
+} from "@/lib/connectors/credentials";
+import {
+  getConnectorOauthRedirectUrl,
+  useOAuthDetails,
+} from "@/lib/connectors/oauth";
+import { Spinner } from "@/components/Spinner";
+import { CreateStdOAuthCredential } from "@/components/credentials/actions/CreateStdOAuthCredential";
+import { Card } from "../ui/card";
+import { isTypedFileField, TypedFile } from "@/lib/connectors/fileTypes";
+
+export default function CredentialSection({
+  ccPair,
+  sourceType,
+  refresh,
+}: {
+  ccPair: CCPairFullInfo;
+  sourceType: ValidSources;
+  refresh: () => void;
+}) {
+  const { data: credentials } = useSWR<Credential<ConfluenceCredentialJson>[]>(
+    buildSimilarCredentialInfoURL(sourceType),
+    errorHandlingFetcher,
+    { refreshInterval: 5000 } // 5 seconds
+  );
+  const { data: editableCredentials } = useSWR<Credential<any>[]>(
+    buildSimilarCredentialInfoURL(sourceType, true),
+    errorHandlingFetcher,
+    { refreshInterval: 5000 }
+  );
+  const { data: oauthDetails, isLoading: oauthDetailsLoading } =
+    useOAuthDetails(sourceType);
+
+  const makeShowCreateCredential = async () => {
+    if (oauthDetailsLoading || !oauthDetails) {
+      return;
+    }
+
+    if (oauthDetails.oauth_enabled) {
+      if (oauthDetails.additional_kwargs.length > 0) {
+        setShowCreateCredential(true);
+      } else {
+        const redirectUrl = await getConnectorOauthRedirectUrl(sourceType, {});
+        if (redirectUrl) {
+          window.location.href = redirectUrl;
+        }
+      }
+    } else {
+      setShowModifyCredential(false);
+      setShowCreateCredential(true);
+    }
+  };
+
+  const onSwap = async (
+    selectedCredential: Credential<any>,
+    connectorId: number,
+    accessType: AccessType
+  ) => {
+    const response = await swapCredential(
+      selectedCredential.id,
+      connectorId,
+      accessType
+    );
+    if (response.ok) {
+      mutate(buildSimilarCredentialInfoURL(sourceType));
+      refresh();
+
+      setPopup({
+        message: "Swapped credential successfully!",
+        type: "success",
+      });
+    } else {
+      const errorData = await response.json();
+      setPopup({
+        message: `Issue swapping credential: ${
+          errorData.detail || errorData.message || "Unknown error"
+        }`,
+        type: "error",
+      });
+    }
+  };
+
+  const onUpdateCredential = async (
+    selectedCredential: Credential<any | null>,
+    details: any,
+    onSucces: () => void
+  ) => {
+    let privateKey: TypedFile | null = null;
+    Object.entries(details).forEach(([key, value]) => {
+      if (isTypedFileField(key)) {
+        privateKey = value as TypedFile;
+        delete details[key];
+      }
+    });
+    let response;
+    if (privateKey) {
+      response = await updateCredentialWithPrivateKey(
+        selectedCredential.id,
+        details,
+        privateKey
+      );
+    } else {
+      response = await updateCredential(selectedCredential.id, details);
+    }
+    if (response.ok) {
+      setPopup({
+        message: "Updated credential",
+        type: "success",
+      });
+      onSucces();
+    } else {
+      setPopup({
+        message: "Issue updating credential",
+        type: "error",
+      });
+    }
+  };
+
+  const onEditCredential = (credential: Credential<any>) => {
+    closeModifyCredential();
+    setEditingCredential(credential);
+  };
+
+  const onDeleteCredential = async (credential: Credential<any | null>) => {
+    await deleteCredential(credential.id, true);
+    mutate(buildCCPairInfoUrl(ccPair.id));
+  };
+  const defaultedCredential = ccPair.credential;
+
+  const [showModifyCredential, setShowModifyCredential] = useState(false);
+  const [showCreateCredential, setShowCreateCredential] = useState(false);
+  const [editingCredential, setEditingCredential] =
+    useState<Credential<any> | null>(null);
+
+  const closeModifyCredential = () => {
+    setShowModifyCredential(false);
+  };
+
+  const closeCreateCredential = () => {
+    setShowCreateCredential(false);
+  };
+
+  const closeEditingCredential = () => {
+    setEditingCredential(null);
+    setShowModifyCredential(true);
+  };
+  const { popup, setPopup } = usePopup();
+
+  if (!credentials || !editableCredentials) {
+    return <></>;
+  }
+
+  return (
+    <div
+      className="flex
+      flex-col
+      gap-y-4
+      rounded-lg
+      bg-background"
+    >
+      {popup}
+
+      <Card className="p-6">
+        <div className="flex items-center">
+          <div className="flex-shrink-0 mr-3">
+            <FaKey className="h-4 w-4 text-muted-foreground" />
+          </div>
+          <div className="flex-grow flex flex-col justify-center">
+            <div className="flex items-center justify-between">
+              <div>
+                <Text className="font-medium">
+                  {ccPair.credential.name ||
+                    `Credential #${ccPair.credential.id}`}
+                </Text>
+                <div className="text-xs text-muted-foreground/70">
+                  Created{" "}
+                  <i>
+                    {new Date(
+                      ccPair.credential.time_created
+                    ).toLocaleDateString(undefined, {
+                      year: "numeric",
+                      month: "short",
+                      day: "numeric",
+                    })}
+                  </i>
+                  {ccPair.credential.user_email && (
+                    <>
+                      {" "}
+                      by <i>{ccPair.credential.user_email}</i>
+                    </>
+                  )}
+                </div>
+              </div>
+              <button
+                onClick={() => setShowModifyCredential(true)}
+                className="inline-flex
+                  items-center
+                  justify-center
+                  p-2
+                  rounded-md
+                  text-muted-foreground
+                  hover:bg-accent
+                  hover:text-accent-foreground
+                  transition-colors"
+              >
+                <FiEdit2 className="h-4 w-4" />
+                <span className="sr-only">Update Credentials</span>
+              </button>
+            </div>
+          </div>
+        </div>
+      </Card>
+
+      {showModifyCredential && (
+        <Modal
+          onOutsideClick={closeModifyCredential}
+          className="max-w-3xl rounded-lg"
+          title="Update Credentials"
+        >
+          <ModifyCredential
+            close={closeModifyCredential}
+            accessType={ccPair.access_type}
+            attachedConnector={ccPair.connector}
+            defaultedCredential={defaultedCredential}
+            credentials={credentials}
+            editableCredentials={editableCredentials}
+            onDeleteCredential={onDeleteCredential}
+            onEditCredential={(credential: Credential<any>) =>
+              onEditCredential(credential)
+            }
+            onSwap={onSwap}
+            onCreateNew={() => makeShowCreateCredential()}
+          />
+        </Modal>
+      )}
+
+      {editingCredential && (
+        <Modal
+          onOutsideClick={closeEditingCredential}
+          className="max-w-3xl rounded-lg"
+          title="Edit Credential"
+        >
+          <EditCredential
+            onUpdate={onUpdateCredential}
+            setPopup={setPopup}
+            credential={editingCredential}
+            onClose={closeEditingCredential}
+          />
+        </Modal>
+      )}
+
+      {showCreateCredential && (
+        <Modal
+          onOutsideClick={closeCreateCredential}
+          className="max-w-3xl flex flex-col items-start rounded-lg"
+          title={`Create ${getSourceDisplayName(sourceType)} Credential`}
+        >
+          {oauthDetailsLoading ? (
+            <Spinner />
+          ) : (
+            <>
+              {oauthDetails && oauthDetails.oauth_enabled ? (
+                <CreateStdOAuthCredential
+                  sourceType={sourceType}
+                  additionalFields={oauthDetails.additional_kwargs}
+                />
+              ) : (
+                <CreateCredential
+                  sourceType={sourceType}
+                  accessType={ccPair.access_type}
+                  swapConnector={ccPair.connector}
+                  setPopup={setPopup}
+                  onSwap={onSwap}
+                  onClose={closeCreateCredential}
+                />
+              )}
+            </>
+          )}
+        </Modal>
+      )}
+    </div>
+  );
 }