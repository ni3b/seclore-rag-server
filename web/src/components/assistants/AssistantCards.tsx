<<<<<<< HEAD
import { MinimalPersonaSnapshot } from "@/app/admin/assistants/interfaces";
=======
import { Persona } from "@/app/admin/assistants/interfaces";
import { Bubble } from "@/components/Bubble";
>>>>>>> 4c5a865d
import { AssistantIcon } from "@/components/assistants/AssistantIcon";
import { useSortable } from "@dnd-kit/sortable";
import React, { useState } from "react";
import { FiBookmark, FiImage, FiSearch } from "react-icons/fi";
import { MdDragIndicator } from "react-icons/md";

import { Badge } from "../ui/badge";
import { IMAGE_GENERATION_TOOL_ID } from "@/app/chat/components/tools/constants";
import { SEARCH_TOOL_ID } from "@/app/chat/components/tools/constants";

export const AssistantCard = ({
  assistant,
  isSelected,
  onSelect,
}: {
  assistant: MinimalPersonaSnapshot;
  isSelected: boolean;
  onSelect: (assistant: MinimalPersonaSnapshot) => void;
}) => {
  const renderBadgeContent = (tool: { name: string }) => {
    switch (tool.name) {
      case SEARCH_TOOL_ID:
        return (
          <>
            <FiSearch className="h-3 w-3 my-auto" />
            <span>Search</span>
          </>
        );
      case IMAGE_GENERATION_TOOL_ID:
        return (
          <>
            <FiImage className="h-3 w-3 my-auto" />
            <span>Image Gen</span>
          </>
        );
      default:
        return tool.name;
    }
  };

  return (
    <div
      onClick={() => onSelect(assistant)}
      className={`
        flex flex-col overflow-hidden  w-full rounded-xl px-3 py-4
        cursor-pointer
        ${isSelected ? "bg-background-125" : "hover:bg-background-100"}
      `}
    >
      <div className="flex items-center gap-4">
        <AssistantIcon size="xs" assistant={assistant} />
        <div className="overflow-hidden text-ellipsis break-words flex-grow">
          <div className="flex items-start justify-start gap-2">
            <span className="line-clamp-1 text-sm text-black font-semibold leading-tight">
              {assistant.name}
            </span>
            {assistant.tools.map((tool, index) => (
              <Badge key={index} size="xs" variant="secondary" className="ml-1">
                <div className="flex items-center gap-1">
                  {renderBadgeContent(tool)}
                </div>
              </Badge>
            ))}
          </div>
          <span className="line-clamp-2 text-xs text-text-700">
            {assistant.description}
          </span>
        </div>
      </div>
    </div>
  );
};

export function DraggableAssistantCard(props: {
  assistant: MinimalPersonaSnapshot;
  isSelected: boolean;
  onSelect: (assistant: MinimalPersonaSnapshot) => void;
  llmName: string;
}) {
  const {
    attributes,
    listeners,
    setNodeRef,
    transform,
    transition,
    isDragging,
  } = useSortable({ id: props.assistant.id.toString() });

  const style = {
    transform: transform
      ? `translate3d(${transform.x}px, ${transform.y}px, 0)`
      : undefined,
    transition,
    opacity: isDragging ? 0.9 : 1,
  };

  return (
    <div
      ref={setNodeRef}
      style={style}
      className="overlow-y-scroll inputscroll flex items-center"
    >
      <div {...attributes} {...listeners} className="mr-1 cursor-grab">
        <MdDragIndicator className="h-3 w-3 flex-none" />
      </div>

      <AssistantCard {...props} />
    </div>
  );
}<|MERGE_RESOLUTION|>--- conflicted
+++ resolved
@@ -1,9 +1,5 @@
-<<<<<<< HEAD
-import { MinimalPersonaSnapshot } from "@/app/admin/assistants/interfaces";
-=======
 import { Persona } from "@/app/admin/assistants/interfaces";
 import { Bubble } from "@/components/Bubble";
->>>>>>> 4c5a865d
 import { AssistantIcon } from "@/components/assistants/AssistantIcon";
 import { useSortable } from "@dnd-kit/sortable";
 import React, { useState } from "react";
@@ -11,17 +7,17 @@
 import { MdDragIndicator } from "react-icons/md";
 
 import { Badge } from "../ui/badge";
-import { IMAGE_GENERATION_TOOL_ID } from "@/app/chat/components/tools/constants";
-import { SEARCH_TOOL_ID } from "@/app/chat/components/tools/constants";
+import { IIMAGE_GENERATION_TOOL_ID } from "@/app/chat/tools/constants";
+import { SEARCH_TOOL_ID } from "@/app/chat/tools/constants";
 
 export const AssistantCard = ({
   assistant,
   isSelected,
   onSelect,
 }: {
-  assistant: MinimalPersonaSnapshot;
-  isSelected: boolean;
-  onSelect: (assistant: MinimalPersonaSnapshot) => void;
+  assistant: Persona;
+  isSelected: boolean;
+  onSelect: (assistant: Persona) => void;
 }) => {
   const renderBadgeContent = (tool: { name: string }) => {
     switch (tool.name) {
@@ -32,7 +28,7 @@
             <span>Search</span>
           </>
         );
-      case IMAGE_GENERATION_TOOL_ID:
+      case IIMAGE_GENERATION_TOOL_ID:
         return (
           <>
             <FiImage className="h-3 w-3 my-auto" />
@@ -78,6 +74,118 @@
 };
 
 export function DraggableAssistantCard(props: {
+  assistant: Persona;
+  isSelected: boolean;
+  onSelect: (assistant: Persona) => void;
+  llmName: string;
+}) {
+  const {
+    attributes,
+    listeners,
+    setNodeRef,
+    transform,
+    transition,
+    isDragging,
+  } = useSortable({ id: props.assistant.id.toString() });
+
+  const style = {
+    transform: transform
+      ? `translate3d(${transform.x}px, ${transform.y}px, 0)`
+      : undefined,
+    transition,
+    opacity: isDragging ? 0.9 : 1,
+  };
+
+  return (
+    <div
+      ref={setNodeRef}
+      style={style}
+      className="overlow-y-scroll inputscroll flex items-center"
+    >
+      <div {...attributes} {...listeners} className="mr-1 cursor-grab">
+        <MdDragIndicator className="h-3 w-3 flex-none" />
+      </div>
+
+      <AssistantCard {...props} />
+    </div>
+  );
+}
+
+import { MinimalPersonaSnapshot } from "@/app/admin/assistants/interfaces";
+import { AssistantIcon } from "@/components/assistants/AssistantIcon";
+import { useSortable } from "@dnd-kit/sortable";
+import React from "react";
+import { FiImage, FiSearch } from "react-icons/fi";
+import { MdDragIndicator } from "react-icons/md";
+
+import { Badge } from "../ui/badge";
+import { IMAGE_GENERATION_TOOL_ID } from "@/app/chat/components/tools/constants";
+import { SEARCH_TOOL_ID } from "@/app/chat/components/tools/constants";
+
+export const AssistantCard = ({
+  assistant,
+  isSelected,
+  onSelect,
+}: {
+  assistant: MinimalPersonaSnapshot;
+  isSelected: boolean;
+  onSelect: (assistant: MinimalPersonaSnapshot) => void;
+}) => {
+  const renderBadgeContent = (tool: { name: string }) => {
+    switch (tool.name) {
+      case SEARCH_TOOL_ID:
+        return (
+          <>
+            <FiSearch className="h-3 w-3 my-auto" />
+            <span>Search</span>
+          </>
+        );
+      case IMAGE_GENERATION_TOOL_ID:
+        return (
+          <>
+            <FiImage className="h-3 w-3 my-auto" />
+            <span>Image Gen</span>
+          </>
+        );
+      default:
+        return tool.name;
+    }
+  };
+
+  return (
+    <div
+      onClick={() => onSelect(assistant)}
+      className={`
+        flex flex-col overflow-hidden  w-full rounded-xl px-3 py-4
+        cursor-pointer
+        ${isSelected ? "bg-background-125" : "hover:bg-background-100"}
+      `}
+    >
+      <div className="flex items-center gap-4">
+        <AssistantIcon size="xs" assistant={assistant} />
+        <div className="overflow-hidden text-ellipsis break-words flex-grow">
+          <div className="flex items-start justify-start gap-2">
+            <span className="line-clamp-1 text-sm text-black font-semibold leading-tight">
+              {assistant.name}
+            </span>
+            {assistant.tools.map((tool, index) => (
+              <Badge key={index} size="xs" variant="secondary" className="ml-1">
+                <div className="flex items-center gap-1">
+                  {renderBadgeContent(tool)}
+                </div>
+              </Badge>
+            ))}
+          </div>
+          <span className="line-clamp-2 text-xs text-text-700">
+            {assistant.description}
+          </span>
+        </div>
+      </div>
+    </div>
+  );
+};
+
+export function DraggableAssistantCard(props: {
   assistant: MinimalPersonaSnapshot;
   isSelected: boolean;
   onSelect: (assistant: MinimalPersonaSnapshot) => void;
