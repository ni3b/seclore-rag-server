import { CombinedSettings } from "@/app/admin/settings/interfaces";
import { UserProvider } from "../user/UserProvider";
import { ProviderContextProvider } from "../chat_search/ProviderContext";
import { SettingsProvider } from "../settings/SettingsProvider";
import { AssistantsProvider } from "./AssistantsContext";
import { MinimalPersonaSnapshot } from "@/app/admin/assistants/interfaces";
import { User } from "@/lib/types";
import { fetchChatData } from "@/lib/chat/fetchChatData";
import { ChatProvider } from "./ChatContext";
import { redirect } from "next/navigation";

interface AppProviderProps {
  children: React.ReactNode;
  user: User | null;
  settings: CombinedSettings;
<<<<<<< HEAD
  assistants: MinimalPersonaSnapshot[];
  authTypeMetadata: AuthTypeMetadata;
=======
  assistants: Persona[];
  hasAnyConnectors: boolean;
  hasImageCompatibleModel: boolean;
>>>>>>> 4c5a865d
}

export const AppProvider = ({
  children,
  user,
  settings,
  assistants,
<<<<<<< HEAD
  authTypeMetadata,
}: AppProviderProps) => {
  return (
    <SettingsProvider settings={settings}>
      <UserProvider
        settings={settings}
        user={user}
        authTypeMetadata={authTypeMetadata}
      >
        <ProviderContextProvider>
          <AssistantsProvider initialAssistants={assistants}>
            <ModalProvider user={user}>{children}</ModalProvider>
=======
  hasAnyConnectors,
  hasImageCompatibleModel,
}: AppProviderProps) => {
  return (
    <UserProvider user={user}>
      <ProviderContextProvider>
        <SettingsProvider settings={settings}>
          <AssistantsProvider
            initialAssistants={assistants}
            hasAnyConnectors={hasAnyConnectors}
            hasImageCompatibleModel={hasImageCompatibleModel}
          >
            {children}
>>>>>>> 4c5a865d
          </AssistantsProvider>
        </SettingsProvider>
      </ProviderContextProvider>
    </UserProvider>
  );
};<|MERGE_RESOLUTION|>--- conflicted
+++ resolved
@@ -3,7 +3,7 @@
 import { ProviderContextProvider } from "../chat_search/ProviderContext";
 import { SettingsProvider } from "../settings/SettingsProvider";
 import { AssistantsProvider } from "./AssistantsContext";
-import { MinimalPersonaSnapshot } from "@/app/admin/assistants/interfaces";
+import { Persona } from "@/app/admin/assistants/interfaces";
 import { User } from "@/lib/types";
 import { fetchChatData } from "@/lib/chat/fetchChatData";
 import { ChatProvider } from "./ChatContext";
@@ -13,14 +13,9 @@
   children: React.ReactNode;
   user: User | null;
   settings: CombinedSettings;
-<<<<<<< HEAD
-  assistants: MinimalPersonaSnapshot[];
-  authTypeMetadata: AuthTypeMetadata;
-=======
   assistants: Persona[];
   hasAnyConnectors: boolean;
   hasImageCompatibleModel: boolean;
->>>>>>> 4c5a865d
 }
 
 export const AppProvider = ({
@@ -28,20 +23,6 @@
   user,
   settings,
   assistants,
-<<<<<<< HEAD
-  authTypeMetadata,
-}: AppProviderProps) => {
-  return (
-    <SettingsProvider settings={settings}>
-      <UserProvider
-        settings={settings}
-        user={user}
-        authTypeMetadata={authTypeMetadata}
-      >
-        <ProviderContextProvider>
-          <AssistantsProvider initialAssistants={assistants}>
-            <ModalProvider user={user}>{children}</ModalProvider>
-=======
   hasAnyConnectors,
   hasImageCompatibleModel,
 }: AppProviderProps) => {
@@ -55,10 +36,52 @@
             hasImageCompatibleModel={hasImageCompatibleModel}
           >
             {children}
->>>>>>> 4c5a865d
           </AssistantsProvider>
         </SettingsProvider>
       </ProviderContextProvider>
     </UserProvider>
   );
+};
+
+"use client";
+import { CombinedSettings } from "@/app/admin/settings/interfaces";
+import { UserProvider } from "../user/UserProvider";
+import { ProviderContextProvider } from "../chat/ProviderContext";
+import { SettingsProvider } from "../settings/SettingsProvider";
+import { AssistantsProvider } from "./AssistantsContext";
+import { MinimalPersonaSnapshot } from "@/app/admin/assistants/interfaces";
+import { User } from "@/lib/types";
+import { ModalProvider } from "./ModalContext";
+import { AuthTypeMetadata } from "@/lib/userSS";
+
+interface AppProviderProps {
+  children: React.ReactNode;
+  user: User | null;
+  settings: CombinedSettings;
+  assistants: MinimalPersonaSnapshot[];
+  authTypeMetadata: AuthTypeMetadata;
+}
+
+export const AppProvider = ({
+  children,
+  user,
+  settings,
+  assistants,
+  authTypeMetadata,
+}: AppProviderProps) => {
+  return (
+    <SettingsProvider settings={settings}>
+      <UserProvider
+        settings={settings}
+        user={user}
+        authTypeMetadata={authTypeMetadata}
+      >
+        <ProviderContextProvider>
+          <AssistantsProvider initialAssistants={assistants}>
+            <ModalProvider user={user}>{children}</ModalProvider>
+          </AssistantsProvider>
+        </ProviderContextProvider>
+      </UserProvider>
+    </SettingsProvider>
+  );
 };