--- conflicted
+++ resolved
@@ -3,19 +3,14 @@
 import React, { createContext, useContext, useState } from "react";
 import {
   CCPairBasicInfo,
-<<<<<<< HEAD
-  DocumentSetSummary,
-  Tag,
-=======
   DocumentSet,
   Tag,
   User,
->>>>>>> 4c5a865d
   ValidSources,
 } from "@/lib/types";
 import { ChatSession, InputPrompt } from "@/app/chat/interfaces";
 import { LLMProviderDescriptor } from "@/app/admin/configuration/llm/interfaces";
-import { Folder } from "@/app/chat/components/folders/interfaces";
+import { Folder } from "@/app/chat/folders/interfaces";
 import { useSearchParams } from "next/navigation";
 import { useRouter } from "next/navigation";
 
@@ -25,8 +20,8 @@
   availableSources: ValidSources[];
   ccPairs: CCPairBasicInfo[];
   tags: Tag[];
-  documentSets: DocumentSetSummary[];
-  availableDocumentSets: DocumentSetSummary[];
+  documentSets: DocumentSet[];
+  availableDocumentSets: DocumentSet[];
   availableTags: Tag[];
   llmProviders: LLMProviderDescriptor[];
   folders: Folder[];
@@ -130,4 +125,136 @@
     throw new Error("useChatContext must be used within a ChatProvider");
   }
   return context;
+};
+
+"use client";
+
+import React, { createContext, useContext, useState } from "react";
+import {
+  CCPairBasicInfo,
+  DocumentSetSummary,
+  Tag,
+  ValidSources,
+} from "@/lib/types";
+import { ChatSession, InputPrompt } from "@/app/chat/interfaces";
+import { LLMProviderDescriptor } from "@/app/admin/configuration/llm/interfaces";
+import { Folder } from "@/app/chat/components/folders/interfaces";
+import { useSearchParams } from "next/navigation";
+import { useRouter } from "next/navigation";
+
+interface ChatContextProps {
+  chatSessions: ChatSession[];
+  sidebarInitiallyVisible: boolean;
+  availableSources: ValidSources[];
+  ccPairs: CCPairBasicInfo[];
+  tags: Tag[];
+  documentSets: DocumentSetSummary[];
+  availableDocumentSets: DocumentSetSummary[];
+  availableTags: Tag[];
+  llmProviders: LLMProviderDescriptor[];
+  folders: Folder[];
+  openedFolders: Record<string, boolean>;
+  shouldShowWelcomeModal?: boolean;
+  shouldDisplaySourcesIncompleteModal?: boolean;
+  defaultAssistantId?: number;
+  refreshChatSessions: () => Promise<void>;
+  reorderFolders: (displayPriorityMap: Record<number, number>) => void;
+  refreshFolders: () => Promise<void>;
+  refreshInputPrompts: () => Promise<void>;
+  inputPrompts: InputPrompt[];
+  proSearchToggled: boolean;
+}
+
+const ChatContext = createContext<ChatContextProps | undefined>(undefined);
+
+// We use Omit to exclude 'refreshChatSessions' from the value prop type
+// because we're defining it within the component
+export const ChatProvider: React.FC<{
+  value: Omit<
+    ChatContextProps,
+    | "refreshChatSessions"
+    | "refreshAvailableAssistants"
+    | "reorderFolders"
+    | "refreshFolders"
+    | "refreshInputPrompts"
+  >;
+  children: React.ReactNode;
+}> = ({ value, children }) => {
+  const router = useRouter();
+  const searchParams = useSearchParams();
+  const [inputPrompts, setInputPrompts] = useState(value?.inputPrompts || []);
+  const [chatSessions, setChatSessions] = useState(value?.chatSessions || []);
+  const [folders, setFolders] = useState(value?.folders || []);
+
+  const reorderFolders = (displayPriorityMap: Record<number, number>) => {
+    setFolders(
+      folders.map((folder) => {
+        if (folder.folder_id) {
+          const display_priority = displayPriorityMap[folder.folder_id];
+          if (display_priority !== undefined) {
+            folder.display_priority = display_priority;
+          }
+        }
+        return folder;
+      })
+    );
+  };
+
+  const refreshChatSessions = async () => {
+    try {
+      const response = await fetch("/api/chat/get-user-chat-sessions");
+      if (!response.ok) throw new Error("Failed to fetch chat sessions");
+      const { sessions } = await response.json();
+      setChatSessions(sessions);
+
+      const currentSessionId = searchParams?.get("chatId");
+      if (
+        currentSessionId &&
+        !sessions.some(
+          (session: ChatSession) => session.id === currentSessionId
+        )
+      ) {
+        router.replace("/chat");
+      }
+    } catch (error) {
+      console.error("Error refreshing chat sessions:", error);
+    }
+  };
+  const refreshFolders = async () => {
+    const response = await fetch("/api/folder");
+    if (!response.ok) throw new Error("Failed to fetch folders");
+    const { folders } = await response.json();
+    setFolders(folders);
+  };
+  const refreshInputPrompts = async () => {
+    const response = await fetch("/api/input_prompt");
+    if (!response.ok) throw new Error("Failed to fetch input prompts");
+    const inputPrompts = await response.json();
+    setInputPrompts(inputPrompts);
+  };
+
+  return (
+    <ChatContext.Provider
+      value={{
+        ...value,
+        inputPrompts,
+        refreshInputPrompts,
+        chatSessions,
+        folders,
+        reorderFolders,
+        refreshChatSessions,
+        refreshFolders,
+      }}
+    >
+      {children}
+    </ChatContext.Provider>
+  );
+};
+
+export const useChatContext = (): ChatContextProps => {
+  const context = useContext(ChatContext);
+  if (!context) {
+    throw new Error("useChatContext must be used within a ChatProvider");
+  }
+  return context;
 };