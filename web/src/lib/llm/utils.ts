--- conflicted
+++ resolved
@@ -1,16 +1,3 @@
-<<<<<<< HEAD
-import { MinimalPersonaSnapshot } from "@/app/admin/assistants/interfaces";
-import {
-  LLMProviderDescriptor,
-  ModelConfiguration,
-} from "@/app/admin/configuration/llm/interfaces";
-import { LlmDescriptor } from "@/lib/hooks";
-
-export function getFinalLLM(
-  llmProviders: LLMProviderDescriptor[],
-  persona: MinimalPersonaSnapshot | null,
-  currentLlm: LlmDescriptor | null
-=======
 import { Persona } from "@/app/admin/assistants/interfaces";
 import { LLMProviderDescriptor } from "@/app/admin/configuration/llm/interfaces";
 import { LlmOverride } from "@/lib/hooks";
@@ -19,7 +6,6 @@
   llmProviders: LLMProviderDescriptor[],
   persona: Persona | null,
   llmOverride: LlmOverride | null
->>>>>>> 4c5a865d
 ): [string, string] {
   const defaultProvider = llmProviders.find(
     (llmProvider) => llmProvider.is_default_provider
@@ -49,7 +35,7 @@
 }
 
 export function getLLMProviderOverrideForPersona(
-  liveAssistant: MinimalPersonaSnapshot,
+  liveAssistant: Persona,
   llmProviders: LLMProviderDescriptor[]
 ): LlmOverride | null {
   const overrideProvider = liveAssistant.llm_model_provider_override;
@@ -166,4 +152,151 @@
 ): string => {
   const provider = llmProviders.find((p) => p.model_names.includes(modelName));
   return provider ? provider.provider : "";
+};
+
+import { MinimalPersonaSnapshot } from "@/app/admin/assistants/interfaces";
+import {
+  LLMProviderDescriptor,
+  ModelConfiguration,
+} from "@/app/admin/configuration/llm/interfaces";
+import { LlmDescriptor } from "@/lib/hooks";
+
+export function getFinalLLM(
+  llmProviders: LLMProviderDescriptor[],
+  persona: MinimalPersonaSnapshot | null,
+  currentLlm: LlmDescriptor | null
+): [string, string] {
+  const defaultProvider = llmProviders.find(
+    (llmProvider) => llmProvider.is_default_provider
+  );
+
+  let provider = defaultProvider?.provider || "";
+  let model = defaultProvider?.default_model_name || "";
+
+  if (persona) {
+    // Map "provider override" to actual LLLMProvider
+    if (persona.llm_model_provider_override) {
+      const underlyingProvider = llmProviders.find(
+        (item: LLMProviderDescriptor) =>
+          item.name === persona.llm_model_provider_override
+      );
+      provider = underlyingProvider?.provider || provider;
+    }
+    model = persona.llm_model_version_override || model;
+  }
+
+  if (currentLlm) {
+    provider = currentLlm.provider || provider;
+    model = currentLlm.modelName || model;
+  }
+
+  return [provider, model];
+}
+
+export function getLLMProviderOverrideForPersona(
+  liveAssistant: MinimalPersonaSnapshot,
+  llmProviders: LLMProviderDescriptor[]
+): LlmDescriptor | null {
+  const overrideProvider = liveAssistant.llm_model_provider_override;
+  const overrideModel = liveAssistant.llm_model_version_override;
+
+  if (!overrideModel) {
+    return null;
+  }
+
+  const matchingProvider = llmProviders.find(
+    (provider) =>
+      (overrideProvider ? provider.name === overrideProvider : true) &&
+      provider.model_configurations
+        .map((modelConfiguration) => modelConfiguration.name)
+        .includes(overrideModel)
+  );
+
+  if (matchingProvider) {
+    return {
+      name: matchingProvider.name,
+      provider: matchingProvider.provider,
+      modelName: overrideModel,
+    };
+  }
+
+  return null;
+}
+
+export const structureValue = (
+  name: string,
+  provider: string,
+  modelName: string
+) => {
+  return `${name}__${provider}__${modelName}`;
+};
+
+export const parseLlmDescriptor = (value: string): LlmDescriptor => {
+  const [displayName, provider, modelName] = value.split("__");
+  if (displayName === undefined) {
+    return { name: "Unknown", provider: "", modelName: "" };
+  }
+
+  return {
+    name: displayName,
+    provider: provider ?? "",
+    modelName: modelName ?? "",
+  };
+};
+
+export const findProviderForModel = (
+  llmProviders: LLMProviderDescriptor[],
+  modelName: string
+): string => {
+  const provider = llmProviders.find((p) =>
+    p.model_configurations
+      .map((modelConfiguration) => modelConfiguration.name)
+      .includes(modelName)
+  );
+  return provider ? provider.provider : "";
+};
+
+export const findModelInModelConfigurations = (
+  modelConfigurations: ModelConfiguration[],
+  modelName: string
+): ModelConfiguration | null => {
+  return modelConfigurations.find((m) => m.name === modelName) || null;
+};
+
+export const findModelConfiguration = (
+  llmProviders: LLMProviderDescriptor[],
+  modelName: string,
+  providerName: string | null = null
+): ModelConfiguration | null => {
+  if (providerName) {
+    const provider = llmProviders.find((p) => p.name === providerName);
+    return provider
+      ? findModelInModelConfigurations(provider.model_configurations, modelName)
+      : null;
+  }
+
+  for (const provider of llmProviders) {
+    const modelConfiguration = findModelInModelConfigurations(
+      provider.model_configurations,
+      modelName
+    );
+    if (modelConfiguration) {
+      return modelConfiguration;
+    }
+  }
+
+  return null;
+};
+
+export const modelSupportsImageInput = (
+  llmProviders: LLMProviderDescriptor[],
+  modelName: string,
+  providerName: string | null = null
+): boolean => {
+  const modelConfiguration = findModelConfiguration(
+    llmProviders,
+    modelName,
+    providerName
+  );
+  return modelConfiguration?.supports_image_input || false;
 };