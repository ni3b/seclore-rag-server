import {
  AxeroIcon,
  BookstackIcon,
  OutlineIcon,
  ClickupIcon,
  ConfluenceIcon,
  DiscourseIcon,
  Document360Icon,
  DropboxIcon,
  FileIcon,
  GithubIcon,
  GitlabIcon,
  GlobeIcon,
  GmailIcon,
  GongIcon,
  GoogleDriveIcon,
  GoogleSitesIcon,
  GuruIcon,
  HubSpotIcon,
  JiraIcon,
  LinearIcon,
  LoopioIcon,
  NotionIcon,
  ProductboardIcon,
  R2Icon,
  SalesforceIcon,
  SharepointIcon,
  TeamsIcon,
  SlabIcon,
  ZendeskIcon,
  ZulipIcon,
  MediaWikiIcon,
  WikipediaIcon,
  AsanaIcon,
  S3Icon,
  OCIStorageIcon,
  GoogleStorageIcon,
  ColorSlackIcon,
  XenforoIcon,
  ColorDiscordIcon,
  FreshdeskIcon,
  FreshdeskSolutionIcon,
  FirefliesIcon,
  EgnyteIcon,
  AirtableIcon,
  GlobeIcon2,
  FileIcon2,
<<<<<<< HEAD
  GitbookIcon,
  HighspotIcon,
  EmailIcon,
=======
>>>>>>> 4c5a865d
} from "@/components/icons/icons";
import { ValidSources, DocumentSet } from "./types";
import {
  OnyxDocument,
  SourceCategory,
  SourceMetadata,
} from "./search/interfaces";
import { Persona } from "@/app/admin/assistants/interfaces";

interface PartialSourceMetadata {
  icon: React.FC<{ size?: number; className?: string }>;
  displayName: string;
  category: SourceCategory;
  isPopular?: boolean;
  docs?: string;
  oauthSupported?: boolean;
  federated?: boolean;
  federatedTooltip?: string;
  // federated connectors store the base source type if it's a source
  // that has both indexed connectors and federated connectors
  baseSourceType?: ValidSources;
}

type SourceMap = {
  [K in ValidSources | "federated_slack"]: PartialSourceMetadata;
};

const slackMetadata = {
  icon: ColorSlackIcon,
  displayName: "Slack",
  category: SourceCategory.Messaging,
  isPopular: true,
  docs: "https://docs.onyx.app/connectors/slack",
  oauthSupported: true,
  federated: true,
  federatedTooltip:
    "⚠️ WARNING: Due to Slack's rate limit and ToS changes, Slack is now federated. " +
    "This will result in significantly greater latency and lower search quality.",
  baseSourceType: "slack",
};

export const SOURCE_METADATA_MAP: SourceMap = {
  // Knowledge Base & Wikis
  confluence: {
    icon: ConfluenceIcon,
    displayName: "Confluence",
    category: SourceCategory.Wiki,
    docs: "https://docs.onyx.app/connectors/confluence",
<<<<<<< HEAD
    oauthSupported: true,
    isPopular: true,
=======
>>>>>>> 4c5a865d
  },
  sharepoint: {
    icon: SharepointIcon,
    displayName: "Sharepoint",
    category: SourceCategory.Wiki,
    docs: "https://docs.onyx.app/connectors/sharepoint",
    isPopular: true,
  },
  notion: {
    icon: NotionIcon,
    displayName: "Notion",
    category: SourceCategory.Wiki,
    docs: "https://docs.onyx.app/connectors/notion",
  },
  bookstack: {
    icon: BookstackIcon,
    displayName: "BookStack",
    category: SourceCategory.Wiki,
    docs: "https://docs.onyx.app/connectors/bookstack",
  },
  document360: {
    icon: Document360Icon,
    displayName: "Document360",
    category: SourceCategory.Wiki,
    docs: "https://docs.onyx.app/connectors/document360",
  },
  discourse: {
    icon: DiscourseIcon,
    displayName: "Discourse",
    category: SourceCategory.Wiki,
    docs: "https://docs.onyx.app/connectors/discourse",
  },
  gitbook: {
    icon: GitbookIcon,
    displayName: "GitBook",
    category: SourceCategory.Wiki,
    docs: "https://docs.onyx.app/connectors/gitbook",
  },
  slab: {
    icon: SlabIcon,
    displayName: "Slab",
    category: SourceCategory.Wiki,
    docs: "https://docs.onyx.app/connectors/slab",
  },
  outline: {
    icon: OutlineIcon,
    displayName: "Outline",
    category: SourceCategory.Wiki,
    docs: "https://docs.onyx.app/connectors/outline",
  },
  google_sites: {
    icon: GoogleSitesIcon,
    displayName: "Google Sites",
    category: SourceCategory.Wiki,
    docs: "https://docs.onyx.app/connectors/google_sites",
  },
  guru: {
    icon: GuruIcon,
    displayName: "Guru",
    category: SourceCategory.Wiki,
    docs: "https://docs.onyx.app/connectors/guru",
  },
<<<<<<< HEAD
  mediawiki: {
    icon: MediaWikiIcon,
    displayName: "MediaWiki",
=======
  hubspot: {
    icon: HubSpotIcon,
    displayName: "HubSpot",
    category: SourceCategory.CustomerSupport,
    docs: "https://docs.onyx.app/connectors/hubspot",
  },
  document360: {
    icon: Document360Icon,
    displayName: "Document360",
>>>>>>> 4c5a865d
    category: SourceCategory.Wiki,
    docs: "https://docs.onyx.app/connectors/mediawiki",
  },
  axero: {
    icon: AxeroIcon,
    displayName: "Axero",
    category: SourceCategory.Wiki,
    docs: "https://docs.onyx.app/connectors/axero",
  },
  wikipedia: {
    icon: WikipediaIcon,
    displayName: "Wikipedia",
    category: SourceCategory.Wiki,
    docs: "https://docs.onyx.app/connectors/wikipedia",
  },

  // Cloud Storage
  google_drive: {
    icon: GoogleDriveIcon,
    displayName: "Google Drive",
    category: SourceCategory.Storage,
    docs: "https://docs.onyx.app/connectors/google_drive/overview",
    oauthSupported: true,
    isPopular: true,
  },
  dropbox: {
    icon: DropboxIcon,
    displayName: "Dropbox",
    category: SourceCategory.Storage,
    docs: "https://docs.onyx.app/connectors/dropbox",
  },
<<<<<<< HEAD
  s3: {
    icon: S3Icon,
    displayName: "S3",
    category: SourceCategory.Storage,
    docs: "https://docs.onyx.app/connectors/s3",
=======
  salesforce: {
    icon: SalesforceIcon,
    displayName: "Salesforce",
    category: SourceCategory.CustomerSupport,
    docs: "https://docs.onyx.app/connectors/salesforce",
>>>>>>> 4c5a865d
  },
  google_cloud_storage: {
    icon: GoogleStorageIcon,
    displayName: "Google Storage",
    category: SourceCategory.Storage,
    docs: "https://docs.onyx.app/connectors/google_storage",
  },
  egnyte: {
    icon: EgnyteIcon,
    displayName: "Egnyte",
    category: SourceCategory.Storage,
    docs: "https://docs.onyx.app/connectors/egnyte",
  },
  oci_storage: {
    icon: OCIStorageIcon,
    displayName: "Oracle Storage",
    category: SourceCategory.Storage,
    docs: "https://docs.onyx.app/connectors/oci_storage",
  },
  r2: {
    icon: R2Icon,
    displayName: "R2",
    category: SourceCategory.Storage,
    docs: "https://docs.onyx.app/connectors/r2",
  },

  // Ticketing & Task Management
  jira: {
    icon: JiraIcon,
    displayName: "Jira",
    category: SourceCategory.TicketingAndTaskManagement,
    docs: "https://docs.onyx.app/connectors/jira",
    isPopular: true,
  },
  zendesk: {
    icon: ZendeskIcon,
    displayName: "Zendesk",
    category: SourceCategory.TicketingAndTaskManagement,
    docs: "https://docs.onyx.app/connectors/zendesk",
    isPopular: true,
  },
  airtable: {
    icon: AirtableIcon,
    displayName: "Airtable",
    category: SourceCategory.TicketingAndTaskManagement,
    docs: "https://docs.onyx.app/connectors/airtable",
  },
  linear: {
    icon: LinearIcon,
    displayName: "Linear",
    category: SourceCategory.TicketingAndTaskManagement,
    docs: "https://docs.onyx.app/connectors/linear",
  },
  freshdesk: {
    icon: FreshdeskIcon,
    displayName: "Freshdesk",
    category: SourceCategory.TicketingAndTaskManagement,
    docs: "https://docs.onyx.app/connectors/freshdesk",
  },
  asana: {
    icon: AsanaIcon,
    displayName: "Asana",
    category: SourceCategory.TicketingAndTaskManagement,
    docs: "https://docs.onyx.app/connectors/asana",
  },
  clickup: {
    icon: ClickupIcon,
    displayName: "Clickup",
    category: SourceCategory.TicketingAndTaskManagement,
    docs: "https://docs.onyx.app/connectors/clickup",
  },
  productboard: {
    icon: ProductboardIcon,
    displayName: "Productboard",
    category: SourceCategory.TicketingAndTaskManagement,
    docs: "https://docs.onyx.app/connectors/productboard",
  },

  // Messaging
  slack: slackMetadata,
  federated_slack: slackMetadata,
  teams: {
    icon: TeamsIcon,
    displayName: "Teams",
    category: SourceCategory.Messaging,
    docs: "https://docs.onyx.app/connectors/teams",
  },
  gmail: {
    icon: GmailIcon,
    displayName: "Gmail",
    category: SourceCategory.Messaging,
    docs: "https://docs.onyx.app/connectors/gmail/overview",
  },
  imap: {
    icon: EmailIcon,
    displayName: "Email",
    category: SourceCategory.Messaging,
  },
  discord: {
    icon: ColorDiscordIcon,
    displayName: "Discord",
    category: SourceCategory.Messaging,
    docs: "https://docs.onyx.app/connectors/discord",
  },
  xenforo: {
    icon: XenforoIcon,
    displayName: "Xenforo",
    category: SourceCategory.Messaging,
  },
  zulip: {
    icon: ZulipIcon,
    displayName: "Zulip",
    category: SourceCategory.Messaging,
    docs: "https://docs.onyx.app/connectors/zulip",
  },
<<<<<<< HEAD

  // Sales
  salesforce: {
    icon: SalesforceIcon,
    displayName: "Salesforce",
    category: SourceCategory.Sales,
    docs: "https://docs.onyx.app/connectors/salesforce",
    isPopular: true,
  },
  hubspot: {
    icon: HubSpotIcon,
    displayName: "HubSpot",
    category: SourceCategory.Sales,
    docs: "https://docs.onyx.app/connectors/hubspot",
    isPopular: true,
  },
  gong: {
    icon: GongIcon,
    displayName: "Gong",
    category: SourceCategory.Sales,
    docs: "https://docs.onyx.app/connectors/gong",
    isPopular: true,
=======
  freshdesk: {
    icon: FreshdeskIcon,
    displayName: "Freshdesk Ticket",
    category: SourceCategory.CustomerSupport,
    docs: "https://docs.onyx.app/connectors/freshdesk",
>>>>>>> 4c5a865d
  },
  freshdesk_solutions: {
    icon: FreshdeskSolutionIcon,
    displayName: "Freshdesk Solution",
    category: SourceCategory.CustomerSupport,
    docs: "https://docs.onyx.app/connectors/freshdesk_solutions",
  },
  fireflies: {
    icon: FirefliesIcon,
    displayName: "Fireflies",
    category: SourceCategory.Sales,
    docs: "https://docs.onyx.app/connectors/fireflies",
  },
<<<<<<< HEAD
  highspot: {
    icon: HighspotIcon,
    displayName: "Highspot",
    category: SourceCategory.Sales,
    docs: "https://docs.onyx.app/connectors/highspot",
  },
  loopio: {
    icon: LoopioIcon,
    displayName: "Loopio",
    category: SourceCategory.Sales,
  },

  // Code Repository
  github: {
    icon: GithubIcon,
    displayName: "Github",
    category: SourceCategory.CodeRepository,
    docs: "https://docs.onyx.app/connectors/github",
    isPopular: true,
  },
  gitlab: {
    icon: GitlabIcon,
    displayName: "Gitlab",
    category: SourceCategory.CodeRepository,
    docs: "https://docs.onyx.app/connectors/gitlab",
  },

  // Others
  web: {
    icon: GlobeIcon2,
    displayName: "Web",
    category: SourceCategory.Other,
    docs: "https://docs.onyx.app/connectors/web",
    isPopular: true,
  },
  file: {
    icon: FileIcon2,
    displayName: "File",
    category: SourceCategory.Other,
    docs: "https://docs.onyx.app/connectors/file",
    isPopular: true,
  },

  // Other
  ingestion_api: {
    icon: GlobeIcon,
    displayName: "Ingestion",
    category: SourceCategory.Other,
  },

  // Placeholder (non-null default)
=======
  egnyte: {
    icon: EgnyteIcon,
    displayName: "Egnyte",
    category: SourceCategory.Storage,
    docs: "https://docs.onyx.app/connectors/egnyte",
  },
  airtable: {
    icon: AirtableIcon,
    displayName: "Airtable",
    category: SourceCategory.Other,
    docs: "https://docs.onyx.app/connectors/airtable",
  },
  // currently used for the Internet Search tool docs, which is why
  // a globe is used
>>>>>>> 4c5a865d
  not_applicable: {
    icon: GlobeIcon,
    displayName: "Not Applicable",
    category: SourceCategory.Other,
  },
<<<<<<< HEAD
  mock_connector: {
    icon: GlobeIcon,
    displayName: "Mock Connector",
    category: SourceCategory.Other,
  },
=======
>>>>>>> 4c5a865d
} as SourceMap;

function fillSourceMetadata(
  partialMetadata: PartialSourceMetadata,
  internalName: ValidSources
): SourceMetadata {
  return {
    internalName: partialMetadata.baseSourceType || internalName,
    ...partialMetadata,
    adminUrl: `/admin/connectors/${internalName}`,
  };
}

export function getSourceMetadata(sourceType: ValidSources): SourceMetadata {
  const response = fillSourceMetadata(
    SOURCE_METADATA_MAP[sourceType],
    sourceType
  );

  return response;
}

export function listSourceMetadata(): SourceMetadata[] {
  /* This gives back all the viewable / common sources, primarily for 
  display in the Add Connector page */
  const entries = Object.entries(SOURCE_METADATA_MAP)
    .filter(
<<<<<<< HEAD
      ([source, _]) =>
        source !== "not_applicable" &&
        source !== "ingestion_api" &&
        source !== "mock_connector" &&
        // use the "regular" slack connector when listing
        source !== "federated_slack"
=======
      ([source, _]) => source !== "not_applicable" && source != "ingestion_api"
>>>>>>> 4c5a865d
    )
    .map(([source, metadata]) => {
      return fillSourceMetadata(metadata, source as ValidSources);
    });
  return entries;
}

export function getSourceDocLink(sourceType: ValidSources): string | null {
  return SOURCE_METADATA_MAP[sourceType].docs || null;
}

export const isValidSource = (sourceType: string) => {
  return Object.keys(SOURCE_METADATA_MAP).includes(sourceType);
};

export function getSourceDisplayName(sourceType: ValidSources): string | null {
  return getSourceMetadata(sourceType).displayName;
}

export function getSourceMetadataForSources(sources: ValidSources[]) {
  return sources.map((source) => getSourceMetadata(source));
}

export function getSourcesForPersona(persona: Persona): ValidSources[] {
  const personaSources: ValidSources[] = [];
  persona.document_sets.forEach((documentSet) => {
    documentSet.cc_pair_summaries.forEach((ccPair) => {
      if (!personaSources.includes(ccPair.source)) {
        personaSources.push(ccPair.source);
      }
    });
  });
  return personaSources;
}

export function getDocumentSetsForPersona(persona: Persona): DocumentSet[] {
  return persona.document_sets;
}

export async function fetchTitleFromUrl(url: string): Promise<string | null> {
  try {
    const response = await fetch(url, {
      method: "GET",
      // If the remote site has no CORS header, this may fail in the browser
      mode: "cors",
    });
    if (!response.ok) {
      // Non-200 response, treat as a failure
      return null;
    }
    const html = await response.text();
    const parser = new DOMParser();
    const doc = parser.parseFromString(html, "text/html");
    // If the site has <title>My Demo Page</title>, we retrieve "My Demo Page"
    const pageTitle = doc.querySelector("title")?.innerText.trim() ?? null;
    return pageTitle;
  } catch (error) {
    console.error("Error fetching page title:", error);
    return null;
  }
}<|MERGE_RESOLUTION|>--- conflicted
+++ resolved
@@ -1,7 +1,6 @@
 import {
   AxeroIcon,
   BookstackIcon,
-  OutlineIcon,
   ClickupIcon,
   ConfluenceIcon,
   DiscourseIcon,
@@ -45,12 +44,6 @@
   AirtableIcon,
   GlobeIcon2,
   FileIcon2,
-<<<<<<< HEAD
-  GitbookIcon,
-  HighspotIcon,
-  EmailIcon,
-=======
->>>>>>> 4c5a865d
 } from "@/components/icons/icons";
 import { ValidSources, DocumentSet } from "./types";
 import {
@@ -58,6 +51,431 @@
   SourceCategory,
   SourceMetadata,
 } from "./search/interfaces";
+import { Persona } from "@/app/admin/assistants/interfaces";
+
+interface PartialSourceMetadata {
+  icon: React.FC<{ size?: number; className?: string }>;
+  displayName: string;
+  category: SourceCategory;
+  docs?: string;
+}
+
+type SourceMap = {
+  [K in ValidSources]: PartialSourceMetadata;
+};
+
+export const SOURCE_METADATA_MAP: SourceMap = {
+  web: {
+    icon: GlobeIcon2,
+    displayName: "Web",
+    category: SourceCategory.Other,
+    docs: "https://docs.onyx.app/connectors/web",
+  },
+  file: {
+    icon: FileIcon2,
+    displayName: "File",
+    category: SourceCategory.Storage,
+    docs: "https://docs.onyx.app/connectors/file",
+  },
+  slack: {
+    icon: ColorSlackIcon,
+    displayName: "Slack",
+    category: SourceCategory.Messaging,
+    docs: "https://docs.onyx.app/connectors/slack",
+    oauthSupported: true,
+  },
+  discord: {
+    icon: ColorDiscordIcon,
+    displayName: "Discord",
+    category: SourceCategory.Messaging,
+    docs: "https://docs.onyx.app/connectors/discord",
+  },
+  gmail: {
+    icon: GmailIcon,
+    displayName: "Gmail",
+    category: SourceCategory.Messaging,
+    docs: "https://docs.onyx.app/connectors/gmail/overview",
+  },
+  google_drive: {
+    icon: GoogleDriveIcon,
+    displayName: "Google Drive",
+    category: SourceCategory.Storage,
+    docs: "https://docs.onyx.app/connectors/google_drive/overview",
+    oauthSupported: true,
+  },
+  github: {
+    icon: GithubIcon,
+    displayName: "Github",
+    category: SourceCategory.CodeRepository,
+    docs: "https://docs.onyx.app/connectors/github",
+  },
+  gitlab: {
+    icon: GitlabIcon,
+    displayName: "Gitlab",
+    category: SourceCategory.CodeRepository,
+    docs: "https://docs.onyx.app/connectors/gitlab",
+  },
+  confluence: {
+    icon: ConfluenceIcon,
+    displayName: "Confluence",
+    category: SourceCategory.Wiki,
+    docs: "https://docs.onyx.app/connectors/confluence",
+  },
+  jira: {
+    icon: JiraIcon,
+    displayName: "Jira",
+    category: SourceCategory.ProjectManagement,
+    docs: "https://docs.onyx.app/connectors/jira",
+  },
+  notion: {
+    icon: NotionIcon,
+    displayName: "Notion",
+    category: SourceCategory.Wiki,
+    docs: "https://docs.onyx.app/connectors/notion",
+  },
+  zendesk: {
+    icon: ZendeskIcon,
+    displayName: "Zendesk",
+    category: SourceCategory.CustomerSupport,
+    docs: "https://docs.onyx.app/connectors/zendesk",
+  },
+  gong: {
+    icon: GongIcon,
+    displayName: "Gong",
+    category: SourceCategory.Other,
+    docs: "https://docs.onyx.app/connectors/gong",
+  },
+  linear: {
+    icon: LinearIcon,
+    displayName: "Linear",
+    category: SourceCategory.ProjectManagement,
+    docs: "https://docs.onyx.app/connectors/linear",
+  },
+  productboard: {
+    icon: ProductboardIcon,
+    displayName: "Productboard",
+    category: SourceCategory.ProjectManagement,
+    docs: "https://docs.onyx.app/connectors/productboard",
+  },
+  slab: {
+    icon: SlabIcon,
+    displayName: "Slab",
+    category: SourceCategory.Wiki,
+    docs: "https://docs.onyx.app/connectors/slab",
+  },
+  zulip: {
+    icon: ZulipIcon,
+    displayName: "Zulip",
+    category: SourceCategory.Messaging,
+    docs: "https://docs.onyx.app/connectors/zulip",
+  },
+  guru: {
+    icon: GuruIcon,
+    displayName: "Guru",
+    category: SourceCategory.Wiki,
+    docs: "https://docs.onyx.app/connectors/guru",
+  },
+  hubspot: {
+    icon: HubSpotIcon,
+    displayName: "HubSpot",
+    category: SourceCategory.CustomerSupport,
+    docs: "https://docs.onyx.app/connectors/hubspot",
+  },
+  document360: {
+    icon: Document360Icon,
+    displayName: "Document360",
+    category: SourceCategory.Wiki,
+    docs: "https://docs.onyx.app/connectors/document360",
+  },
+  bookstack: {
+    icon: BookstackIcon,
+    displayName: "BookStack",
+    category: SourceCategory.Wiki,
+    docs: "https://docs.onyx.app/connectors/bookstack",
+  },
+  google_sites: {
+    icon: GoogleSitesIcon,
+    displayName: "Google Sites",
+    category: SourceCategory.Wiki,
+    docs: "https://docs.onyx.app/connectors/google_sites",
+  },
+  loopio: {
+    icon: LoopioIcon,
+    displayName: "Loopio",
+    category: SourceCategory.Other,
+  },
+  dropbox: {
+    icon: DropboxIcon,
+    displayName: "Dropbox",
+    category: SourceCategory.Storage,
+    docs: "https://docs.onyx.app/connectors/dropbox",
+  },
+  salesforce: {
+    icon: SalesforceIcon,
+    displayName: "Salesforce",
+    category: SourceCategory.CustomerSupport,
+    docs: "https://docs.onyx.app/connectors/salesforce",
+  },
+  sharepoint: {
+    icon: SharepointIcon,
+    displayName: "Sharepoint",
+    category: SourceCategory.Storage,
+    docs: "https://docs.onyx.app/connectors/sharepoint",
+  },
+  teams: {
+    icon: TeamsIcon,
+    displayName: "Teams",
+    category: SourceCategory.Messaging,
+    docs: "https://docs.onyx.app/connectors/teams",
+  },
+  discourse: {
+    icon: DiscourseIcon,
+    displayName: "Discourse",
+    category: SourceCategory.Messaging,
+    docs: "https://docs.onyx.app/connectors/discourse",
+  },
+  axero: {
+    icon: AxeroIcon,
+    displayName: "Axero",
+    category: SourceCategory.Wiki,
+    docs: "https://docs.onyx.app/connectors/axero",
+  },
+  wikipedia: {
+    icon: WikipediaIcon,
+    displayName: "Wikipedia",
+    category: SourceCategory.Wiki,
+    docs: "https://docs.onyx.app/connectors/wikipedia",
+  },
+  asana: {
+    icon: AsanaIcon,
+    displayName: "Asana",
+    category: SourceCategory.ProjectManagement,
+    docs: "https://docs.onyx.app/connectors/asana",
+  },
+  mediawiki: {
+    icon: MediaWikiIcon,
+    displayName: "MediaWiki",
+    category: SourceCategory.Wiki,
+    docs: "https://docs.onyx.app/connectors/mediawiki",
+  },
+  clickup: {
+    icon: ClickupIcon,
+    displayName: "Clickup",
+    category: SourceCategory.ProjectManagement,
+    docs: "https://docs.onyx.app/connectors/clickup",
+  },
+  s3: {
+    icon: S3Icon,
+    displayName: "S3",
+    category: SourceCategory.Storage,
+    docs: "https://docs.onyx.app/connectors/s3",
+  },
+  r2: {
+    icon: R2Icon,
+    displayName: "R2",
+    category: SourceCategory.Storage,
+    docs: "https://docs.onyx.app/connectors/r2",
+  },
+  oci_storage: {
+    icon: OCIStorageIcon,
+    displayName: "Oracle Storage",
+    category: SourceCategory.Storage,
+    docs: "https://docs.onyx.app/connectors/oci_storage",
+  },
+  google_cloud_storage: {
+    icon: GoogleStorageIcon,
+    displayName: "Google Storage",
+    category: SourceCategory.Storage,
+    docs: "https://docs.onyx.app/connectors/google_storage",
+  },
+  xenforo: {
+    icon: XenforoIcon,
+    displayName: "Xenforo",
+    category: SourceCategory.Messaging,
+  },
+  ingestion_api: {
+    icon: GlobeIcon,
+    displayName: "Ingestion",
+    category: SourceCategory.Other,
+  },
+  freshdesk: {
+    icon: FreshdeskIcon,
+    displayName: "Freshdesk Ticket",
+    category: SourceCategory.CustomerSupport,
+    docs: "https://docs.onyx.app/connectors/freshdesk",
+  },
+  freshdesk_solutions: {
+    icon: FreshdeskSolutionIcon,
+    displayName: "Freshdesk Solution",
+    category: SourceCategory.CustomerSupport,
+    docs: "https://docs.onyx.app/connectors/freshdesk_solutions",
+  },
+  fireflies: {
+    icon: FirefliesIcon,
+    displayName: "Fireflies",
+    category: SourceCategory.Other,
+    docs: "https://docs.onyx.app/connectors/fireflies",
+  },
+  egnyte: {
+    icon: EgnyteIcon,
+    displayName: "Egnyte",
+    category: SourceCategory.Storage,
+    docs: "https://docs.onyx.app/connectors/egnyte",
+  },
+  airtable: {
+    icon: AirtableIcon,
+    displayName: "Airtable",
+    category: SourceCategory.Other,
+    docs: "https://docs.onyx.app/connectors/airtable",
+  },
+  // currently used for the Internet Search tool docs, which is why
+  // a globe is used
+  not_applicable: {
+    icon: GlobeIcon,
+    displayName: "Not Applicable",
+    category: SourceCategory.Other,
+  },
+} as SourceMap;
+
+function fillSourceMetadata(
+  partialMetadata: PartialSourceMetadata,
+  internalName: ValidSources
+): SourceMetadata {
+  return {
+    internalName: internalName,
+    ...partialMetadata,
+    adminUrl: `/admin/connectors/${internalName}`,
+  };
+}
+
+export function getSourceMetadata(sourceType: ValidSources): SourceMetadata {
+  const response = fillSourceMetadata(
+    SOURCE_METADATA_MAP[sourceType],
+    sourceType
+  );
+
+  return response;
+}
+
+export function listSourceMetadata(): SourceMetadata[] {
+  /* This gives back all the viewable / common sources, primarily for 
+  display in the Add Connector page */
+  const entries = Object.entries(SOURCE_METADATA_MAP)
+    .filter(
+      ([source, _]) => source !== "not_applicable" && source != "ingestion_api"
+    )
+    .map(([source, metadata]) => {
+      return fillSourceMetadata(metadata, source as ValidSources);
+    });
+  return entries;
+}
+
+export function getSourceDocLink(sourceType: ValidSources): string | null {
+  return SOURCE_METADATA_MAP[sourceType].docs || null;
+}
+
+export const isValidSource = (sourceType: string) => {
+  return Object.keys(SOURCE_METADATA_MAP).includes(sourceType);
+};
+
+export function getSourceDisplayName(sourceType: ValidSources): string | null {
+  return getSourceMetadata(sourceType).displayName;
+}
+
+export function getSourceMetadataForSources(sources: ValidSources[]) {
+  return sources.map((source) => getSourceMetadata(source));
+}
+
+export function getSourcesForPersona(persona: Persona): ValidSources[] {
+  const personaSources: ValidSources[] = [];
+  persona.document_sets.forEach((documentSet) => {
+    documentSet.cc_pair_descriptors.forEach((ccPair) => {
+      if (!personaSources.includes(ccPair.connector.source)) {
+        personaSources.push(ccPair.connector.source);
+      }
+    });
+  });
+  return personaSources;
+}
+
+export function getDocumentSetsForPersona(persona: Persona): DocumentSet[] {
+  return persona.document_sets;
+}
+
+export async function fetchTitleFromUrl(url: string): Promise<string | null> {
+  try {
+    const response = await fetch(url, {
+      method: "GET",
+      // If the remote site has no CORS header, this may fail in the browser
+      mode: "cors",
+    });
+    if (!response.ok) {
+      // Non-200 response, treat as a failure
+      return null;
+    }
+    const html = await response.text();
+    const parser = new DOMParser();
+    const doc = parser.parseFromString(html, "text/html");
+    // If the site has <title>My Demo Page</title>, we retrieve "My Demo Page"
+    const pageTitle = doc.querySelector("title")?.innerText.trim() ?? null;
+    return pageTitle;
+  } catch (error) {
+    console.error("Error fetching page title:", error);
+    return null;
+  }
+}
+
+import {
+  AxeroIcon,
+  BookstackIcon,
+  OutlineIcon,
+  ClickupIcon,
+  ConfluenceIcon,
+  DiscourseIcon,
+  Document360Icon,
+  DropboxIcon,
+  GithubIcon,
+  GitlabIcon,
+  GlobeIcon,
+  GmailIcon,
+  GongIcon,
+  GoogleDriveIcon,
+  GoogleSitesIcon,
+  GuruIcon,
+  HubSpotIcon,
+  JiraIcon,
+  LinearIcon,
+  LoopioIcon,
+  NotionIcon,
+  ProductboardIcon,
+  R2Icon,
+  SalesforceIcon,
+  SharepointIcon,
+  TeamsIcon,
+  SlabIcon,
+  ZendeskIcon,
+  ZulipIcon,
+  MediaWikiIcon,
+  WikipediaIcon,
+  AsanaIcon,
+  S3Icon,
+  OCIStorageIcon,
+  GoogleStorageIcon,
+  ColorSlackIcon,
+  XenforoIcon,
+  ColorDiscordIcon,
+  FreshdeskIcon,
+  FirefliesIcon,
+  EgnyteIcon,
+  AirtableIcon,
+  GlobeIcon2,
+  FileIcon2,
+  GitbookIcon,
+  HighspotIcon,
+  EmailIcon,
+} from "@/components/icons/icons";
+import { ValidSources } from "./types";
+import { SourceCategory, SourceMetadata } from "./search/interfaces";
 import { Persona } from "@/app/admin/assistants/interfaces";
 
 interface PartialSourceMetadata {
@@ -99,11 +517,8 @@
     displayName: "Confluence",
     category: SourceCategory.Wiki,
     docs: "https://docs.onyx.app/connectors/confluence",
-<<<<<<< HEAD
     oauthSupported: true,
     isPopular: true,
-=======
->>>>>>> 4c5a865d
   },
   sharepoint: {
     icon: SharepointIcon,
@@ -166,21 +581,9 @@
     category: SourceCategory.Wiki,
     docs: "https://docs.onyx.app/connectors/guru",
   },
-<<<<<<< HEAD
   mediawiki: {
     icon: MediaWikiIcon,
     displayName: "MediaWiki",
-=======
-  hubspot: {
-    icon: HubSpotIcon,
-    displayName: "HubSpot",
-    category: SourceCategory.CustomerSupport,
-    docs: "https://docs.onyx.app/connectors/hubspot",
-  },
-  document360: {
-    icon: Document360Icon,
-    displayName: "Document360",
->>>>>>> 4c5a865d
     category: SourceCategory.Wiki,
     docs: "https://docs.onyx.app/connectors/mediawiki",
   },
@@ -212,19 +615,11 @@
     category: SourceCategory.Storage,
     docs: "https://docs.onyx.app/connectors/dropbox",
   },
-<<<<<<< HEAD
   s3: {
     icon: S3Icon,
     displayName: "S3",
     category: SourceCategory.Storage,
     docs: "https://docs.onyx.app/connectors/s3",
-=======
-  salesforce: {
-    icon: SalesforceIcon,
-    displayName: "Salesforce",
-    category: SourceCategory.CustomerSupport,
-    docs: "https://docs.onyx.app/connectors/salesforce",
->>>>>>> 4c5a865d
   },
   google_cloud_storage: {
     icon: GoogleStorageIcon,
@@ -340,7 +735,6 @@
     category: SourceCategory.Messaging,
     docs: "https://docs.onyx.app/connectors/zulip",
   },
-<<<<<<< HEAD
 
   // Sales
   salesforce: {
@@ -363,19 +757,6 @@
     category: SourceCategory.Sales,
     docs: "https://docs.onyx.app/connectors/gong",
     isPopular: true,
-=======
-  freshdesk: {
-    icon: FreshdeskIcon,
-    displayName: "Freshdesk Ticket",
-    category: SourceCategory.CustomerSupport,
-    docs: "https://docs.onyx.app/connectors/freshdesk",
->>>>>>> 4c5a865d
-  },
-  freshdesk_solutions: {
-    icon: FreshdeskSolutionIcon,
-    displayName: "Freshdesk Solution",
-    category: SourceCategory.CustomerSupport,
-    docs: "https://docs.onyx.app/connectors/freshdesk_solutions",
   },
   fireflies: {
     icon: FirefliesIcon,
@@ -383,7 +764,6 @@
     category: SourceCategory.Sales,
     docs: "https://docs.onyx.app/connectors/fireflies",
   },
-<<<<<<< HEAD
   highspot: {
     icon: HighspotIcon,
     displayName: "Highspot",
@@ -435,35 +815,16 @@
   },
 
   // Placeholder (non-null default)
-=======
-  egnyte: {
-    icon: EgnyteIcon,
-    displayName: "Egnyte",
-    category: SourceCategory.Storage,
-    docs: "https://docs.onyx.app/connectors/egnyte",
-  },
-  airtable: {
-    icon: AirtableIcon,
-    displayName: "Airtable",
-    category: SourceCategory.Other,
-    docs: "https://docs.onyx.app/connectors/airtable",
-  },
-  // currently used for the Internet Search tool docs, which is why
-  // a globe is used
->>>>>>> 4c5a865d
   not_applicable: {
     icon: GlobeIcon,
     displayName: "Not Applicable",
     category: SourceCategory.Other,
   },
-<<<<<<< HEAD
   mock_connector: {
     icon: GlobeIcon,
     displayName: "Mock Connector",
     category: SourceCategory.Other,
   },
-=======
->>>>>>> 4c5a865d
 } as SourceMap;
 
 function fillSourceMetadata(
@@ -487,20 +848,16 @@
 }
 
 export function listSourceMetadata(): SourceMetadata[] {
-  /* This gives back all the viewable / common sources, primarily for 
+  /* This gives back all the viewable / common sources, primarily for
   display in the Add Connector page */
   const entries = Object.entries(SOURCE_METADATA_MAP)
     .filter(
-<<<<<<< HEAD
       ([source, _]) =>
         source !== "not_applicable" &&
         source !== "ingestion_api" &&
         source !== "mock_connector" &&
         // use the "regular" slack connector when listing
         source !== "federated_slack"
-=======
-      ([source, _]) => source !== "not_applicable" && source != "ingestion_api"
->>>>>>> 4c5a865d
     )
     .map(([source, metadata]) => {
       return fillSourceMetadata(metadata, source as ValidSources);
@@ -534,10 +891,6 @@
     });
   });
   return personaSources;
-}
-
-export function getDocumentSetsForPersona(persona: Persona): DocumentSet[] {
-  return persona.document_sets;
 }
 
 export async function fetchTitleFromUrl(url: string): Promise<string | null> {
