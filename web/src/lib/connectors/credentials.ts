import { ValidSources } from "../types";
import { TypedFile } from "./fileTypes";

export interface OAuthAdditionalKwargDescription {
  name: string;
  display_name: string;
  description: string;
}

export interface OAuthDetails {
  oauth_enabled: boolean;
  additional_kwargs: OAuthAdditionalKwargDescription[];
}

export interface CredentialBase<T> {
  credential_json: T;
  admin_public: boolean;
  source: ValidSources;
  name?: string;
  curator_public?: boolean;
  groups?: number[];
}

export interface CredentialWithPrivateKey<T> extends CredentialBase<T> {
  private_key: TypedFile;
}

export interface Credential<T> extends CredentialBase<T> {
  id: number;
  user_id: string | null;
  time_created: string;
  time_updated: string;
}
export interface GithubCredentialJson {
  github_access_token: string;
}

export interface GitlabCredentialJson {
  gitlab_url: string;
  gitlab_access_token: string;
}

export interface BookstackCredentialJson {
  bookstack_base_url: string;
  bookstack_api_token_id: string;
  bookstack_api_token_secret: string;
}

export interface OutlineCredentialJson {
  outline_base_url: string;
  outline_api_token: string;
}

export interface ConfluenceCredentialJson {
  confluence_username: string;
  confluence_access_token: string;
}

export interface JiraCredentialJson {
  jira_user_email: string | null;
  jira_api_token: string;
}

export interface JiraServerCredentialJson {
  jira_api_token: string;
}

export interface ProductboardCredentialJson {
  productboard_access_token: string;
}

export interface SlackCredentialJson {
  slack_bot_token: string;
}

export interface GmailCredentialJson {
  google_tokens: string;
  google_primary_admin: string;
}

export interface GoogleDriveCredentialJson {
  google_tokens: string;
  google_primary_admin: string;
  authentication_method?: string;
}

export interface GmailServiceAccountCredentialJson {
  google_service_account_key: string;
  google_primary_admin: string;
}

export interface GoogleDriveServiceAccountCredentialJson {
  google_service_account_key: string;
  google_primary_admin: string;
  authentication_method?: string;
}

export interface SlabCredentialJson {
  slab_bot_token: string;
}

export interface NotionCredentialJson {
  notion_integration_token: string;
}

export interface ZulipCredentialJson {
  zuliprc_content: string;
}

export interface GuruCredentialJson {
  guru_user: string;
  guru_user_token: string;
}

export interface GongCredentialJson {
  gong_access_key: string;
  gong_access_key_secret: string;
}

export interface LoopioCredentialJson {
  loopio_subdomain: string;
  loopio_client_id: string;
  loopio_client_token: string;
}

export interface LinearCredentialJson {
  linear_api_key: string;
}

export interface HubSpotCredentialJson {
  hubspot_access_token: string;
}

export interface Document360CredentialJson {
  portal_id: string;
  document360_api_token: string;
}

export interface ClickupCredentialJson {
  clickup_api_token: string;
  clickup_team_id: string;
}

export interface ZendeskCredentialJson {
  zendesk_subdomain: string;
  zendesk_email: string;
  zendesk_token: string;
}

export interface DropboxCredentialJson {
  dropbox_access_token: string;
}

export interface R2CredentialJson {
  account_id: string;
  r2_access_key_id: string;
  r2_secret_access_key: string;
}

export interface S3CredentialJson {
  aws_access_key_id: string;
  aws_secret_access_key: string;
}

export interface GCSCredentialJson {
  access_key_id: string;
  secret_access_key: string;
}

export interface OCICredentialJson {
  namespace: string;
  region: string;
  access_key_id: string;
  secret_access_key: string;
}
export interface SalesforceCredentialJson {
  sf_username: string;
  sf_password: string;
  sf_security_token: string;
}

export interface SharepointCredentialJson {
  sp_client_id: string;
  sp_client_secret?: string;
  sp_directory_id: string;
  sp_certificate_password?: string;
  sp_private_key?: TypedFile;
}

export interface AsanaCredentialJson {
  asana_api_token_secret: string;
}

export interface TeamsCredentialJson {
  teams_client_id: string;
  teams_client_secret: string;
  teams_directory_id: string;
}

export interface DiscourseCredentialJson {
  discourse_api_key: string;
  discourse_api_username: string;
}

export interface AxeroCredentialJson {
  base_url: string;
  axero_api_token: string;
}

export interface DiscordCredentialJson {
  discord_bot_token: string;
}

export interface FreshdeskCredentialJson {
  freshdesk_domain: string;
  freshdesk_password: string;
  freshdesk_api_key: string;
}

export interface FreshdeskSolutionCredentialJson {
  freshdesk_solution_domain: string;
  freshdesk_solution_password: string;
  freshdesk_solution_api_key: string;
}

export interface FirefliesCredentialJson {
  fireflies_api_key: string;
}

export interface MediaWikiCredentialJson {}
export interface WikipediaCredentialJson extends MediaWikiCredentialJson {}

export interface EgnyteCredentialJson {
  domain: string;
  access_token: string;
}

export interface AirtableCredentialJson {
  airtable_access_token: string;
}

<<<<<<< HEAD
export interface HighspotCredentialJson {
  highspot_url: string;
  highspot_key: string;
  highspot_secret: string;
}

export interface ImapCredentialJson {
  imap_username: string;
  imap_password: string;
}

=======
>>>>>>> 4c5a865d
export const credentialTemplates: Record<ValidSources, any> = {
  github: { github_access_token: "" } as GithubCredentialJson,
  gitlab: {
    gitlab_url: "",
    gitlab_access_token: "",
  } as GitlabCredentialJson,
  slack: { slack_bot_token: "" } as SlackCredentialJson,
  bookstack: {
    bookstack_base_url: "",
    bookstack_api_token_id: "",
    bookstack_api_token_secret: "",
  } as BookstackCredentialJson,
  outline: {
    outline_base_url: "",
    outline_api_token: "",
  } as OutlineCredentialJson,
  confluence: {
    confluence_username: "",
    confluence_access_token: "",
  } as ConfluenceCredentialJson,
  jira: {
    jira_user_email: null,
    jira_api_token: "",
  } as JiraCredentialJson,
  productboard: { productboard_access_token: "" } as ProductboardCredentialJson,
  slab: { slab_bot_token: "" } as SlabCredentialJson,
  notion: { notion_integration_token: "" } as NotionCredentialJson,
  guru: { guru_user: "", guru_user_token: "" } as GuruCredentialJson,
  gong: {
    gong_access_key: "",
    gong_access_key_secret: "",
  } as GongCredentialJson,
  zulip: { zuliprc_content: "" } as ZulipCredentialJson,
  linear: { linear_api_key: "" } as LinearCredentialJson,
  hubspot: { hubspot_access_token: "" } as HubSpotCredentialJson,
  document360: {
    portal_id: "",
    document360_api_token: "",
  } as Document360CredentialJson,
  loopio: {
    loopio_subdomain: "",
    loopio_client_id: "",
    loopio_client_token: "",
  } as LoopioCredentialJson,
  dropbox: { dropbox_access_token: "" } as DropboxCredentialJson,
  salesforce: {
    sf_username: "",
    sf_password: "",
    sf_security_token: "",
  } as SalesforceCredentialJson,
  sharepoint: {
    authentication_method: "client_credentials",
    authMethods: [
      {
        value: "client_secret",
        label: "Client Secret",
        fields: {
          sp_client_id: "",
          sp_client_secret: "",
          sp_directory_id: "",
        },
        description:
          "If you select this mode, the SharePoint connector will use a client secret to authenticate. You will need to provide the client ID and client secret.",
      },
      {
        value: "certificate",
        label: "Certificate Authentication",
        fields: {
          sp_client_id: "",
          sp_directory_id: "",
          sp_certificate_password: "",
          sp_private_key: null,
        },
        description:
          "If you select this mode, the SharePoint connector will use a certificate to authenticate. You will need to provide the client ID, directory ID, certificate password, and PFX data.",
      },
    ],
  } as CredentialTemplateWithAuth<SharepointCredentialJson>,
  asana: {
    asana_api_token_secret: "",
  } as AsanaCredentialJson,
  teams: {
    teams_client_id: "",
    teams_client_secret: "",
    teams_directory_id: "",
  } as TeamsCredentialJson,
  zendesk: {
    zendesk_subdomain: "",
    zendesk_email: "",
    zendesk_token: "",
  } as ZendeskCredentialJson,
  discourse: {
    discourse_api_key: "",
    discourse_api_username: "",
  } as DiscourseCredentialJson,
  axero: {
    base_url: "",
    axero_api_token: "",
  } as AxeroCredentialJson,
  clickup: {
    clickup_api_token: "",
    clickup_team_id: "",
  } as ClickupCredentialJson,
  s3: {
    aws_access_key_id: "",
    aws_secret_access_key: "",
  } as S3CredentialJson,
  r2: {
    account_id: "",
    r2_access_key_id: "",
    r2_secret_access_key: "",
  } as R2CredentialJson,
  google_cloud_storage: {
    access_key_id: "",
    secret_access_key: "",
  } as GCSCredentialJson,
  oci_storage: {
    namespace: "",
    region: "",
    access_key_id: "",
    secret_access_key: "",
  } as OCICredentialJson,
  freshdesk: {
    freshdesk_domain: "",
    freshdesk_password: "",
    freshdesk_api_key: "",
  } as FreshdeskCredentialJson,
  freshdesk_solutions: {
    freshdesk_solution_domain: "",
    freshdesk_solution_password: "",
    freshdesk_solution_api_key: "",
  } as FreshdeskSolutionCredentialJson,
  fireflies: {
    fireflies_api_key: "",
  } as FirefliesCredentialJson,
  egnyte: {
    domain: "",
    access_token: "",
  } as EgnyteCredentialJson,
  airtable: {
    airtable_access_token: "",
  } as AirtableCredentialJson,
  xenforo: null,
  google_sites: null,
  file: null,
  wikipedia: null,
  mediawiki: null,
  web: null,
  not_applicable: null,
  ingestion_api: null,
  federated_slack: null,
  discord: { discord_bot_token: "" } as DiscordCredentialJson,

  // NOTE: These are Special Cases
  google_drive: { google_tokens: "" } as GoogleDriveCredentialJson,
  gmail: { google_tokens: "" } as GmailCredentialJson,
<<<<<<< HEAD
  gitbook: {
    gitbook_api_key: "",
  } as GitbookCredentialJson,
  highspot: {
    highspot_url: "",
    highspot_key: "",
    highspot_secret: "",
  } as HighspotCredentialJson,
  imap: {
    imap_username: "",
    imap_password: "",
  } as ImapCredentialJson,
=======
>>>>>>> 4c5a865d
};

export const credentialDisplayNames: Record<string, string> = {
  // Github
  github_access_token: "GitHub Access Token",

  // Gitlab
  gitlab_url: "GitLab URL",
  gitlab_access_token: "GitLab Access Token",

  // Bookstack
  bookstack_base_url: "Bookstack Base URL",
  bookstack_api_token_id: "Bookstack API Token ID",
  bookstack_api_token_secret: "Bookstack API Token Secret",

  // Outline
  outline_base_url:
    "Outline Base URL (e.g. https://app.getoutline.com or your self-hosted URL)",
  outline_api_token: "Outline API Token",

  // Confluence
  confluence_username: "Confluence Username",
  confluence_access_token: "Confluence Access Token",

  // Jira
  jira_user_email: "Jira User Email (required for Jira Cloud)",
  jira_api_token: "API or Personal Access Token",

  // Productboard
  productboard_access_token: "Productboard Access Token",

  // Slack
  slack_bot_token: "Slack Bot Token",

  // Discord
  discord_bot_token: "Discord Bot Token",

  // Gmail and Google Drive
  google_tokens: "Google Oauth Tokens",
  google_service_account_key: "Google Service Account Key",
  google_primary_admin: "Primary Admin Email",

  // Slab
  slab_bot_token: "Slab Bot Token",

  // Notion
  notion_integration_token: "Notion Integration Token",

  // Zulip
  zuliprc_content: "Zuliprc Content",

  // Guru
  guru_user: "Guru User",
  guru_user_token: "Guru User Token",

  // Gong
  gong_access_key: "Gong Access Key",
  gong_access_key_secret: "Gong Access Key Secret",

  // Loopio
  loopio_subdomain: "Loopio Subdomain",
  loopio_client_id: "Loopio Client ID",
  loopio_client_token: "Loopio Client Token",

  // Linear
  linear_api_key: "Linear API Key",

  // HubSpot
  hubspot_access_token: "HubSpot Access Token",
  // Document360
  portal_id: "Document360 Portal ID",
  document360_api_token: "Document360 API Token",

  // Clickup
  clickup_api_token: "ClickUp API Token",
  clickup_team_id: "ClickUp Team ID",

  // Zendesk
  zendesk_subdomain: "Zendesk Subdomain",
  zendesk_email: "Zendesk Email",
  zendesk_token: "Zendesk Token",

  // Dropbox
  dropbox_access_token: "Dropbox API Key",

  // R2
  account_id: "R2 Account ID",
  r2_access_key_id: "R2 Access Key ID",
  r2_secret_access_key: "R2 Secret Access Key",

  // IMAP
  imap_username: "IMAP Username",
  imap_password: "IMAP Password",

  // S3
  aws_access_key_id: "AWS Access Key ID",
  aws_secret_access_key: "AWS Secret Access Key",

  // GCS
  access_key_id: "GCS Access Key ID",
  secret_access_key: "GCS Secret Access Key",

  // OCI
  namespace: "OCI Namespace",
  region: "OCI Region",

  // Salesforce
  sf_username: "Salesforce Username",
  sf_password: "Salesforce Password",
  sf_security_token: "Salesforce Security Token",

  // Sharepoint
  sp_client_id: "SharePoint Client ID",
  sp_client_secret: "SharePoint Client Secret",
  sp_directory_id: "SharePoint Directory ID",
  sp_certificate_password: "SharePoint Certificate Password",
  sp_private_key: "SharePoint Private Key",

  // Asana
  asana_api_token_secret: "Asana API Token",

  // Teams
  teams_client_id: "Microsoft Teams Client ID",
  teams_client_secret: "Microsoft Teams Client Secret",
  teams_directory_id: "Microsoft Teams Directory ID",

  // Discourse
  discourse_api_key: "Discourse API Key",
  discourse_api_username: "Discourse API Username",

  // Axero
  base_url: "Axero Base URL",
  axero_api_token: "Axero API Token",

  // Freshdesk
  freshdesk_domain: "Freshdesk Domain",
  freshdesk_password: "Freshdesk Password",
  freshdesk_api_key: "Freshdesk API Key",

   // Freshdesk Solution
   freshdesk_solution_domain: "Freshdesk Solution Domain",
   freshdesk_solution_password: "Freshdesk Solution Password",
   freshdesk_solution_api_key: "Freshdesk Solution API Key",

  // Fireflies
  fireflies_api_key: "Fireflies API Key",
};

export function getDisplayNameForCredentialKey(key: string): string {
  return credentialDisplayNames[key] || key;
}<|MERGE_RESOLUTION|>--- conflicted
+++ resolved
@@ -1,5 +1,4 @@
 import { ValidSources } from "../types";
-import { TypedFile } from "./fileTypes";
 
 export interface OAuthAdditionalKwargDescription {
   name: string;
@@ -21,10 +20,6 @@
   groups?: number[];
 }
 
-export interface CredentialWithPrivateKey<T> extends CredentialBase<T> {
-  private_key: TypedFile;
-}
-
 export interface Credential<T> extends CredentialBase<T> {
   id: number;
   user_id: string | null;
@@ -46,11 +41,6 @@
   bookstack_api_token_secret: string;
 }
 
-export interface OutlineCredentialJson {
-  outline_base_url: string;
-  outline_api_token: string;
-}
-
 export interface ConfluenceCredentialJson {
   confluence_username: string;
   confluence_access_token: string;
@@ -181,10 +171,8 @@
 
 export interface SharepointCredentialJson {
   sp_client_id: string;
-  sp_client_secret?: string;
+  sp_client_secret: string;
   sp_directory_id: string;
-  sp_certificate_password?: string;
-  sp_private_key?: TypedFile;
 }
 
 export interface AsanaCredentialJson {
@@ -239,20 +227,6 @@
   airtable_access_token: string;
 }
 
-<<<<<<< HEAD
-export interface HighspotCredentialJson {
-  highspot_url: string;
-  highspot_key: string;
-  highspot_secret: string;
-}
-
-export interface ImapCredentialJson {
-  imap_username: string;
-  imap_password: string;
-}
-
-=======
->>>>>>> 4c5a865d
 export const credentialTemplates: Record<ValidSources, any> = {
   github: { github_access_token: "" } as GithubCredentialJson,
   gitlab: {
@@ -265,10 +239,6 @@
     bookstack_api_token_id: "",
     bookstack_api_token_secret: "",
   } as BookstackCredentialJson,
-  outline: {
-    outline_base_url: "",
-    outline_api_token: "",
-  } as OutlineCredentialJson,
   confluence: {
     confluence_username: "",
     confluence_access_token: "",
@@ -304,33 +274,10 @@
     sf_security_token: "",
   } as SalesforceCredentialJson,
   sharepoint: {
-    authentication_method: "client_credentials",
-    authMethods: [
-      {
-        value: "client_secret",
-        label: "Client Secret",
-        fields: {
-          sp_client_id: "",
-          sp_client_secret: "",
-          sp_directory_id: "",
-        },
-        description:
-          "If you select this mode, the SharePoint connector will use a client secret to authenticate. You will need to provide the client ID and client secret.",
-      },
-      {
-        value: "certificate",
-        label: "Certificate Authentication",
-        fields: {
-          sp_client_id: "",
-          sp_directory_id: "",
-          sp_certificate_password: "",
-          sp_private_key: null,
-        },
-        description:
-          "If you select this mode, the SharePoint connector will use a certificate to authenticate. You will need to provide the client ID, directory ID, certificate password, and PFX data.",
-      },
-    ],
-  } as CredentialTemplateWithAuth<SharepointCredentialJson>,
+    sp_client_id: "",
+    sp_client_secret: "",
+    sp_directory_id: "",
+  } as SharepointCredentialJson,
   asana: {
     asana_api_token_secret: "",
   } as AsanaCredentialJson,
@@ -403,13 +350,590 @@
   web: null,
   not_applicable: null,
   ingestion_api: null,
-  federated_slack: null,
   discord: { discord_bot_token: "" } as DiscordCredentialJson,
 
   // NOTE: These are Special Cases
   google_drive: { google_tokens: "" } as GoogleDriveCredentialJson,
   gmail: { google_tokens: "" } as GmailCredentialJson,
-<<<<<<< HEAD
+};
+
+export const credentialDisplayNames: Record<string, string> = {
+  // Github
+  github_access_token: "GitHub Access Token",
+
+  // Gitlab
+  gitlab_url: "GitLab URL",
+  gitlab_access_token: "GitLab Access Token",
+
+  // Bookstack
+  bookstack_base_url: "Bookstack Base URL",
+  bookstack_api_token_id: "Bookstack API Token ID",
+  bookstack_api_token_secret: "Bookstack API Token Secret",
+
+  // Confluence
+  confluence_username: "Confluence Username",
+  confluence_access_token: "Confluence Access Token",
+
+  // Jira
+  jira_user_email: "Jira User Email (required for Jira Cloud)",
+  jira_api_token: "API or Personal Access Token",
+
+  // Productboard
+  productboard_access_token: "Productboard Access Token",
+
+  // Slack
+  slack_bot_token: "Slack Bot Token",
+
+  // Discord
+  discord_bot_token: "Discord Bot Token",
+
+  // Gmail and Google Drive
+  google_tokens: "Google Oauth Tokens",
+  google_service_account_key: "Google Service Account Key",
+  google_primary_admin: "Primary Admin Email",
+
+  // Slab
+  slab_bot_token: "Slab Bot Token",
+
+  // Notion
+  notion_integration_token: "Notion Integration Token",
+
+  // Zulip
+  zuliprc_content: "Zuliprc Content",
+
+  // Guru
+  guru_user: "Guru User",
+  guru_user_token: "Guru User Token",
+
+  // Gong
+  gong_access_key: "Gong Access Key",
+  gong_access_key_secret: "Gong Access Key Secret",
+
+  // Loopio
+  loopio_subdomain: "Loopio Subdomain",
+  loopio_client_id: "Loopio Client ID",
+  loopio_client_token: "Loopio Client Token",
+
+  // Linear
+  linear_api_key: "Linear API Key",
+
+  // HubSpot
+  hubspot_access_token: "HubSpot Access Token",
+  // Document360
+  portal_id: "Document360 Portal ID",
+  document360_api_token: "Document360 API Token",
+
+  // Clickup
+  clickup_api_token: "ClickUp API Token",
+  clickup_team_id: "ClickUp Team ID",
+
+  // Zendesk
+  zendesk_subdomain: "Zendesk Subdomain",
+  zendesk_email: "Zendesk Email",
+  zendesk_token: "Zendesk Token",
+
+  // Dropbox
+  dropbox_access_token: "Dropbox API Key",
+
+  // R2
+  account_id: "R2 Account ID",
+  r2_access_key_id: "R2 Access Key ID",
+  r2_secret_access_key: "R2 Secret Access Key",
+
+  // S3
+  aws_access_key_id: "AWS Access Key ID",
+  aws_secret_access_key: "AWS Secret Access Key",
+
+  // GCS
+  access_key_id: "GCS Access Key ID",
+  secret_access_key: "GCS Secret Access Key",
+
+  // OCI
+  namespace: "OCI Namespace",
+  region: "OCI Region",
+
+  // Salesforce
+  sf_username: "Salesforce Username",
+  sf_password: "Salesforce Password",
+  sf_security_token: "Salesforce Security Token",
+
+  // Sharepoint
+  sp_client_id: "SharePoint Client ID",
+  sp_client_secret: "SharePoint Client Secret",
+  sp_directory_id: "SharePoint Directory ID",
+
+  // Asana
+  asana_api_token_secret: "Asana API Token",
+
+  // Teams
+  teams_client_id: "Microsoft Teams Client ID",
+  teams_client_secret: "Microsoft Teams Client Secret",
+  teams_directory_id: "Microsoft Teams Directory ID",
+
+  // Discourse
+  discourse_api_key: "Discourse API Key",
+  discourse_api_username: "Discourse API Username",
+
+  // Axero
+  base_url: "Axero Base URL",
+  axero_api_token: "Axero API Token",
+
+  // Freshdesk
+  freshdesk_domain: "Freshdesk Domain",
+  freshdesk_password: "Freshdesk Password",
+  freshdesk_api_key: "Freshdesk API Key",
+
+   // Freshdesk Solution
+   freshdesk_solution_domain: "Freshdesk Solution Domain",
+   freshdesk_solution_password: "Freshdesk Solution Password",
+   freshdesk_solution_api_key: "Freshdesk Solution API Key",
+
+  // Fireflies
+  fireflies_api_key: "Fireflies API Key",
+};
+
+export function getDisplayNameForCredentialKey(key: string): string {
+  return credentialDisplayNames[key] || key;
+}
+
+import { ValidSources } from "../types";
+import { TypedFile } from "./fileTypes";
+
+export interface OAuthAdditionalKwargDescription {
+  name: string;
+  display_name: string;
+  description: string;
+}
+
+export interface OAuthDetails {
+  oauth_enabled: boolean;
+  additional_kwargs: OAuthAdditionalKwargDescription[];
+}
+export interface AuthMethodOption<TFields> {
+  value: string;
+  label: string;
+  fields: TFields;
+  description?: string;
+}
+export interface CredentialTemplateWithAuth<TFields> {
+  authentication_method?: string;
+  authMethods?: AuthMethodOption<Partial<TFields>>[];
+}
+
+export interface CredentialBase<T> {
+  credential_json: T;
+  admin_public: boolean;
+  source: ValidSources;
+  name?: string;
+  curator_public?: boolean;
+  groups?: number[];
+}
+
+export interface CredentialWithPrivateKey<T> extends CredentialBase<T> {
+  private_key: TypedFile;
+}
+
+export interface Credential<T> extends CredentialBase<T> {
+  id: number;
+  user_id: string | null;
+  user_email: string | null;
+  time_created: string;
+  time_updated: string;
+}
+export interface GithubCredentialJson {
+  github_access_token: string;
+}
+
+export interface GitbookCredentialJson {
+  gitbook_api_key: string;
+}
+
+export interface GitlabCredentialJson {
+  gitlab_url: string;
+  gitlab_access_token: string;
+}
+
+export interface BookstackCredentialJson {
+  bookstack_base_url: string;
+  bookstack_api_token_id: string;
+  bookstack_api_token_secret: string;
+}
+
+export interface OutlineCredentialJson {
+  outline_base_url: string;
+  outline_api_token: string;
+}
+
+export interface ConfluenceCredentialJson {
+  confluence_username: string;
+  confluence_access_token: string;
+}
+
+export interface JiraCredentialJson {
+  jira_user_email: string | null;
+  jira_api_token: string;
+}
+
+export interface JiraServerCredentialJson {
+  jira_api_token: string;
+}
+
+export interface ProductboardCredentialJson {
+  productboard_access_token: string;
+}
+
+export interface SlackCredentialJson {
+  slack_bot_token: string;
+}
+
+export interface GmailCredentialJson {
+  google_tokens: string;
+  google_primary_admin: string;
+}
+
+export interface GoogleDriveCredentialJson {
+  google_tokens: string;
+  google_primary_admin: string;
+  authentication_method?: string;
+}
+
+export interface GmailServiceAccountCredentialJson {
+  google_service_account_key: string;
+  google_primary_admin: string;
+}
+
+export interface GoogleDriveServiceAccountCredentialJson {
+  google_service_account_key: string;
+  google_primary_admin: string;
+  authentication_method?: string;
+}
+
+export interface SlabCredentialJson {
+  slab_bot_token: string;
+}
+
+export interface NotionCredentialJson {
+  notion_integration_token: string;
+}
+
+export interface ZulipCredentialJson {
+  zuliprc_content: string;
+}
+
+export interface GuruCredentialJson {
+  guru_user: string;
+  guru_user_token: string;
+}
+
+export interface GongCredentialJson {
+  gong_access_key: string;
+  gong_access_key_secret: string;
+}
+
+export interface LoopioCredentialJson {
+  loopio_subdomain: string;
+  loopio_client_id: string;
+  loopio_client_token: string;
+}
+
+export interface LinearCredentialJson {
+  linear_access_token: string;
+}
+
+export interface HubSpotCredentialJson {
+  hubspot_access_token: string;
+}
+
+export interface Document360CredentialJson {
+  portal_id: string;
+  document360_api_token: string;
+}
+
+export interface ClickupCredentialJson {
+  clickup_api_token: string;
+  clickup_team_id: string;
+}
+
+export interface ZendeskCredentialJson {
+  zendesk_subdomain: string;
+  zendesk_email: string;
+  zendesk_token: string;
+}
+
+export interface DropboxCredentialJson {
+  dropbox_access_token: string;
+}
+
+export interface R2CredentialJson {
+  account_id: string;
+  r2_access_key_id: string;
+  r2_secret_access_key: string;
+}
+
+export interface S3CredentialJson {
+  aws_access_key_id?: string;
+  aws_secret_access_key?: string;
+  aws_role_arn?: string;
+}
+
+export interface GCSCredentialJson {
+  access_key_id: string;
+  secret_access_key: string;
+}
+
+export interface OCICredentialJson {
+  namespace: string;
+  region: string;
+  access_key_id: string;
+  secret_access_key: string;
+}
+export interface SalesforceCredentialJson {
+  sf_username: string;
+  sf_password: string;
+  sf_security_token: string;
+  is_sandbox: boolean;
+}
+
+export interface SharepointCredentialJson {
+  sp_client_id: string;
+  sp_client_secret?: string;
+  sp_directory_id: string;
+  sp_certificate_password?: string;
+  sp_private_key?: TypedFile;
+}
+
+export interface AsanaCredentialJson {
+  asana_api_token_secret: string;
+}
+
+export interface TeamsCredentialJson {
+  teams_client_id: string;
+  teams_client_secret: string;
+  teams_directory_id: string;
+}
+
+export interface DiscourseCredentialJson {
+  discourse_api_key: string;
+  discourse_api_username: string;
+}
+
+export interface AxeroCredentialJson {
+  base_url: string;
+  axero_api_token: string;
+}
+
+export interface DiscordCredentialJson {
+  discord_bot_token: string;
+}
+
+export interface FreshdeskCredentialJson {
+  freshdesk_domain: string;
+  freshdesk_password: string;
+  freshdesk_api_key: string;
+}
+
+export interface FirefliesCredentialJson {
+  fireflies_api_key: string;
+}
+
+export interface MediaWikiCredentialJson {}
+export interface WikipediaCredentialJson extends MediaWikiCredentialJson {}
+
+export interface EgnyteCredentialJson {
+  domain: string;
+  access_token: string;
+}
+
+export interface AirtableCredentialJson {
+  airtable_access_token: string;
+}
+
+export interface HighspotCredentialJson {
+  highspot_url: string;
+  highspot_key: string;
+  highspot_secret: string;
+}
+
+export interface ImapCredentialJson {
+  imap_username: string;
+  imap_password: string;
+}
+
+export const credentialTemplates: Record<ValidSources, any> = {
+  github: { github_access_token: "" } as GithubCredentialJson,
+  gitlab: {
+    gitlab_url: "",
+    gitlab_access_token: "",
+  } as GitlabCredentialJson,
+  slack: { slack_bot_token: "" } as SlackCredentialJson,
+  bookstack: {
+    bookstack_base_url: "",
+    bookstack_api_token_id: "",
+    bookstack_api_token_secret: "",
+  } as BookstackCredentialJson,
+  outline: {
+    outline_base_url: "",
+    outline_api_token: "",
+  } as OutlineCredentialJson,
+  confluence: {
+    confluence_username: "",
+    confluence_access_token: "",
+  } as ConfluenceCredentialJson,
+  jira: {
+    jira_user_email: null,
+    jira_api_token: "",
+  } as JiraCredentialJson,
+  productboard: { productboard_access_token: "" } as ProductboardCredentialJson,
+  slab: { slab_bot_token: "" } as SlabCredentialJson,
+  notion: { notion_integration_token: "" } as NotionCredentialJson,
+  guru: { guru_user: "", guru_user_token: "" } as GuruCredentialJson,
+  gong: {
+    gong_access_key: "",
+    gong_access_key_secret: "",
+  } as GongCredentialJson,
+  zulip: { zuliprc_content: "" } as ZulipCredentialJson,
+  linear: { linear_access_token: "" } as LinearCredentialJson,
+  hubspot: { hubspot_access_token: "" } as HubSpotCredentialJson,
+  document360: {
+    portal_id: "",
+    document360_api_token: "",
+  } as Document360CredentialJson,
+  loopio: {
+    loopio_subdomain: "",
+    loopio_client_id: "",
+    loopio_client_token: "",
+  } as LoopioCredentialJson,
+  dropbox: { dropbox_access_token: "" } as DropboxCredentialJson,
+  salesforce: {
+    sf_username: "",
+    sf_password: "",
+    sf_security_token: "",
+    is_sandbox: false,
+  } as SalesforceCredentialJson,
+  sharepoint: {
+    authentication_method: "client_credentials",
+    authMethods: [
+      {
+        value: "client_secret",
+        label: "Client Secret",
+        fields: {
+          sp_client_id: "",
+          sp_client_secret: "",
+          sp_directory_id: "",
+        },
+        description:
+          "If you select this mode, the SharePoint connector will use a client secret to authenticate. You will need to provide the client ID and client secret.",
+      },
+      {
+        value: "certificate",
+        label: "Certificate Authentication",
+        fields: {
+          sp_client_id: "",
+          sp_directory_id: "",
+          sp_certificate_password: "",
+          sp_private_key: null,
+        },
+        description:
+          "If you select this mode, the SharePoint connector will use a certificate to authenticate. You will need to provide the client ID, directory ID, certificate password, and PFX data.",
+      },
+    ],
+  } as CredentialTemplateWithAuth<SharepointCredentialJson>,
+  asana: {
+    asana_api_token_secret: "",
+  } as AsanaCredentialJson,
+  teams: {
+    teams_client_id: "",
+    teams_client_secret: "",
+    teams_directory_id: "",
+  } as TeamsCredentialJson,
+  zendesk: {
+    zendesk_subdomain: "",
+    zendesk_email: "",
+    zendesk_token: "",
+  } as ZendeskCredentialJson,
+  discourse: {
+    discourse_api_key: "",
+    discourse_api_username: "",
+  } as DiscourseCredentialJson,
+  axero: {
+    base_url: "",
+    axero_api_token: "",
+  } as AxeroCredentialJson,
+  clickup: {
+    clickup_api_token: "",
+    clickup_team_id: "",
+  } as ClickupCredentialJson,
+  s3: {
+    authentication_method: "access_key",
+    authMethods: [
+      {
+        value: "access_key",
+        label: "Access Key and Secret",
+        fields: {
+          aws_access_key_id: "",
+          aws_secret_access_key: "",
+        },
+      },
+      {
+        value: "iam_role",
+        label: "IAM Role",
+        fields: {
+          aws_role_arn: "",
+        },
+      },
+      {
+        value: "assume_role",
+        label: "Assume Role",
+        fields: {},
+        description:
+          "If you select this mode, the Amazon EC2 instance will assume its existing role to access S3. No additional credentials are required.",
+      },
+    ],
+  } as CredentialTemplateWithAuth<S3CredentialJson>,
+  r2: {
+    account_id: "",
+    r2_access_key_id: "",
+    r2_secret_access_key: "",
+  } as R2CredentialJson,
+  google_cloud_storage: {
+    access_key_id: "",
+    secret_access_key: "",
+  } as GCSCredentialJson,
+  oci_storage: {
+    namespace: "",
+    region: "",
+    access_key_id: "",
+    secret_access_key: "",
+  } as OCICredentialJson,
+  freshdesk: {
+    freshdesk_domain: "",
+    freshdesk_password: "",
+    freshdesk_api_key: "",
+  } as FreshdeskCredentialJson,
+  fireflies: {
+    fireflies_api_key: "",
+  } as FirefliesCredentialJson,
+  egnyte: {
+    domain: "",
+    access_token: "",
+  } as EgnyteCredentialJson,
+  airtable: {
+    airtable_access_token: "",
+  } as AirtableCredentialJson,
+  xenforo: null,
+  google_sites: null,
+  file: null,
+  wikipedia: null,
+  mediawiki: null,
+  web: null,
+  not_applicable: null,
+  ingestion_api: null,
+  federated_slack: null,
+  discord: { discord_bot_token: "" } as DiscordCredentialJson,
+
+  // NOTE: These are Special Cases
+  google_drive: { google_tokens: "" } as GoogleDriveCredentialJson,
+  gmail: { google_tokens: "" } as GmailCredentialJson,
   gitbook: {
     gitbook_api_key: "",
   } as GitbookCredentialJson,
@@ -422,8 +946,6 @@
     imap_username: "",
     imap_password: "",
   } as ImapCredentialJson,
-=======
->>>>>>> 4c5a865d
 };
 
 export const credentialDisplayNames: Record<string, string> = {
@@ -489,7 +1011,7 @@
   loopio_client_token: "Loopio Client Token",
 
   // Linear
-  linear_api_key: "Linear API Key",
+  linear_access_token: "Linear Access Token",
 
   // HubSpot
   hubspot_access_token: "HubSpot Access Token",
@@ -521,6 +1043,8 @@
   // S3
   aws_access_key_id: "AWS Access Key ID",
   aws_secret_access_key: "AWS Secret Access Key",
+  aws_role_arn: "AWS Role ARN",
+  authentication_method: "Authentication Method",
 
   // GCS
   access_key_id: "GCS Access Key ID",
@@ -534,6 +1058,7 @@
   sf_username: "Salesforce Username",
   sf_password: "Salesforce Password",
   sf_security_token: "Salesforce Security Token",
+  is_sandbox: "Is Sandbox Environment",
 
   // Sharepoint
   sp_client_id: "SharePoint Client ID",
@@ -563,13 +1088,17 @@
   freshdesk_password: "Freshdesk Password",
   freshdesk_api_key: "Freshdesk API Key",
 
-   // Freshdesk Solution
-   freshdesk_solution_domain: "Freshdesk Solution Domain",
-   freshdesk_solution_password: "Freshdesk Solution Password",
-   freshdesk_solution_api_key: "Freshdesk Solution API Key",
-
   // Fireflies
   fireflies_api_key: "Fireflies API Key",
+
+  // GitBook
+  gitbook_space_id: "GitBook Space ID",
+  gitbook_api_key: "GitBook API Key",
+
+  //Highspot
+  highspot_url: "Highspot URL",
+  highspot_key: "Highspot Key",
+  highspot_secret: "Highspot Secret",
 };
 
 export function getDisplayNameForCredentialKey(key: string): string {
