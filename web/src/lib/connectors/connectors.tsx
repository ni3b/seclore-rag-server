--- conflicted
+++ resolved
@@ -332,11 +332,6 @@
     values: [],
     advanced_values: [],
   },
-  outline: {
-    description: "Configure Outline connector",
-    values: [],
-    advanced_values: [],
-  },
   confluence: {
     description: "Configure Confluence connector",
     values: [
@@ -356,6 +351,1519 @@
         label: "Wiki Base URL",
         name: "wiki_base",
         optional: false,
+        description:
+          "The base URL of your Confluence instance (e.g., https://your-domain.atlassian.net/wiki)",
+      },
+      {
+        type: "tab",
+        name: "indexing_scope",
+        label: "How Should We Index Your Confluence?",
+        optional: true,
+        tabs: [
+          {
+            value: "everything",
+            label: "Everything",
+            fields: [
+              {
+                type: "string_tab",
+                label: "Everything",
+                name: "everything",
+                description:
+                  "This connector will index all pages the provided credentials have access to!",
+              },
+            ],
+          },
+          {
+            value: "space",
+            label: "Space",
+            fields: [
+              {
+                type: "text",
+                query: "Enter the space:",
+                label: "Space Key",
+                name: "space",
+                default: "",
+                description: "The Confluence space key to index (e.g. `KB`).",
+              },
+            ],
+          },
+          {
+            value: "page",
+            label: "Page",
+            fields: [
+              {
+                type: "text",
+                query: "Enter the page ID:",
+                label: "Page ID",
+                name: "page_id",
+                default: "",
+                description: "Specific page ID to index (e.g. `131368`)",
+              },
+              {
+                type: "checkbox",
+                query: "Should index pages recursively?",
+                label: "Index Recursively",
+                name: "index_recursively",
+                description:
+                  "If this is set, we will index the page indicated by the Page ID as well as all of its children.",
+                optional: false,
+                default: true,
+              },
+            ],
+          },
+          {
+            value: "cql",
+            label: "CQL Query",
+            fields: [
+              {
+                type: "text",
+                query: "Enter the CQL query (optional):",
+                label: "CQL Query",
+                name: "cql_query",
+                default: "",
+                description:
+                  "IMPORTANT: We currently only support CQL queries that return objects of type 'page'. This means all CQL queries must contain 'type=page' as the only type filter. It is also important that no filters for 'lastModified' are used as it will cause issues with our connector polling logic. We will still get all attachments and comments for the pages returned by the CQL query. Any 'lastmodified' filters will be overwritten. See https://developer.atlassian.com/server/confluence/advanced-searching-using-cql/ for more details.",
+              },
+            ],
+          },
+        ],
+        defaultTab: "space",
+      },
+    ],
+    advanced_values: [],
+  },
+  jira: {
+    description: "Configure Jira connector",
+    subtext: `Specify any link to a Jira page below and click "Index" to Index. Based on the provided link, we will index the ENTIRE PROJECT, not just the specified page. For example, entering https://onyx.atlassian.net/jira/software/projects/DAN/boards/1 and clicking the Index button will index the whole DAN Jira project.`,
+    values: [
+      {
+        type: "text",
+        query: "Enter the Jira project URL:",
+        label: "Jira Project URL",
+        name: "jira_project_url",
+        optional: false,
+      },
+      {
+        type: "list",
+        query: "Enter email addresses to blacklist from comments:",
+        label: "Comment Email Blacklist",
+        name: "comment_email_blacklist",
+        description:
+          "This is generally useful to ignore certain bots. Add user emails which comments should NOT be indexed.",
+        optional: true,
+      },
+    ],
+    advanced_values: [],
+  },
+  salesforce: {
+    description: "Configure Salesforce connector",
+    values: [
+      {
+        type: "list",
+        query: "Enter requested objects:",
+        label: "Requested Objects",
+        name: "requested_objects",
+        optional: true,
+        description: `Specify the Salesforce object types you want us to index. If unsure, don't specify any objects and Seclore will default to indexing by 'Account'.
+
+Hint: Use the singular form of the object name (e.g., 'Opportunity' instead of 'Opportunities').`,
+      },
+    ],
+    advanced_values: [],
+  },
+  sharepoint: {
+    description: "Configure SharePoint connector",
+    values: [
+      {
+        type: "list",
+        query: "Enter SharePoint sites:",
+        label: "Sites",
+        name: "sites",
+        optional: true,
+        description: `• If no sites are specified, all sites in your organization will be indexed (Sites.Read.All permission required).
+
+• Specifying 'https://onyxai.sharepoint.com/sites/support' for example will only index documents within this site.
+
+• Specifying 'https://onyxai.sharepoint.com/sites/support/subfolder' for example will only index documents within this folder.
+`,
+      },
+    ],
+    advanced_values: [],
+  },
+  teams: {
+    description: "Configure Teams connector",
+    values: [
+      {
+        type: "list",
+        query: "Enter Teams to include:",
+        label: "Teams",
+        name: "teams",
+        optional: true,
+        description: `Specify 0 or more Teams to index. For example, specifying the Team 'Support' for the 'onyxai' Org will cause us to only index messages sent in channels belonging to the 'Support' Team. If no Teams are specified, all Teams in your organization will be indexed.`,
+      },
+    ],
+    advanced_values: [],
+  },
+  discourse: {
+    description: "Configure Discourse connector",
+    values: [
+      {
+        type: "text",
+        query: "Enter the base URL:",
+        label: "Base URL",
+        name: "base_url",
+        optional: false,
+      },
+      {
+        type: "list",
+        query: "Enter categories to include:",
+        label: "Categories",
+        name: "categories",
+        optional: true,
+      },
+    ],
+    advanced_values: [],
+  },
+  axero: {
+    description: "Configure Axero connector",
+    values: [
+      {
+        type: "list",
+        query: "Enter spaces to include:",
+        label: "Spaces",
+        name: "spaces",
+        optional: true,
+        description:
+          "Specify zero or more Spaces to index (by the Space IDs). If no Space IDs are specified, all Spaces will be indexed.",
+      },
+    ],
+    advanced_values: [],
+    overrideDefaultFreq: 60 * 60 * 24,
+  },
+  productboard: {
+    description: "Configure Productboard connector",
+    values: [],
+    advanced_values: [],
+  },
+  slack: {
+    description: "Configure Slack connector",
+    values: [],
+    advanced_values: [
+      {
+        type: "list",
+        query: "Enter channels to include:",
+        label: "Channels",
+        name: "channels",
+        description: `Specify 0 or more channels to index. For example, specifying the channel "support" will cause us to only index all content within the "#support" channel. If no channels are specified, all channels in your workspace will be indexed.`,
+        optional: true,
+        // Slack Channels can only be lowercase
+        transform: (values) => values.map((value) => value.toLowerCase()),
+      },
+      {
+        type: "checkbox",
+        query: "Enable channel regex?",
+        label: "Enable Channel Regex",
+        name: "channel_regex_enabled",
+        description: `If enabled, we will treat the "channels" specified above as regular expressions. A channel's messages will be pulled in by the connector if the name of the channel fully matches any of the specified regular expressions.
+For example, specifying .*-support.* as a "channel" will cause the connector to include any channels with "-support" in the name.`,
+        optional: true,
+      },
+    ],
+  },
+  slab: {
+    description: "Configure Slab connector",
+    values: [
+      {
+        type: "text",
+        query: "Enter the base URL:",
+        label: "Base URL",
+        name: "base_url",
+        optional: false,
+        description: `Specify the base URL for your Slab team. This will look something like: https://onyx.slab.com/`,
+      },
+    ],
+    advanced_values: [],
+  },
+  guru: {
+    description: "Configure Guru connector",
+    values: [],
+    advanced_values: [],
+  },
+  gong: {
+    description: "Configure Gong connector",
+    values: [
+      {
+        type: "list",
+        query: "Enter workspaces to include:",
+        label: "Workspaces",
+        name: "workspaces",
+        optional: true,
+        description:
+          "Specify 0 or more workspaces to index. Provide the workspace ID or the EXACT workspace name from Gong. If no workspaces are specified, transcripts from all workspaces will be indexed.",
+      },
+    ],
+    advanced_values: [],
+  },
+  loopio: {
+    description: "Configure Loopio connector",
+    values: [
+      {
+        type: "text",
+        query: "Enter the Loopio stack name",
+        label: "Loopio Stack Name",
+        name: "loopio_stack_name",
+        description:
+          "Must be exact match to the name in Library Management, leave this blank if you want to index all Stacks",
+        optional: true,
+      },
+    ],
+    advanced_values: [],
+    overrideDefaultFreq: 60 * 60 * 24,
+  },
+  file: {
+    description: "Configure File connector",
+    values: [
+      {
+        type: "file",
+        query: "Enter file locations:",
+        label: "File Locations",
+        name: "file_locations",
+        optional: false,
+      },
+    ],
+    advanced_values: [],
+  },
+  zulip: {
+    description: "Configure Zulip connector",
+    values: [
+      {
+        type: "text",
+        query: "Enter the realm name",
+        label: "Realm Name",
+        name: "realm_name",
+        optional: false,
+      },
+      {
+        type: "text",
+        query: "Enter the realm URL",
+        label: "Realm URL",
+        name: "realm_url",
+        optional: false,
+      },
+    ],
+    advanced_values: [],
+  },
+  notion: {
+    description: "Configure Notion connector",
+    values: [
+      {
+        type: "text",
+        query: "Enter the root page ID",
+        label: "Root Page ID",
+        name: "root_page_id",
+        optional: true,
+        description:
+          "If specified, will only index the specified page + all of its child pages. If left blank, will index all pages the integration has been given access to.",
+      },
+    ],
+    advanced_values: [],
+  },
+  hubspot: {
+    description: "Configure HubSpot connector",
+    values: [],
+    advanced_values: [],
+  },
+  document360: {
+    description: "Configure Document360 connector",
+    values: [
+      {
+        type: "text",
+        query: "Enter the workspace",
+        label: "Workspace",
+        name: "workspace",
+        optional: false,
+      },
+      {
+        type: "list",
+        query: "Enter categories to include",
+        label: "Categories",
+        name: "categories",
+        optional: true,
+        description:
+          "Specify 0 or more categories to index. For instance, specifying the category 'Help' will cause us to only index all content within the 'Help' category. If no categories are specified, all categories in your workspace will be indexed.",
+      },
+    ],
+    advanced_values: [],
+  },
+  clickup: {
+    description: "Configure ClickUp connector",
+    values: [
+      {
+        type: "select",
+        query: "Select the connector type:",
+        label: "Connector Type",
+        name: "connector_type",
+        optional: false,
+        options: [
+          { name: "list", value: "list" },
+          { name: "folder", value: "folder" },
+          { name: "space", value: "space" },
+          { name: "workspace", value: "workspace" },
+        ],
+      },
+      {
+        type: "list",
+        query: "Enter connector IDs:",
+        label: "Connector IDs",
+        name: "connector_ids",
+        description: "Specify 0 or more id(s) to index from.",
+        optional: true,
+      },
+      {
+        type: "checkbox",
+        query: "Retrieve task comments?",
+        label: "Retrieve Task Comments",
+        name: "retrieve_task_comments",
+        description:
+          "If checked, then all the comments for each task will also be retrieved and indexed.",
+        optional: false,
+      },
+    ],
+    advanced_values: [],
+  },
+  google_sites: {
+    description: "Configure Google Sites connector",
+    values: [
+      {
+        type: "file",
+        query: "Enter the zip path:",
+        label: "File Locations",
+        name: "file_locations",
+        optional: false,
+        description:
+          "Upload a zip file containing the HTML of your Google Site",
+      },
+      {
+        type: "text",
+        query: "Enter the base URL:",
+        label: "Base URL",
+        name: "base_url",
+        optional: false,
+      },
+    ],
+    advanced_values: [],
+  },
+  zendesk: {
+    description: "Configure Zendesk connector",
+    values: [
+      {
+        type: "select",
+        query: "Select the what content this connector will index:",
+        label: "Content Type",
+        name: "content_type",
+        optional: false,
+        options: [
+          { name: "articles", value: "articles" },
+          { name: "tickets", value: "tickets" },
+        ],
+        default: "articles",
+      },
+    ],
+    advanced_values: [],
+  },
+  linear: {
+    description: "Configure Dropbox connector",
+    values: [],
+    advanced_values: [],
+  },
+  dropbox: {
+    description: "Configure Dropbox connector",
+    values: [],
+    advanced_values: [],
+  },
+  s3: {
+    description: "Configure S3 connector",
+    values: [
+      {
+        type: "text",
+        query: "Enter the bucket name:",
+        label: "Bucket Name",
+        name: "bucket_name",
+        optional: false,
+      },
+      {
+        type: "text",
+        query: "Enter the prefix:",
+        label: "Prefix",
+        name: "prefix",
+        optional: true,
+      },
+      {
+        type: "text",
+        label: "Bucket Type",
+        name: "bucket_type",
+        optional: false,
+        default: "s3",
+        hidden: true,
+      },
+    ],
+    advanced_values: [],
+    overrideDefaultFreq: 60 * 60 * 24,
+  },
+  r2: {
+    description: "Configure R2 connector",
+    values: [
+      {
+        type: "text",
+        query: "Enter the bucket name:",
+        label: "Bucket Name",
+        name: "bucket_name",
+        optional: false,
+      },
+      {
+        type: "text",
+        query: "Enter the prefix:",
+        label: "Prefix",
+        name: "prefix",
+        optional: true,
+      },
+      {
+        type: "text",
+        label: "Bucket Type",
+        name: "bucket_type",
+        optional: false,
+        default: "r2",
+        hidden: true,
+      },
+    ],
+    advanced_values: [],
+    overrideDefaultFreq: 60 * 60 * 24,
+  },
+  google_cloud_storage: {
+    description: "Configure Google Cloud Storage connector",
+    values: [
+      {
+        type: "text",
+        query: "Enter the bucket name:",
+        label: "Bucket Name",
+        name: "bucket_name",
+        optional: false,
+        description: "Name of the GCS bucket to index, e.g. my-gcs-bucket",
+      },
+      {
+        type: "text",
+        query: "Enter the prefix:",
+        label: "Path Prefix",
+        name: "prefix",
+        optional: true,
+      },
+      {
+        type: "text",
+        label: "Bucket Type",
+        name: "bucket_type",
+        optional: false,
+        default: "google_cloud_storage",
+        hidden: true,
+      },
+    ],
+    advanced_values: [],
+    overrideDefaultFreq: 60 * 60 * 24,
+  },
+  oci_storage: {
+    description: "Configure OCI Storage connector",
+    values: [
+      {
+        type: "text",
+        query: "Enter the bucket name:",
+        label: "Bucket Name",
+        name: "bucket_name",
+        optional: false,
+      },
+      {
+        type: "text",
+        query: "Enter the prefix:",
+        label: "Prefix",
+        name: "prefix",
+        optional: true,
+      },
+      {
+        type: "text",
+        label: "Bucket Type",
+        name: "bucket_type",
+        optional: false,
+        default: "oci_storage",
+        hidden: true,
+      },
+    ],
+    advanced_values: [],
+  },
+  wikipedia: {
+    description: "Configure Wikipedia connector",
+    values: [
+      {
+        type: "text",
+        query: "Enter the language code:",
+        label: "Language Code",
+        name: "language_code",
+        optional: false,
+        description: "Input a valid Wikipedia language code (e.g. 'en', 'es')",
+      },
+      {
+        type: "list",
+        query: "Enter categories to include:",
+        label: "Categories to index",
+        name: "categories",
+        description:
+          "Specify 0 or more names of categories to index. For most Wikipedia sites, these are pages with a name of the form 'Category: XYZ', that are lists of other pages/categories. Only specify the name of the category, not its url.",
+        optional: true,
+      },
+      {
+        type: "list",
+        query: "Enter pages to include:",
+        label: "Pages",
+        name: "pages",
+        optional: true,
+        description: "Specify 0 or more names of pages to index.",
+      },
+      {
+        type: "number",
+        query: "Enter the recursion depth:",
+        label: "Recursion Depth",
+        name: "recurse_depth",
+        description:
+          "When indexing categories that have sub-categories, this will determine how may levels to index. Specify 0 to only index the category itself (i.e. no recursion). Specify -1 for unlimited recursion depth. Note, that in some rare instances, a category might contain itself in its dependencies, which will cause an infinite loop. Only use -1 if you confident that this will not happen.",
+        optional: false,
+      },
+    ],
+    advanced_values: [],
+  },
+  xenforo: {
+    description: "Configure Xenforo connector",
+    values: [
+      {
+        type: "text",
+        query: "Enter forum or thread URL:",
+        label: "URL",
+        name: "base_url",
+        optional: false,
+        description:
+          "The XenForo v2.2 forum URL to index. Can be board or thread.",
+      },
+    ],
+    advanced_values: [],
+  },
+  asana: {
+    description: "Configure Asana connector",
+    values: [
+      {
+        type: "text",
+        query: "Enter your Asana workspace ID:",
+        label: "Workspace ID",
+        name: "asana_workspace_id",
+        optional: false,
+        description:
+          "The ID of the Asana workspace to index. You can find this at https://app.asana.com/api/1.0/workspaces. It's a number that looks like 1234567890123456.",
+      },
+      {
+        type: "text",
+        query: "Enter project IDs to index (optional):",
+        label: "Project IDs",
+        name: "asana_project_ids",
+        description:
+          "IDs of specific Asana projects to index, separated by commas. Leave empty to index all projects in the workspace. Example: 1234567890123456,2345678901234567",
+        optional: true,
+      },
+      {
+        type: "text",
+        query: "Enter the Team ID (optional):",
+        label: "Team ID",
+        name: "asana_team_id",
+        optional: true,
+        description:
+          "ID of a team to use for accessing team-visible tasks. This allows indexing of team-visible tasks in addition to public tasks. Leave empty if you don't want to use this feature.",
+      },
+    ],
+    advanced_values: [],
+  },
+  mediawiki: {
+    description: "Configure MediaWiki connector",
+    values: [
+      {
+        type: "text",
+        query: "Enter the language code:",
+        label: "Language Code",
+        name: "language_code",
+        optional: false,
+        description: "Input a valid MediaWiki language code (e.g. 'en', 'es')",
+      },
+      {
+        type: "text",
+        query: "Enter the MediaWiki Site URL",
+        label: "MediaWiki Site URL",
+        name: "hostname",
+        optional: false,
+      },
+      {
+        type: "list",
+        query: "Enter categories to include:",
+        label: "Categories to index",
+        name: "categories",
+        description:
+          "Specify 0 or more names of categories to index. For most MediaWiki sites, these are pages with a name of the form 'Category: XYZ', that are lists of other pages/categories. Only specify the name of the category, not its url.",
+        optional: true,
+      },
+      {
+        type: "list",
+        query: "Enter pages to include:",
+        label: "Pages",
+        name: "pages",
+        optional: true,
+        description:
+          "Specify 0 or more names of pages to index. Only specify the name of the page, not its url.",
+      },
+      {
+        type: "number",
+        query: "Enter the recursion depth:",
+        label: "Recursion Depth",
+        name: "recurse_depth",
+        description:
+          "When indexing categories that have sub-categories, this will determine how may levels to index. Specify 0 to only index the category itself (i.e. no recursion). Specify -1 for unlimited recursion depth. Note, that in some rare instances, a category might contain itself in its dependencies, which will cause an infinite loop. Only use -1 if you confident that this will not happen.",
+        optional: true,
+      },
+    ],
+    advanced_values: [],
+  },
+  discord: {
+    description: "Configure Discord connector",
+    values: [],
+    advanced_values: [
+      {
+        type: "list",
+        query: "Enter Server IDs to include:",
+        label: "Server IDs",
+        name: "server_ids",
+        description: `Specify 0 or more server ids to include. Only channels inside them will be used for indexing`,
+        optional: true,
+      },
+      {
+        type: "list",
+        query: "Enter channel names to include:",
+        label: "Channels",
+        name: "channel_names",
+        description: `Specify 0 or more channels to index. For example, specifying the channel "support" will cause us to only index all content within the "#support" channel. If no channels are specified, all channels the bot has access to will be indexed.`,
+        optional: true,
+      },
+      {
+        type: "text",
+        query: "Enter the Start Date:",
+        label: "Start Date",
+        name: "start_date",
+        description: `Only messages after this date will be indexed. Format: YYYY-MM-DD`,
+        optional: true,
+      },
+    ],
+  },
+  freshdesk: {
+    description: "Configure Freshdesk connector",
+    values: [],
+    advanced_values: [],
+  },
+  freshdesk_solutions: {
+    description: "Configure Freshdesk Solutions connector",
+    values: [],
+    advanced_values: [],
+  },
+  fireflies: {
+    description: "Configure Fireflies connector",
+    values: [],
+    advanced_values: [],
+  },
+  egnyte: {
+    description: "Configure Egnyte connector",
+    values: [
+      {
+        type: "text",
+        query: "Enter folder path to index:",
+        label: "Folder Path",
+        name: "folder_path",
+        optional: true,
+        description:
+          "The folder path to index (e.g., '/Shared/Documents'). Leave empty to index everything.",
+      },
+    ],
+    advanced_values: [],
+  },
+  airtable: {
+    description: "Configure Airtable connector",
+    values: [
+      {
+        type: "text",
+        query: "Enter the base ID:",
+        label: "Base ID",
+        name: "base_id",
+        optional: false,
+        description: "The ID of the Airtable base to index.",
+      },
+      {
+        type: "text",
+        query: "Enter the table name or ID:",
+        label: "Table Name or Table ID",
+        name: "table_name_or_id",
+        optional: false,
+      },
+      {
+        type: "checkbox",
+        label: "Treat all fields except attachments as metadata",
+        name: "treat_all_non_attachment_fields_as_metadata",
+        description:
+          "Choose this if the primary content to index are attachments and all other columns are metadata for these attachments.",
+        optional: false,
+      },
+    ],
+    advanced_values: [],
+    overrideDefaultFreq: 60 * 60 * 24,
+  },
+};
+export function createConnectorInitialValues(
+  connector: ConfigurableSources
+): Record<string, any> & AccessTypeGroupSelectorFormType {
+  const configuration = connectorConfigs[connector];
+
+  return {
+    name: "",
+    groups: [],
+    access_type: "public",
+    ...configuration.values.reduce(
+      (acc, field) => {
+        if (field.type === "select") {
+          acc[field.name] = null;
+        } else if (field.type === "list") {
+          acc[field.name] = field.default || [];
+        } else if (field.type === "checkbox") {
+          acc[field.name] = field.default || false;
+        } else if (field.default !== undefined) {
+          acc[field.name] = field.default;
+        }
+        return acc;
+      },
+      {} as { [record: string]: any }
+    ),
+  };
+}
+
+export function createConnectorValidationSchema(
+  connector: ConfigurableSources
+): Yup.ObjectSchema<Record<string, any>> {
+  const configuration = connectorConfigs[connector];
+
+  return Yup.object().shape({
+    access_type: Yup.string().required("Access Type is required"),
+    name: Yup.string().required("Connector Name is required"),
+    ...configuration.values.reduce(
+      (acc, field) => {
+        let schema: any =
+          field.type === "select"
+            ? Yup.string()
+            : field.type === "list"
+              ? Yup.array().of(Yup.string())
+              : field.type === "checkbox"
+                ? Yup.boolean()
+                : field.type === "file"
+                  ? Yup.mixed()
+                  : Yup.string();
+
+        if (!field.optional) {
+          schema = schema.required(`${field.label} is required`);
+        }
+
+        acc[field.name] = schema;
+        return acc;
+      },
+      {} as Record<string, any>
+    ),
+    // These are advanced settings
+    indexingStart: Yup.string().nullable(),
+    pruneFreq: Yup.number().min(0, "Prune frequency must be non-negative"),
+    refreshFreq: Yup.number().min(0, "Refresh frequency must be non-negative"),
+  });
+}
+
+export const defaultPruneFreqDays = 30; // 30 days
+export const defaultRefreshFreqMinutes = 30; // 30 minutes
+
+// CONNECTORS
+export interface ConnectorBase<T> {
+  name: string;
+  source: ValidSources;
+  input_type: ValidInputTypes;
+  connector_specific_config: T;
+  refresh_freq: number | null;
+  prune_freq: number | null;
+  indexing_start: Date | null;
+  access_type: string;
+  groups?: number[];
+}
+
+export interface Connector<T> extends ConnectorBase<T> {
+  id: number;
+  credential_ids: number[];
+  time_created: string;
+  time_updated: string;
+}
+
+export interface ConnectorSnapshot {
+  id: number;
+  name: string;
+  source: ValidSources;
+  input_type: ValidInputTypes;
+  // connector_specific_config
+  refresh_freq: number | null;
+  prune_freq: number | null;
+  credential_ids: number[];
+  indexing_start: number | null;
+  time_created: string;
+  time_updated: string;
+}
+
+export interface WebConfig {
+  base_url: string;
+  web_connector_type?: "recursive" | "single" | "sitemap";
+}
+
+export interface GithubConfig {
+  repo_owner: string;
+  repo_name: string;
+  include_prs: boolean;
+  include_issues: boolean;
+}
+
+export interface GitlabConfig {
+  project_owner: string;
+  project_name: string;
+  include_mrs: boolean;
+  include_issues: boolean;
+}
+
+export interface GoogleDriveConfig {
+  include_shared_drives?: boolean;
+  shared_drive_urls?: string;
+  include_my_drives?: boolean;
+  my_drive_emails?: string;
+  shared_folder_urls?: string;
+}
+
+export interface GmailConfig {}
+
+export interface BookstackConfig {}
+
+export interface ConfluenceConfig {
+  wiki_base: string;
+  space?: string;
+  page_id?: string;
+  is_cloud?: boolean;
+  index_recursively?: boolean;
+  cql_query?: string;
+}
+
+export interface JiraConfig {
+  jira_project_url: string;
+  comment_email_blacklist?: string[];
+}
+
+export interface SalesforceConfig {
+  requested_objects?: string[];
+}
+
+export interface SharepointConfig {
+  sites?: string[];
+}
+
+export interface TeamsConfig {
+  teams?: string[];
+}
+
+export interface DiscourseConfig {
+  base_url: string;
+  categories?: string[];
+}
+
+export interface AxeroConfig {
+  spaces?: string[];
+}
+
+export interface TeamsConfig {
+  teams?: string[];
+}
+
+export interface ProductboardConfig {}
+
+export interface SlackConfig {
+  workspace: string;
+  channels?: string[];
+  channel_regex_enabled?: boolean;
+}
+
+export interface SlabConfig {
+  base_url: string;
+}
+
+export interface GuruConfig {}
+
+export interface GongConfig {
+  workspaces?: string[];
+}
+
+export interface LoopioConfig {
+  loopio_stack_name?: string;
+}
+
+export interface FileConfig {
+  file_locations: string[];
+}
+
+export interface ZulipConfig {
+  realm_name: string;
+  realm_url: string;
+}
+
+export interface NotionConfig {
+  root_page_id?: string;
+}
+
+export interface HubSpotConfig {}
+
+export interface Document360Config {
+  workspace: string;
+  categories?: string[];
+}
+
+export interface ClickupConfig {
+  connector_type: "list" | "folder" | "space" | "workspace";
+  connector_ids?: string[];
+  retrieve_task_comments: boolean;
+}
+
+export interface GoogleSitesConfig {
+  zip_path: string;
+  base_url: string;
+}
+
+export interface XenforoConfig {
+  base_url: string;
+}
+
+export interface ZendeskConfig {}
+
+export interface DropboxConfig {}
+
+export interface S3Config {
+  bucket_type: "s3";
+  bucket_name: string;
+  prefix: string;
+}
+
+export interface R2Config {
+  bucket_type: "r2";
+  bucket_name: string;
+  prefix: string;
+}
+
+export interface GCSConfig {
+  bucket_type: "google_cloud_storage";
+  bucket_name: string;
+  prefix: string;
+}
+
+export interface OCIConfig {
+  bucket_type: "oci_storage";
+  bucket_name: string;
+  prefix: string;
+}
+
+export interface MediaWikiBaseConfig {
+  connector_name: string;
+  language_code: string;
+  categories?: string[];
+  pages?: string[];
+  recurse_depth?: number;
+}
+
+export interface AsanaConfig {
+  asana_workspace_id: string;
+  asana_project_ids?: string;
+  asana_team_id?: string;
+}
+
+export interface FreshdeskConfig {}
+
+export interface FirefliesConfig {}
+
+export interface MediaWikiConfig extends MediaWikiBaseConfig {
+  hostname: string;
+}
+
+export interface WikipediaConfig extends MediaWikiBaseConfig {}
+
+import * as Yup from "yup";
+import { ConfigurableSources, ValidInputTypes, ValidSources } from "../types";
+import { AccessTypeGroupSelectorFormType } from "@/components/admin/connectors/AccessTypeGroupSelector";
+import { Credential } from "@/lib/connectors/credentials"; // Import Credential type
+
+export function isLoadState(connector_name: string): boolean {
+  // TODO: centralize connector metadata like this somewhere instead of hardcoding it here
+  const loadStateConnectors = ["web", "xenforo", "file", "airtable"];
+  if (loadStateConnectors.includes(connector_name)) {
+    return true;
+  }
+
+  return false;
+}
+
+export type InputType =
+  | "list"
+  | "text"
+  | "select"
+  | "multiselect"
+  | "boolean"
+  | "number"
+  | "file";
+
+export type StringWithDescription = {
+  value: string;
+  name: string;
+  description?: string;
+};
+
+export interface Option {
+  label: string | ((currentCredential: Credential<any> | null) => string);
+  name: string;
+  description?:
+    | string
+    | ((currentCredential: Credential<any> | null) => string);
+  query?: string;
+  optional?: boolean;
+  hidden?: boolean;
+  visibleCondition?: (
+    values: any,
+    currentCredential: Credential<any> | null
+  ) => boolean;
+  wrapInCollapsible?: boolean;
+  disabled?: boolean | ((currentCredential: Credential<any> | null) => boolean);
+}
+
+export interface SelectOption extends Option {
+  type: "select";
+  options?: StringWithDescription[];
+  default?: string;
+}
+
+export interface MultiSelectOption extends Option {
+  type: "multiselect";
+  options?: StringWithDescription[];
+  default?: string[];
+}
+
+export interface ListOption extends Option {
+  type: "list";
+  default?: string[];
+  transform?: (values: string[]) => string[];
+}
+
+export interface TextOption extends Option {
+  type: "text";
+  default?: string;
+  initial?: string | ((currentCredential: Credential<any> | null) => string);
+  isTextArea?: boolean;
+}
+
+export interface NumberOption extends Option {
+  type: "number";
+  default?: number;
+}
+
+export interface BooleanOption extends Option {
+  type: "checkbox";
+  default?: boolean;
+}
+
+export interface FileOption extends Option {
+  type: "file";
+  default?: string;
+}
+
+export interface StringTabOption extends Option {
+  type: "string_tab";
+  default?: string;
+}
+
+export interface TabOption extends Option {
+  type: "tab";
+  defaultTab?: string;
+  tabs: {
+    label: string;
+    value: string;
+    fields: (
+      | BooleanOption
+      | ListOption
+      | TextOption
+      | NumberOption
+      | SelectOption
+      | MultiSelectOption
+      | FileOption
+      | StringTabOption
+    )[];
+  }[];
+  default?: [];
+}
+
+export interface ConnectionConfiguration {
+  description: string;
+  subtext?: string;
+  initialConnectorName?: string; // a key in the credential to prepopulate the connector name field
+  values: (
+    | BooleanOption
+    | ListOption
+    | TextOption
+    | NumberOption
+    | SelectOption
+    | MultiSelectOption
+    | FileOption
+    | TabOption
+  )[];
+  advanced_values: (
+    | BooleanOption
+    | ListOption
+    | TextOption
+    | NumberOption
+    | SelectOption
+    | MultiSelectOption
+    | FileOption
+    | TabOption
+  )[];
+  overrideDefaultFreq?: number;
+  advancedValuesVisibleCondition?: (
+    values: any,
+    currentCredential: Credential<any> | null
+  ) => boolean;
+}
+
+export const connectorConfigs: Record<
+  ConfigurableSources,
+  ConnectionConfiguration
+> = {
+  web: {
+    description: "Configure Web connector",
+    values: [
+      {
+        type: "text",
+        query: "Enter the website URL to scrape e.g. https://docs.onyx.app/:",
+        label: "Base URL",
+        name: "base_url",
+        optional: false,
+      },
+      {
+        type: "select",
+        query: "Select the web connector type:",
+        label: "Scrape Method",
+        name: "web_connector_type",
+        options: [
+          { name: "recursive", value: "recursive" },
+          { name: "single", value: "single" },
+          { name: "sitemap", value: "sitemap" },
+        ],
+      },
+    ],
+    advanced_values: [
+      {
+        type: "checkbox",
+        query: "Scroll before scraping:",
+        label: "Scroll before scraping",
+        description:
+          "Enable if the website requires scrolling for the desired content to load",
+        name: "scroll_before_scraping",
+        optional: true,
+      },
+    ],
+    overrideDefaultFreq: 60 * 60 * 24,
+  },
+  github: {
+    description: "Configure GitHub connector",
+    values: [
+      {
+        type: "text",
+        query: "Enter the GitHub username or organization:",
+        label: "Repository Owner",
+        name: "repo_owner",
+        optional: false,
+      },
+      {
+        type: "tab",
+        name: "github_mode",
+        label: "What should we index from GitHub?",
+        optional: true,
+        tabs: [
+          {
+            value: "repo",
+            label: "Specific Repository",
+            fields: [
+              {
+                type: "text",
+                query: "Enter the repository name(s):",
+                label: "Repository Name(s)",
+                name: "repositories",
+                optional: false,
+                description:
+                  "For multiple repositories, enter comma-separated names (e.g., repo1,repo2,repo3)",
+              },
+            ],
+          },
+          {
+            value: "everything",
+            label: "Everything",
+            fields: [
+              {
+                type: "string_tab",
+                label: "Everything",
+                name: "everything",
+                description:
+                  "This connector will index all repositories the provided credentials have access to!",
+              },
+            ],
+          },
+        ],
+      },
+      {
+        type: "checkbox",
+        query: "Include pull requests?",
+        label: "Include pull requests?",
+        description: "Index pull requests from repositories",
+        name: "include_prs",
+        optional: true,
+      },
+      {
+        type: "checkbox",
+        query: "Include issues?",
+        label: "Include Issues?",
+        name: "include_issues",
+        description: "Index issues from repositories",
+        optional: true,
+      },
+    ],
+    advanced_values: [],
+  },
+  gitlab: {
+    description: "Configure GitLab connector",
+    values: [
+      {
+        type: "text",
+        query: "Enter the project owner:",
+        label: "Project Owner",
+        name: "project_owner",
+        optional: false,
+      },
+      {
+        type: "text",
+        query: "Enter the project name:",
+        label: "Project Name",
+        name: "project_name",
+        optional: false,
+      },
+    ],
+    advanced_values: [
+      {
+        type: "checkbox",
+        query: "Include merge requests?",
+        label: "Include MRs",
+        name: "include_mrs",
+        description: "Index merge requests from repositories",
+        default: true,
+      },
+      {
+        type: "checkbox",
+        query: "Include issues?",
+        label: "Include Issues",
+        name: "include_issues",
+        description: "Index issues from repositories",
+        default: true,
+      },
+    ],
+  },
+  gitbook: {
+    description: "Configure GitBook connector",
+    values: [
+      {
+        type: "text",
+        query: "Enter the space ID:",
+        label: "Space ID",
+        name: "space_id",
+        optional: false,
+        description:
+          "The ID of the GitBook space to index. This can be found in the URL " +
+          "of a page in the space. For example, if your URL looks like " +
+          "`https://app.gitbook.com/o/ccLx08XZ5wZ54LwdP9QU/s/8JkzVx8QCIGRrmxhGHU8/`, " +
+          "then your space ID is `8JkzVx8QCIGRrmxhGHU8`.",
+      },
+    ],
+    advanced_values: [],
+  },
+  google_drive: {
+    description: "Configure Google Drive connector",
+    values: [
+      {
+        type: "tab",
+        name: "indexing_scope",
+        label: "How should we index your Google Drive?",
+        optional: true,
+        tabs: [
+          {
+            value: "general",
+            label: "General",
+            fields: [
+              {
+                type: "checkbox",
+                label: "Include shared drives?",
+                description: (currentCredential) => {
+                  return currentCredential?.credential_json?.google_tokens
+                    ? "This will allow Onyx to index everything in the shared drives you have access to."
+                    : "This will allow Onyx to index everything in your Organization's shared drives.";
+                },
+                name: "include_shared_drives",
+                default: false,
+              },
+              {
+                type: "checkbox",
+                label: (currentCredential) => {
+                  return currentCredential?.credential_json?.google_tokens
+                    ? "Include My Drive?"
+                    : "Include Everyone's My Drive?";
+                },
+                description: (currentCredential) => {
+                  return currentCredential?.credential_json?.google_tokens
+                    ? "This will allow Onyx to index everything in your My Drive."
+                    : "This will allow Onyx to index everything in everyone's My Drives.";
+                },
+                name: "include_my_drives",
+                default: false,
+              },
+              {
+                type: "checkbox",
+                description:
+                  "This will allow Onyx to index all files shared with you.",
+                label: "Include All Files Shared With You?",
+                name: "include_files_shared_with_me",
+                visibleCondition: (values, currentCredential) =>
+                  currentCredential?.credential_json?.google_tokens,
+                default: false,
+              },
+            ],
+          },
+          {
+            value: "specific",
+            label: "Specific",
+            fields: [
+              {
+                type: "text",
+                description: (currentCredential) => {
+                  return currentCredential?.credential_json?.google_tokens
+                    ? "Enter a comma separated list of the URLs for the shared drive you would like to index. You must have access to these shared drives."
+                    : "Enter a comma separated list of the URLs for the shared drive you would like to index.";
+                },
+                label: "Shared Drive URLs",
+                name: "shared_drive_urls",
+                default: "",
+                isTextArea: true,
+              },
+              {
+                type: "text",
+                description:
+                  "Enter a comma separated list of the URLs of any folders you would like to index. The files located in these folders (and all subfolders) will be indexed.",
+                label: "Folder URLs",
+                name: "shared_folder_urls",
+                default: "",
+                isTextArea: true,
+              },
+              {
+                type: "text",
+                description:
+                  "Enter a comma separated list of the emails of the users whose MyDrive you want to index.",
+                label: "My Drive Emails",
+                name: "my_drive_emails",
+                visibleCondition: (values, currentCredential) =>
+                  !currentCredential?.credential_json?.google_tokens,
+                default: "",
+                isTextArea: true,
+              },
+            ],
+          },
+        ],
+        defaultTab: "space",
+      },
+    ],
+    advanced_values: [
+      {
+        type: "text",
+        description:
+          "Enter a comma separated list of specific user emails to index. This will only index files accessible to these users.",
+        label: "Specific User Emails",
+        name: "specific_user_emails",
+        optional: true,
+        default: "",
+        isTextArea: true,
+      },
+    ],
+    advancedValuesVisibleCondition: (values, currentCredential) =>
+      !currentCredential?.credential_json?.google_tokens,
+  },
+  gmail: {
+    description: "Configure Gmail connector",
+    values: [],
+    advanced_values: [],
+  },
+  bookstack: {
+    description: "Configure Bookstack connector",
+    values: [],
+    advanced_values: [],
+  },
+  outline: {
+    description: "Configure Outline connector",
+    values: [],
+    advanced_values: [],
+  },
+  confluence: {
+    description: "Configure Confluence connector",
+    initialConnectorName: "cloud_name",
+    values: [
+      {
+        type: "checkbox",
+        query: "Is this a Confluence Cloud instance?",
+        label: "Is Cloud",
+        name: "is_cloud",
+        optional: false,
+        default: true,
+        description:
+          "Check if this is a Confluence Cloud instance, uncheck for Confluence Server/Data Center",
+        disabled: (currentCredential) => {
+          if (currentCredential?.credential_json?.confluence_refresh_token) {
+            return true;
+          }
+          return false;
+        },
+      },
+      {
+        type: "text",
+        query: "Enter the wiki base URL:",
+        label: "Wiki Base URL",
+        name: "wiki_base",
+        optional: false,
+        initial: (currentCredential) => {
+          return currentCredential?.credential_json?.wiki_base ?? "";
+        },
+        disabled: (currentCredential) => {
+          if (currentCredential?.credential_json?.confluence_refresh_token) {
+            return true;
+          }
+          return false;
+        },
         description:
           "The base URL of your Confluence instance (e.g., https://your-domain.atlassian.net/wiki)",
       },
@@ -439,15 +1947,14 @@
   },
   jira: {
     description: "Configure Jira connector",
-    subtext: `Specify any link to a Jira page below and click "Index" to Index. Based on the provided link, we will index the ENTIRE PROJECT, not just the specified page. For example, entering https://onyx.atlassian.net/jira/software/projects/DAN/boards/1 and clicking the Index button will index the whole DAN Jira project.`,
-    values: [
-      {
-        type: "text",
-        query: "Enter the Jira project URL:",
-        label: "Jira Project URL",
-        name: "jira_project_url",
-        optional: false,
-<<<<<<< HEAD
+    subtext: `Configure which Jira content to index. You can index everything or specify a particular project.`,
+    values: [
+      {
+        type: "text",
+        query: "Enter the Jira base URL:",
+        label: "Jira Base URL",
+        name: "jira_base_url",
+        optional: false,
         description:
           "The base URL of your Jira instance (e.g., https://your-domain.atlassian.net)",
       },
@@ -502,8 +2009,6 @@
           },
         ],
         defaultTab: "everything",
-=======
->>>>>>> 4c5a865d
       },
       {
         type: "list",
@@ -525,7 +2030,6 @@
         name: "salesforce_config_type",
         label: "Configuration Type",
         optional: true,
-<<<<<<< HEAD
         tabs: [
           {
             value: "simple",
@@ -571,11 +2075,6 @@
           },
         ],
         defaultTab: "simple",
-=======
-        description: `Specify the Salesforce object types you want us to index. If unsure, don't specify any objects and Seclore will default to indexing by 'Account'.
-
-Hint: Use the singular form of the object name (e.g., 'Opportunity' instead of 'Opportunities').`,
->>>>>>> 4c5a865d
       },
     ],
     advanced_values: [],
@@ -798,7 +2297,24 @@
   },
   hubspot: {
     description: "Configure HubSpot connector",
-    values: [],
+    values: [
+      {
+        type: "multiselect",
+        query: "Select which HubSpot objects to index:",
+        label: "Object Types",
+        name: "object_types",
+        options: [
+          { name: "Tickets", value: "tickets" },
+          { name: "Companies", value: "companies" },
+          { name: "Deals", value: "deals" },
+          { name: "Contacts", value: "contacts" },
+        ],
+        default: ["tickets", "companies", "deals", "contacts"],
+        description:
+          "Choose which HubSpot object types to index. All types are selected by default.",
+        optional: false,
+      },
+    ],
     advanced_values: [],
   },
   document360: {
@@ -900,7 +2416,7 @@
     advanced_values: [],
   },
   linear: {
-    description: "Configure Dropbox connector",
+    description: "Configure Linear connector",
     values: [],
     advanced_values: [],
   },
@@ -1196,11 +2712,6 @@
     values: [],
     advanced_values: [],
   },
-  freshdesk_solutions: {
-    description: "Configure Freshdesk Solutions connector",
-    values: [],
-    advanced_values: [],
-  },
   fireflies: {
     description: "Configure Fireflies connector",
     values: [],
@@ -1248,8 +2759,66 @@
         optional: false,
       },
     ],
-    advanced_values: [],
+    advanced_values: [
+      {
+        type: "text",
+        label: "View ID",
+        name: "view_id",
+        optional: true,
+        description:
+          "If you need to link to a specific View, put that ID here e.g. viwVUEJjWPd8XYjh8.",
+      },
+      {
+        type: "text",
+        label: "Share ID",
+        name: "share_id",
+        optional: true,
+        description:
+          "If you need to link to a specific Share, put that ID here e.g. shrkfjEzDmLaDtK83.",
+      },
+    ],
     overrideDefaultFreq: 60 * 60 * 24,
+  },
+  highspot: {
+    description: "Configure Highspot connector",
+    values: [
+      {
+        type: "tab",
+        name: "highspot_scope",
+        label: "What should we index from Highspot?",
+        optional: true,
+        tabs: [
+          {
+            value: "spots",
+            label: "Specific Spots",
+            fields: [
+              {
+                type: "list",
+                query: "Enter the spot name(s):",
+                label: "Spot Name(s)",
+                name: "spot_names",
+                optional: false,
+                description: "For multiple spots, enter your spot one by one.",
+              },
+            ],
+          },
+          {
+            value: "everything",
+            label: "Everything",
+            fields: [
+              {
+                type: "string_tab",
+                label: "Everything",
+                name: "everything",
+                description:
+                  "This connector will index all spots the provided credentials have access to!",
+              },
+            ],
+          },
+        ],
+      },
+    ],
+    advanced_values: [],
   },
   imap: {
     description: "Configure Email connector",
@@ -1300,6 +2869,8 @@
           acc[field.name] = null;
         } else if (field.type === "list") {
           acc[field.name] = field.default || [];
+        } else if (field.type === "multiselect") {
+          acc[field.name] = field.default || [];
         } else if (field.type === "checkbox") {
           acc[field.name] = field.default || false;
         } else if (field.default !== undefined) {
@@ -1317,21 +2888,23 @@
 ): Yup.ObjectSchema<Record<string, any>> {
   const configuration = connectorConfigs[connector];
 
-  return Yup.object().shape({
+  const object = Yup.object().shape({
     access_type: Yup.string().required("Access Type is required"),
     name: Yup.string().required("Connector Name is required"),
-    ...configuration.values.reduce(
+    ...[...configuration.values, ...configuration.advanced_values].reduce(
       (acc, field) => {
         let schema: any =
           field.type === "select"
             ? Yup.string()
             : field.type === "list"
               ? Yup.array().of(Yup.string())
-              : field.type === "checkbox"
-                ? Yup.boolean()
-                : field.type === "file"
-                  ? Yup.mixed()
-                  : Yup.string();
+              : field.type === "multiselect"
+                ? Yup.array().of(Yup.string())
+                : field.type === "checkbox"
+                  ? Yup.boolean()
+                  : field.type === "file"
+                    ? Yup.mixed()
+                    : Yup.string();
 
         if (!field.optional) {
           schema = schema.required(`${field.label} is required`);
@@ -1353,6 +2926,8 @@
       "Refresh frequency must be at least 1 minute"
     ),
   });
+
+  return object;
 }
 
 export const defaultPruneFreqHours = 720; // 30 days in hours
@@ -1369,6 +2944,7 @@
   indexing_start: Date | null;
   access_type: string;
   groups?: number[];
+  from_beginning?: boolean;
 }
 
 export interface Connector<T> extends ConnectorBase<T> {
@@ -1390,6 +2966,7 @@
   indexing_start: number | null;
   time_created: string;
   time_updated: string;
+  from_beginning?: boolean;
 }
 
 export interface WebConfig {
@@ -1399,7 +2976,7 @@
 
 export interface GithubConfig {
   repo_owner: string;
-  repo_name: string;
+  repositories: string; // Comma-separated list of repository names
   include_prs: boolean;
   include_issues: boolean;
 }
@@ -1436,6 +3013,7 @@
 
 export interface JiraConfig {
   jira_project_url: string;
+  project_key?: string;
   comment_email_blacklist?: string[];
   jql_query?: string;
 }
@@ -1491,11 +3069,8 @@
 
 export interface FileConfig {
   file_locations: string[];
-<<<<<<< HEAD
   file_names: string[];
   zip_metadata: Record<string, any>;
-=======
->>>>>>> 4c5a865d
 }
 
 export interface ZulipConfig {
@@ -1507,7 +3082,9 @@
   root_page_id?: string;
 }
 
-export interface HubSpotConfig {}
+export interface HubSpotConfig {
+  object_types?: string[];
+}
 
 export interface Document360Config {
   workspace: string;
