import { MinimalPersonaSnapshot } from "@/app/admin/assistants/interfaces";
import { User } from "../types";
import { checkUserIsNoAuthUser } from "../user";
import { personaComparator } from "@/app/admin/assistants/lib";

export function checkUserOwnsAssistant(
  user: User | null,
  assistant: MinimalPersonaSnapshot
) {
  return checkUserIdOwnsAssistant(user?.id, assistant);
}

export function checkUserIdOwnsAssistant(
  userId: string | undefined,
  assistant: MinimalPersonaSnapshot
) {
  return (
    (!userId ||
      checkUserIsNoAuthUser(userId) ||
      assistant.owner?.id === userId) &&
    !assistant.builtin_persona
  );
}

export function classifyAssistants(
  user: User | null,
  assistants: MinimalPersonaSnapshot[]
) {
  if (!user) {
    return {
      visibleAssistants: assistants.filter(
        (assistant) => assistant.is_default_persona
      ),
      hiddenAssistants: [],
    };
  }

  const visibleAssistants = assistants.filter((assistant) => {
    const isVisible = user.preferences?.visible_assistants?.includes(
      assistant.id
    );
    const isNotHidden = !user.preferences?.hidden_assistants?.includes(
      assistant.id
    );

    const isBuiltIn = assistant.builtin_persona;
    const isDefault = assistant.is_default_persona;

    const isOwnedByUser = checkUserOwnsAssistant(user, assistant);

    const isShown =
      (isVisible && isNotHidden) ||
      (isNotHidden && (isBuiltIn || isDefault || isOwnedByUser));
    return isShown;
  });

  const hiddenAssistants = assistants.filter((assistant) => {
    return !visibleAssistants.includes(assistant);
  });

  return {
    visibleAssistants,
    hiddenAssistants,
  };
}

export function orderAssistantsForUser(
  assistants: MinimalPersonaSnapshot[],
  user: User | null
) {
  let orderedAssistants = [...assistants];

  if (user?.preferences?.chosen_assistants) {
    const chosenAssistantsSet = new Set(user.preferences.chosen_assistants);
    const assistantOrderMap = new Map(
      user.preferences.chosen_assistants.map((id: number, index: number) => [
        id,
        index,
      ])
    );

    // Sort chosen assistants based on user preferences
    orderedAssistants.sort((a, b) => {
      const orderA = assistantOrderMap.get(a.id);
      const orderB = assistantOrderMap.get(b.id);

      if (orderA !== undefined && orderB !== undefined) {
        return orderA - orderB;
      } else if (orderA !== undefined) {
        return -1;
      } else if (orderB !== undefined) {
        return 1;
      } else {
        return 0;
      }
    });

    // Filter out assistants not in the user's chosen list
    orderedAssistants = orderedAssistants.filter((assistant) =>
      chosenAssistantsSet.has(assistant.id)
    );
  }

  // Sort remaining assistants based on display_priority
  const remainingAssistants = assistants.filter(
    (assistant) => !orderedAssistants.includes(assistant)
  );

  remainingAssistants.sort((a, b) => {
    const priorityA = a.display_priority ?? Number.MAX_SAFE_INTEGER;
    const priorityB = b.display_priority ?? Number.MAX_SAFE_INTEGER;
    return priorityA - priorityB;
  });

  // Combine ordered chosen assistants with remaining assistants
  return [...orderedAssistants, ...remainingAssistants];
}

export function getUserCreatedAssistants(
  user: User | null,
  assistants: MinimalPersonaSnapshot[]
) {
  return assistants.filter((assistant) =>
    checkUserOwnsAssistant(user, assistant)
  );
}

// Filter assistants based on connector status, image compatibility and visibility
export function filterAssistants(
  assistants: MinimalPersonaSnapshot[]
): MinimalPersonaSnapshot[] {
  let filteredAssistants = assistants.filter(
    (assistant) => assistant.is_visible
  );
<<<<<<< HEAD
=======

  if (!hasAnyConnectors) {
    filteredAssistants = filteredAssistants.filter(
      (assistant) => assistant.num_chunks === 0
    );
  }

  if (!hasImageCompatibleModel) {
    filteredAssistants = filteredAssistants.filter(
      (assistant) =>
        !assistant.tools.some(
          (tool) => tool.in_code_tool_id === "ImageGenerationTool"
        )
    );
  }

>>>>>>> 4c5a865d
  return filteredAssistants.sort(personaComparator);
}<|MERGE_RESOLUTION|>--- conflicted
+++ resolved
@@ -1,18 +1,15 @@
-import { MinimalPersonaSnapshot } from "@/app/admin/assistants/interfaces";
+import { Persona } from "@/app/admin/assistants/interfaces";
 import { User } from "../types";
 import { checkUserIsNoAuthUser } from "../user";
 import { personaComparator } from "@/app/admin/assistants/lib";
 
-export function checkUserOwnsAssistant(
-  user: User | null,
-  assistant: MinimalPersonaSnapshot
-) {
+export function checkUserOwnsAssistant(user: User | null, assistant: Persona) {
   return checkUserIdOwnsAssistant(user?.id, assistant);
 }
 
 export function checkUserIdOwnsAssistant(
   userId: string | undefined,
-  assistant: MinimalPersonaSnapshot
+  assistant: Persona
 ) {
   return (
     (!userId ||
@@ -22,10 +19,7 @@
   );
 }
 
-export function classifyAssistants(
-  user: User | null,
-  assistants: MinimalPersonaSnapshot[]
-) {
+export function classifyAssistants(user: User | null, assistants: Persona[]) {
   if (!user) {
     return {
       visibleAssistants: assistants.filter(
@@ -65,7 +59,7 @@
 }
 
 export function orderAssistantsForUser(
-  assistants: MinimalPersonaSnapshot[],
+  assistants: Persona[],
   user: User | null
 ) {
   let orderedAssistants = [...assistants];
@@ -118,6 +112,161 @@
 
 export function getUserCreatedAssistants(
   user: User | null,
+  assistants: Persona[]
+) {
+  return assistants.filter((assistant) =>
+    checkUserOwnsAssistant(user, assistant)
+  );
+}
+
+// Filter assistants based on connector status, image compatibility and visibility
+export function filterAssistants(
+  assistants: Persona[],
+  hasAnyConnectors: boolean,
+  hasImageCompatibleModel: boolean
+): Persona[] {
+  let filteredAssistants = assistants.filter(
+    (assistant) => assistant.is_visible
+  );
+
+  if (!hasAnyConnectors) {
+    filteredAssistants = filteredAssistants.filter(
+      (assistant) => assistant.num_chunks === 0
+    );
+  }
+
+  if (!hasImageCompatibleModel) {
+    filteredAssistants = filteredAssistants.filter(
+      (assistant) =>
+        !assistant.tools.some(
+          (tool) => tool.in_code_tool_id === "ImageGenerationTool"
+        )
+    );
+  }
+
+  return filteredAssistants.sort(personaComparator);
+}
+
+import { MinimalPersonaSnapshot } from "@/app/admin/assistants/interfaces";
+import { User } from "../types";
+import { checkUserIsNoAuthUser } from "../user";
+import { personaComparator } from "@/app/admin/assistants/lib";
+
+export function checkUserOwnsAssistant(
+  user: User | null,
+  assistant: MinimalPersonaSnapshot
+) {
+  return checkUserIdOwnsAssistant(user?.id, assistant);
+}
+
+export function checkUserIdOwnsAssistant(
+  userId: string | undefined,
+  assistant: MinimalPersonaSnapshot
+) {
+  return (
+    (!userId ||
+      checkUserIsNoAuthUser(userId) ||
+      assistant.owner?.id === userId) &&
+    !assistant.builtin_persona
+  );
+}
+
+export function classifyAssistants(
+  user: User | null,
+  assistants: MinimalPersonaSnapshot[]
+) {
+  if (!user) {
+    return {
+      visibleAssistants: assistants.filter(
+        (assistant) => assistant.is_default_persona
+      ),
+      hiddenAssistants: [],
+    };
+  }
+
+  const visibleAssistants = assistants.filter((assistant) => {
+    const isVisible = user.preferences?.visible_assistants?.includes(
+      assistant.id
+    );
+    const isNotHidden = !user.preferences?.hidden_assistants?.includes(
+      assistant.id
+    );
+
+    const isBuiltIn = assistant.builtin_persona;
+    const isDefault = assistant.is_default_persona;
+
+    const isOwnedByUser = checkUserOwnsAssistant(user, assistant);
+
+    const isShown =
+      (isVisible && isNotHidden) ||
+      (isNotHidden && (isBuiltIn || isDefault || isOwnedByUser));
+    return isShown;
+  });
+
+  const hiddenAssistants = assistants.filter((assistant) => {
+    return !visibleAssistants.includes(assistant);
+  });
+
+  return {
+    visibleAssistants,
+    hiddenAssistants,
+  };
+}
+
+export function orderAssistantsForUser(
+  assistants: MinimalPersonaSnapshot[],
+  user: User | null
+) {
+  let orderedAssistants = [...assistants];
+
+  if (user?.preferences?.chosen_assistants) {
+    const chosenAssistantsSet = new Set(user.preferences.chosen_assistants);
+    const assistantOrderMap = new Map(
+      user.preferences.chosen_assistants.map((id: number, index: number) => [
+        id,
+        index,
+      ])
+    );
+
+    // Sort chosen assistants based on user preferences
+    orderedAssistants.sort((a, b) => {
+      const orderA = assistantOrderMap.get(a.id);
+      const orderB = assistantOrderMap.get(b.id);
+
+      if (orderA !== undefined && orderB !== undefined) {
+        return orderA - orderB;
+      } else if (orderA !== undefined) {
+        return -1;
+      } else if (orderB !== undefined) {
+        return 1;
+      } else {
+        return 0;
+      }
+    });
+
+    // Filter out assistants not in the user's chosen list
+    orderedAssistants = orderedAssistants.filter((assistant) =>
+      chosenAssistantsSet.has(assistant.id)
+    );
+  }
+
+  // Sort remaining assistants based on display_priority
+  const remainingAssistants = assistants.filter(
+    (assistant) => !orderedAssistants.includes(assistant)
+  );
+
+  remainingAssistants.sort((a, b) => {
+    const priorityA = a.display_priority ?? Number.MAX_SAFE_INTEGER;
+    const priorityB = b.display_priority ?? Number.MAX_SAFE_INTEGER;
+    return priorityA - priorityB;
+  });
+
+  // Combine ordered chosen assistants with remaining assistants
+  return [...orderedAssistants, ...remainingAssistants];
+}
+
+export function getUserCreatedAssistants(
+  user: User | null,
   assistants: MinimalPersonaSnapshot[]
 ) {
   return assistants.filter((assistant) =>
@@ -132,24 +281,5 @@
   let filteredAssistants = assistants.filter(
     (assistant) => assistant.is_visible
   );
-<<<<<<< HEAD
-=======
-
-  if (!hasAnyConnectors) {
-    filteredAssistants = filteredAssistants.filter(
-      (assistant) => assistant.num_chunks === 0
-    );
-  }
-
-  if (!hasImageCompatibleModel) {
-    filteredAssistants = filteredAssistants.filter(
-      (assistant) =>
-        !assistant.tools.some(
-          (tool) => tool.in_code_tool_id === "ImageGenerationTool"
-        )
-    );
-  }
-
->>>>>>> 4c5a865d
   return filteredAssistants.sort(personaComparator);
 }