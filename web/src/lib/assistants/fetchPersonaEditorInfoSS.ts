<<<<<<< HEAD
import { FullPersona } from "@/app/admin/assistants/interfaces";
import { CCPairBasicInfo, DocumentSetSummary, User } from "../types";
=======
import { Persona } from "@/app/admin/assistants/interfaces";
import { CCPairBasicInfo, DocumentSet, User } from "../types";
>>>>>>> 4c5a865d
import { getCurrentUserSS } from "../userSS";
import { fetchSS } from "../utilsSS";
import {
  FullLLMProvider,
  getProviderIcon,
} from "@/app/admin/configuration/llm/interfaces";
import { ToolSnapshot } from "../tools/interfaces";
import { fetchToolsSS } from "../tools/fetchTools";

export async function fetchAssistantEditorInfoSS(
  personaId?: number | string
): Promise<
  | [
      {
        ccPairs: CCPairBasicInfo[];
<<<<<<< HEAD
        documentSets: DocumentSetSummary[];
        llmProviders: LLMProviderView[];
=======
        documentSets: DocumentSet[];
        llmProviders: FullLLMProvider[];
>>>>>>> 4c5a865d
        user: User | null;
        existingPersona: Persona | null;
        tools: ToolSnapshot[];
      },
      null,
    ]
  | [null, string]
> {
  const tasks = [
    fetchSS("/manage/connector-status"),
    fetchSS("/manage/document-set"),
    fetchSS("/llm/provider"),
    // duplicate fetch, but shouldn't be too big of a deal
    // this page is not a high traffic page
    getCurrentUserSS(),
    fetchToolsSS(),
  ];
  if (personaId) {
    tasks.push(fetchSS(`/persona/${personaId}`));
  } else {
    tasks.push((async () => null)());
  }

  const [
    ccPairsInfoResponse,
    documentSetsResponse,
    llmProvidersResponse,
    user,
    toolsResponse,
    personaResponse,
  ] = (await Promise.all(tasks)) as [
    Response,
    Response,
    Response,
    User | null,
    ToolSnapshot[] | null,
    Response | null,
  ];

  if (!ccPairsInfoResponse.ok) {
    return [
      null,
      `Failed to fetch connectors - ${await ccPairsInfoResponse.text()}`,
    ];
  }
  const ccPairs = (await ccPairsInfoResponse.json()) as CCPairBasicInfo[];

  if (!documentSetsResponse.ok) {
    return [
      null,
      `Failed to fetch document sets - ${await documentSetsResponse.text()}`,
    ];
  }
  const documentSets =
    (await documentSetsResponse.json()) as DocumentSetSummary[];

  if (!toolsResponse) {
    return [null, `Failed to fetch tools`];
  }

  if (!llmProvidersResponse.ok) {
    return [
      null,
      `Failed to fetch LLM providers - ${await llmProvidersResponse.text()}`,
    ];
  }

  const llmProviders = (await llmProvidersResponse.json()) as FullLLMProvider[];

  if (personaId && personaResponse && !personaResponse.ok) {
    return [null, `Failed to fetch Persona - ${await personaResponse.text()}`];
  }

  for (const provider of llmProviders) {
    provider.icon = getProviderIcon(provider.provider);
  }

  const existingPersona = personaResponse
    ? ((await personaResponse.json()) as Persona)
    : null;

  let error: string | null = null;
  if (existingPersona?.builtin_persona) {
    return [null, "cannot update builtin persona"];
  }

  return (
    error || [
      {
        ccPairs,
        documentSets,
        llmProviders,
        user,
        existingPersona,
        tools: toolsResponse,
      },
      null,
    ]
  );
}<|MERGE_RESOLUTION|>--- conflicted
+++ resolved
@@ -1,10 +1,5 @@
-<<<<<<< HEAD
-import { FullPersona } from "@/app/admin/assistants/interfaces";
-import { CCPairBasicInfo, DocumentSetSummary, User } from "../types";
-=======
 import { Persona } from "@/app/admin/assistants/interfaces";
 import { CCPairBasicInfo, DocumentSet, User } from "../types";
->>>>>>> 4c5a865d
 import { getCurrentUserSS } from "../userSS";
 import { fetchSS } from "../utilsSS";
 import {
@@ -20,13 +15,8 @@
   | [
       {
         ccPairs: CCPairBasicInfo[];
-<<<<<<< HEAD
-        documentSets: DocumentSetSummary[];
-        llmProviders: LLMProviderView[];
-=======
         documentSets: DocumentSet[];
         llmProviders: FullLLMProvider[];
->>>>>>> 4c5a865d
         user: User | null;
         existingPersona: Persona | null;
         tools: ToolSnapshot[];
@@ -80,8 +70,7 @@
       `Failed to fetch document sets - ${await documentSetsResponse.text()}`,
     ];
   }
-  const documentSets =
-    (await documentSetsResponse.json()) as DocumentSetSummary[];
+  const documentSets = (await documentSetsResponse.json()) as DocumentSet[];
 
   if (!toolsResponse) {
     return [null, `Failed to fetch tools`];
@@ -126,4 +115,121 @@
       null,
     ]
   );
+}
+
+import { FullPersona } from "@/app/admin/assistants/interfaces";
+import { CCPairBasicInfo, DocumentSetSummary, User } from "../types";
+import { getCurrentUserSS } from "../userSS";
+import { fetchSS } from "../utilsSS";
+import { LLMProviderView } from "@/app/admin/configuration/llm/interfaces";
+import { ToolSnapshot } from "../tools/interfaces";
+import { fetchToolsSS } from "../tools/fetchTools";
+import { getProviderIcon } from "@/app/admin/configuration/llm/utils";
+export async function fetchAssistantEditorInfoSS(
+  personaId?: number | string
+): Promise<
+  | [
+      {
+        ccPairs: CCPairBasicInfo[];
+        documentSets: DocumentSetSummary[];
+        llmProviders: LLMProviderView[];
+        user: User | null;
+        existingPersona: FullPersona | null;
+        tools: ToolSnapshot[];
+      },
+      null,
+    ]
+  | [null, string]
+> {
+  const tasks = [
+    fetchSS("/manage/connector-status"),
+    fetchSS("/manage/document-set"),
+    fetchSS("/llm/provider"),
+    // duplicate fetch, but shouldn't be too big of a deal
+    // this page is not a high traffic page
+    getCurrentUserSS(),
+    fetchToolsSS(),
+  ];
+  if (personaId) {
+    tasks.push(fetchSS(`/persona/${personaId}`));
+  } else {
+    tasks.push((async () => null)());
+  }
+
+  const [
+    ccPairsInfoResponse,
+    documentSetsResponse,
+    llmProvidersResponse,
+    user,
+    toolsResponse,
+    personaResponse,
+  ] = (await Promise.all(tasks)) as [
+    Response,
+    Response,
+    Response,
+    User | null,
+    ToolSnapshot[] | null,
+    Response | null,
+  ];
+
+  if (!ccPairsInfoResponse.ok) {
+    return [
+      null,
+      `Failed to fetch connectors - ${await ccPairsInfoResponse.text()}`,
+    ];
+  }
+  const ccPairs = (await ccPairsInfoResponse.json()) as CCPairBasicInfo[];
+
+  if (!documentSetsResponse.ok) {
+    return [
+      null,
+      `Failed to fetch document sets - ${await documentSetsResponse.text()}`,
+    ];
+  }
+  const documentSets =
+    (await documentSetsResponse.json()) as DocumentSetSummary[];
+
+  if (!toolsResponse) {
+    return [null, `Failed to fetch tools`];
+  }
+
+  if (!llmProvidersResponse.ok) {
+    return [
+      null,
+      `Failed to fetch LLM providers - ${await llmProvidersResponse.text()}`,
+    ];
+  }
+
+  const llmProviders = (await llmProvidersResponse.json()) as LLMProviderView[];
+
+  if (personaId && personaResponse && !personaResponse.ok) {
+    return [null, `Failed to fetch Persona - ${await personaResponse.text()}`];
+  }
+
+  for (const provider of llmProviders) {
+    provider.icon = getProviderIcon(provider.provider);
+  }
+
+  const existingPersona = personaResponse
+    ? ((await personaResponse.json()) as FullPersona)
+    : null;
+
+  let error: string | null = null;
+  if (existingPersona?.builtin_persona) {
+    return [null, "cannot update builtin persona"];
+  }
+
+  return (
+    error || [
+      {
+        ccPairs,
+        documentSets,
+        llmProviders,
+        user,
+        existingPersona,
+        tools: toolsResponse,
+      },
+      null,
+    ]
+  );
 }