"use client";

import Cookies from "js-cookie";
import { SIDEBAR_TOGGLED_COOKIE_NAME } from "@/components/resizable/constants";
import {
  ReactNode,
  useCallback,
  useContext,
  useEffect,
  useRef,
  useState,
} from "react";
import { useSidebarVisibility } from "@/components/chat_search/hooks";
import FunctionalHeader from "@/components/chat_search/Header";
import { useRouter } from "next/navigation";
import { pageType } from "../chat/sessionSidebar/types";
import FixedLogo from "../chat/shared_chat_search/FixedLogo";
import { SettingsContext } from "@/components/settings/SettingsProvider";
import { useChatContext } from "@/components/context/ChatContext";
import { HistorySidebar } from "@/components/sidebar/HistorySidebar";
import AssistantModal from "./mine/AssistantModal";
<<<<<<< HEAD
import { useSidebarShortcut } from "@/lib/browserUtilities";
import { UserSettingsModal } from "@/app/chat/components/modal/UserSettingsModal";
import { usePopup } from "@/components/admin/connectors/Popup";
import { useUser } from "@/components/user/UserProvider";
=======
>>>>>>> 4c5a865d

interface SidebarWrapperProps<T extends object> {
  initiallyToggled: boolean;
  size?: "sm" | "lg";
  children: ReactNode;
}

export default function SidebarWrapper<T extends object>({
  initiallyToggled,
  size = "sm",
  children,
}: SidebarWrapperProps<T>) {
  const [toggledSidebar, setToggledSidebar] = useState(initiallyToggled);
  const [showDocSidebar, setShowDocSidebar] = useState(false); // State to track if sidebar is open
  // Used to maintain a "time out" for history sidebar so our existing refs can have time to process change
  const [untoggled, setUntoggled] = useState(false);

  const toggleSidebar = useCallback(() => {
    Cookies.set(
      SIDEBAR_TOGGLED_COOKIE_NAME,
<<<<<<< HEAD
      String(!sidebarVisible).toLocaleLowerCase(),
      { path: "/" }
    );
    setSidebarVisible((sidebarVisible) => !sidebarVisible);
  }, [sidebarVisible]);
=======
      String(!toggledSidebar).toLocaleLowerCase()
    ),
      {
        path: "/",
      };
    setToggledSidebar((toggledSidebar) => !toggledSidebar);
  }, [toggledSidebar]);
>>>>>>> 4c5a865d

  const sidebarElementRef = useRef<HTMLDivElement>(null);
  const { folders, openedFolders, chatSessions } = useChatContext();
  const explicitlyUntoggle = () => {
    setShowDocSidebar(false);

    setUntoggled(true);
    setTimeout(() => {
      setUntoggled(false);
    }, 200);
  };

  const settings = useContext(SettingsContext);
  useSidebarVisibility({
    toggledSidebar,
    sidebarElementRef,
    showDocSidebar,
    setShowDocSidebar,
    mobile: settings?.isMobile,
  });

  const [showAssistantsModal, setShowAssistantsModal] = useState(false);
  const router = useRouter();
  useEffect(() => {
    const handleKeyDown = (event: KeyboardEvent) => {
      if (event.metaKey || event.ctrlKey) {
        switch (event.key.toLowerCase()) {
          case "e":
            event.preventDefault();
            toggleSidebar();
            break;
        }
      }
    };

    window.addEventListener("keydown", handleKeyDown);
    return () => {
      window.removeEventListener("keydown", handleKeyDown);
    };
  }, [router]);

  return (
    <div className="flex relative overflow-x-hidden overscroll-contain flex-col w-full h-screen">
      {showAssistantsModal && (
        <AssistantModal hideModal={() => setShowAssistantsModal(false)} />
      )}
      <div
        ref={sidebarElementRef}
        className={`
            flex-none
            fixed
            left-0
            z-30
            bg-background-100
            h-screen
            transition-all
            bg-opacity-80
            duration-300
            ease-in-out
            ${
              !untoggled && (showDocSidebar || toggledSidebar)
                ? "opacity-100 w-[250px] translate-x-0"
                : "opacity-0 w-[200px] pointer-events-none -translate-x-10"
            }`}
      >
        <div className="w-full relative">
          {" "}
          <HistorySidebar
            setShowAssistantsModal={setShowAssistantsModal}
            page={"chat"}
            explicitlyUntoggle={explicitlyUntoggle}
            ref={sidebarElementRef}
            toggleSidebar={toggleSidebar}
            toggled={toggledSidebar}
            existingChats={chatSessions}
            currentChatSession={null}
            folders={folders}
          />
        </div>
      </div>

      <div className="absolute px-2 left-0 w-full top-0">
        <FunctionalHeader
          sidebarToggled={toggledSidebar}
          toggleSidebar={toggleSidebar}
          page="chat"
        />
        <div className="w-full flex">
          <div
            style={{ transition: "width 0.30s ease-out" }}
            className={`flex-none
                      overflow-y-hidden
                      bg-background-100
                      h-full
                      transition-all
                      bg-opacity-80
                      duration-300 
                      ease-in-out
                      ${toggledSidebar ? "w-[250px]" : "w-[0px]"}`}
          />

          <div
            className={`mt-4 w-full ${
              size == "lg" ? "max-w-4xl" : "max-w-3xl"
            } mx-auto`}
          >
            {children}
          </div>
        </div>
      </div>
      <FixedLogo backgroundToggled={toggledSidebar || showDocSidebar} />
    </div>
  );
}<|MERGE_RESOLUTION|>--- conflicted
+++ resolved
@@ -17,15 +17,9 @@
 import FixedLogo from "../chat/shared_chat_search/FixedLogo";
 import { SettingsContext } from "@/components/settings/SettingsProvider";
 import { useChatContext } from "@/components/context/ChatContext";
-import { HistorySidebar } from "@/components/sidebar/HistorySidebar";
+import { HistorySidebar } from "../chat/sessionSidebar/HistorySidebar";
+import { useAssistants } from "@/components/context/AssistantsContext";
 import AssistantModal from "./mine/AssistantModal";
-<<<<<<< HEAD
-import { useSidebarShortcut } from "@/lib/browserUtilities";
-import { UserSettingsModal } from "@/app/chat/components/modal/UserSettingsModal";
-import { usePopup } from "@/components/admin/connectors/Popup";
-import { useUser } from "@/components/user/UserProvider";
-=======
->>>>>>> 4c5a865d
 
 interface SidebarWrapperProps<T extends object> {
   initiallyToggled: boolean;
@@ -46,13 +40,6 @@
   const toggleSidebar = useCallback(() => {
     Cookies.set(
       SIDEBAR_TOGGLED_COOKIE_NAME,
-<<<<<<< HEAD
-      String(!sidebarVisible).toLocaleLowerCase(),
-      { path: "/" }
-    );
-    setSidebarVisible((sidebarVisible) => !sidebarVisible);
-  }, [sidebarVisible]);
-=======
       String(!toggledSidebar).toLocaleLowerCase()
     ),
       {
@@ -60,10 +47,10 @@
       };
     setToggledSidebar((toggledSidebar) => !toggledSidebar);
   }, [toggledSidebar]);
->>>>>>> 4c5a865d
 
   const sidebarElementRef = useRef<HTMLDivElement>(null);
   const { folders, openedFolders, chatSessions } = useChatContext();
+  const { assistants } = useAssistants();
   const explicitlyUntoggle = () => {
     setShowDocSidebar(false);
 
@@ -174,4 +161,155 @@
       <FixedLogo backgroundToggled={toggledSidebar || showDocSidebar} />
     </div>
   );
+}
+
+"use client";
+
+import Cookies from "js-cookie";
+import { SIDEBAR_TOGGLED_COOKIE_NAME } from "@/components/resizable/constants";
+import { ReactNode, useCallback, useContext, useRef, useState } from "react";
+import { useSidebarVisibility } from "@/components/chat/hooks";
+import FunctionalHeader from "@/components/chat/Header";
+import { useRouter } from "next/navigation";
+import FixedLogo from "../../components/logo/FixedLogo";
+import { SettingsContext } from "@/components/settings/SettingsProvider";
+import { useChatContext } from "@/components/context/ChatContext";
+import { HistorySidebar } from "@/components/sidebar/HistorySidebar";
+import AssistantModal from "./mine/AssistantModal";
+import { useSidebarShortcut } from "@/lib/browserUtilities";
+import { UserSettingsModal } from "@/app/chat/components/modal/UserSettingsModal";
+import { usePopup } from "@/components/admin/connectors/Popup";
+import { useUser } from "@/components/user/UserProvider";
+
+interface SidebarWrapperProps<T extends object> {
+  size?: "sm" | "lg";
+  children: ReactNode;
+}
+
+export default function SidebarWrapper<T extends object>({
+  size = "sm",
+  children,
+}: SidebarWrapperProps<T>) {
+  const { sidebarInitiallyVisible: initiallyToggled } = useChatContext();
+  const [sidebarVisible, setSidebarVisible] = useState(initiallyToggled);
+  const [showDocSidebar, setShowDocSidebar] = useState(false); // State to track if sidebar is open
+  // Used to maintain a "time out" for history sidebar so our existing refs can have time to process change
+  const [untoggled, setUntoggled] = useState(false);
+
+  const toggleSidebar = useCallback(() => {
+    Cookies.set(
+      SIDEBAR_TOGGLED_COOKIE_NAME,
+      String(!sidebarVisible).toLocaleLowerCase(),
+      { path: "/" }
+    );
+    setSidebarVisible((sidebarVisible) => !sidebarVisible);
+  }, [sidebarVisible]);
+
+  const sidebarElementRef = useRef<HTMLDivElement>(null);
+  const { folders, openedFolders, chatSessions } = useChatContext();
+  const explicitlyUntoggle = () => {
+    setShowDocSidebar(false);
+
+    setUntoggled(true);
+    setTimeout(() => {
+      setUntoggled(false);
+    }, 200);
+  };
+
+  const { popup, setPopup } = usePopup();
+  const settings = useContext(SettingsContext);
+  useSidebarVisibility({
+    sidebarVisible,
+    sidebarElementRef,
+    showDocSidebar,
+    setShowDocSidebar,
+    mobile: settings?.isMobile,
+  });
+
+  const { user } = useUser();
+  const [showAssistantsModal, setShowAssistantsModal] = useState(false);
+  const router = useRouter();
+  const [userSettingsToggled, setUserSettingsToggled] = useState(false);
+
+  const { llmProviders } = useChatContext();
+  useSidebarShortcut(router, toggleSidebar);
+
+  return (
+    <div className="flex relative overflow-x-hidden overscroll-contain flex-col w-full h-screen">
+      {popup}
+
+      {showAssistantsModal && (
+        <AssistantModal hideModal={() => setShowAssistantsModal(false)} />
+      )}
+      <div
+        ref={sidebarElementRef}
+        className={`
+            flex-none
+            fixed
+            left-0
+            z-30
+            bg-background-100
+            h-screen
+            transition-all
+            bg-opacity-80
+            duration-300
+            ease-in-out
+            ${
+              !untoggled && (showDocSidebar || sidebarVisible)
+                ? "opacity-100 w-[250px] translate-x-0"
+                : "opacity-0 w-[200px] pointer-events-none -translate-x-10"
+            }`}
+      >
+        <div className="w-full relative">
+          {" "}
+          <HistorySidebar
+            setShowAssistantsModal={setShowAssistantsModal}
+            page={"chat"}
+            explicitlyUntoggle={explicitlyUntoggle}
+            ref={sidebarElementRef}
+            toggleSidebar={toggleSidebar}
+            toggled={sidebarVisible}
+            existingChats={chatSessions}
+            currentChatSession={null}
+            folders={folders}
+          />
+        </div>
+      </div>
+      {userSettingsToggled && (
+        <UserSettingsModal
+          setPopup={setPopup}
+          llmProviders={llmProviders}
+          onClose={() => setUserSettingsToggled(false)}
+          defaultModel={user?.preferences?.default_model!}
+        />
+      )}
+
+      <div className="absolute px-2 left-0 w-full top-0">
+        <FunctionalHeader
+          removeHeight={true}
+          toggleUserSettings={() => setUserSettingsToggled(true)}
+          sidebarToggled={sidebarVisible}
+          toggleSidebar={toggleSidebar}
+          page="chat"
+        />
+        <div className="w-full flex">
+          <div
+            style={{ transition: "width 0.30s ease-out" }}
+            className={`flex-none
+                      overflow-y-hidden
+                      bg-background-100
+                      h-full
+                      transition-all
+                      bg-opacity-80
+                      duration-300 
+                      ease-in-out
+                      ${sidebarVisible ? "w-[250px]" : "w-[0px]"}`}
+          />
+
+          <div className={` w-full mx-auto`}>{children}</div>
+        </div>
+      </div>
+      <FixedLogo backgroundToggled={sidebarVisible || showDocSidebar} />
+    </div>
+  );
 }