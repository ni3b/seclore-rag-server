--- conflicted
+++ resolved
@@ -3,7 +3,7 @@
 import React, { useMemo, useState } from "react";
 import { useRouter } from "next/navigation";
 import AssistantCard from "./AssistantCard";
-import { useAssistantsContext } from "@/components/context/AssistantsContext";
+import { useAssistants } from "@/components/context/AssistantsContext";
 import { useUser } from "@/components/user/UserProvider";
 import { FilterIcon } from "lucide-react";
 import { checkUserOwnsAssistant } from "@/lib/assistants/checkOwnership";
@@ -67,16 +67,11 @@
   modalHeight?: string;
 }
 
-<<<<<<< HEAD
-export function AssistantModal({ hideModal }: AssistantModalProps) {
-  const { assistants, pinnedAssistants } = useAssistantsContext();
-=======
 export function AssistantModal({
   hideModal,
   modalHeight,
 }: AssistantModalProps) {
   const { assistants, pinnedAssistants } = useAssistants();
->>>>>>> 4c5a865d
   const { assistantFilters, toggleAssistantFilter } = useAssistantFilter();
   const router = useRouter();
   const { user } = useUser();
@@ -278,4 +273,295 @@
     </Dialog>
   );
 }
+export default AssistantModal;
+
+"use client";
+
+import React, { useMemo, useState } from "react";
+import { useRouter } from "next/navigation";
+import AssistantCard from "./AssistantCard";
+import { useAssistantsContext } from "@/components/context/AssistantsContext";
+import { useUser } from "@/components/user/UserProvider";
+import { FilterIcon, XIcon } from "lucide-react";
+import { checkUserOwnsAssistant } from "@/lib/assistants/checkOwnership";
+
+export const AssistantBadgeSelector = ({
+  text,
+  selected,
+  toggleFilter,
+}: {
+  text: string;
+  selected: boolean;
+  toggleFilter: () => void;
+}) => {
+  return (
+    <div
+      className={`
+        select-none ${
+          selected
+            ? "bg-background-900 text-white"
+            : "bg-transparent text-text-900"
+        } w-12 h-5 text-center px-1 py-0.5 rounded-lg cursor-pointer text-[12px] font-normal leading-[10px] border border-black justify-center items-center gap-1 inline-flex`}
+      onClick={toggleFilter}
+    >
+      {text}
+    </div>
+  );
+};
+
+export enum AssistantFilter {
+  Pinned = "Pinned",
+  Public = "Public",
+  Private = "Private",
+  Mine = "Mine",
+}
+
+const useAssistantFilter = () => {
+  const [assistantFilters, setAssistantFilters] = useState<
+    Record<AssistantFilter, boolean>
+  >({
+    [AssistantFilter.Pinned]: false,
+    [AssistantFilter.Public]: false,
+    [AssistantFilter.Private]: false,
+    [AssistantFilter.Mine]: false,
+  });
+
+  const toggleAssistantFilter = (filter: AssistantFilter) => {
+    setAssistantFilters((prevFilters) => ({
+      ...prevFilters,
+      [filter]: !prevFilters[filter],
+    }));
+  };
+
+  return { assistantFilters, toggleAssistantFilter, setAssistantFilters };
+};
+
+interface AssistantModalProps {
+  hideModal: () => void;
+}
+
+export function AssistantModal({ hideModal }: AssistantModalProps) {
+  const { assistants, pinnedAssistants } = useAssistantsContext();
+  const { assistantFilters, toggleAssistantFilter } = useAssistantFilter();
+  const router = useRouter();
+  const { user } = useUser();
+  const [searchQuery, setSearchQuery] = useState("");
+  const [isSearchFocused, setIsSearchFocused] = useState(false);
+
+  const memoizedCurrentlyVisibleAssistants = useMemo(() => {
+    return assistants.filter((assistant) => {
+      const nameMatches = assistant.name
+        .toLowerCase()
+        .includes(searchQuery.toLowerCase());
+      const labelMatches = assistant.labels?.some((label) =>
+        label.name.toLowerCase().includes(searchQuery.toLowerCase())
+      );
+      const publicFilter =
+        !assistantFilters[AssistantFilter.Public] || assistant.is_public;
+      const privateFilter =
+        !assistantFilters[AssistantFilter.Private] || !assistant.is_public;
+      const pinnedFilter =
+        !assistantFilters[AssistantFilter.Pinned] ||
+        (pinnedAssistants.map((a) => a.id).includes(assistant.id) ?? false);
+
+      const mineFilter =
+        !assistantFilters[AssistantFilter.Mine] ||
+        checkUserOwnsAssistant(user, assistant);
+
+      return (
+        (nameMatches || labelMatches) &&
+        publicFilter &&
+        privateFilter &&
+        pinnedFilter &&
+        mineFilter
+      );
+    });
+  }, [assistants, searchQuery, assistantFilters]);
+
+  const featuredAssistants = [
+    ...memoizedCurrentlyVisibleAssistants.filter(
+      (assistant) => assistant.is_default_persona
+    ),
+  ];
+  const allAssistants = memoizedCurrentlyVisibleAssistants.filter(
+    (assistant) => !assistant.is_default_persona
+  );
+
+  return (
+    <div
+      onClick={hideModal}
+      className="fixed inset-0 bg-neutral-950/80 bg-opacity-50 flex items-center justify-center z-50"
+    >
+      <div
+        onClick={(e) => e.stopPropagation()}
+        className="p-0
+          max-w-4xl
+          overflow-hidden
+          max-h-[80vh]
+          w-[95%]
+          bg-background
+          rounded-md
+          shadow-2xl
+          transform
+          transition-all
+          duration-300
+          ease-in-out
+          relative
+          w-11/12
+          pt-10
+          pb-10
+          px-10
+          flex
+          flex-col"
+        style={{
+          position: "fixed",
+          top: "10vh",
+          left: "50%",
+          transform: "translateX(-50%)",
+          margin: 0,
+        }}
+        aria-label="Assistant Modal"
+      >
+        <div className="absolute top-2 right-2">
+          <button
+            onClick={hideModal}
+            className="cursor-pointer text-neutral-500 hover:text-neutral-700 dark:text-neutral-400 dark:hover:text-neutral-300 transition-colors duration-200 p-2"
+            aria-label="Close modal"
+          >
+            <XIcon className="w-5 h-5" />
+          </button>
+        </div>
+        <div className="flex overflow-hidden flex-col h-full">
+          <div className="flex overflow-hidden flex-col h-full">
+            <div className="flex flex-col sticky top-0 z-10">
+              <div className="flex px-2 justify-between items-center gap-x-2 mb-0">
+                <div className="h-12 w-full rounded-lg flex-col justify-center items-start gap-2.5 inline-flex">
+                  <div className="h-12 rounded-md w-full shadow-[0px_0px_2px_0px_rgba(0,0,0,0.25)] border border-background-300 flex items-center px-3">
+                    {!isSearchFocused && (
+                      <svg
+                        xmlns="http://www.w3.org/2000/svg"
+                        className="h-5 w-5 text-text-400"
+                        fill="none"
+                        viewBox="0 0 24 24"
+                        stroke="currentColor"
+                      >
+                        <path
+                          strokeLinecap="round"
+                          strokeLinejoin="round"
+                          strokeWidth={2}
+                          d="M21 21l-6-6m2-5a7 7 0 11-14 0 7 7 0 0114 0z"
+                        />
+                      </svg>
+                    )}
+                    <input
+                      value={searchQuery}
+                      onChange={(e) => setSearchQuery(e.target.value)}
+                      onFocus={() => setIsSearchFocused(true)}
+                      onBlur={() => setIsSearchFocused(false)}
+                      type="text"
+                      className="w-full h-full bg-transparent outline-none text-black"
+                    />
+                  </div>
+                </div>
+                <button
+                  onClick={() => router.push("/assistants/new")}
+                  className="h-10 cursor-pointer px-6 py-3 bg-background-800 hover:bg-black rounded-md border border-black justify-center items-center gap-2.5 inline-flex"
+                >
+                  <div className="text-text-50 text-lg font-normal leading-normal">
+                    Create
+                  </div>
+                </button>
+              </div>
+              <div className="px-2 flex py-4 items-center gap-x-2 flex-wrap">
+                <FilterIcon className="text-text-800" size={16} />
+                <AssistantBadgeSelector
+                  text="Pinned"
+                  selected={assistantFilters[AssistantFilter.Pinned]}
+                  toggleFilter={() =>
+                    toggleAssistantFilter(AssistantFilter.Pinned)
+                  }
+                />
+
+                <AssistantBadgeSelector
+                  text="Mine"
+                  selected={assistantFilters[AssistantFilter.Mine]}
+                  toggleFilter={() =>
+                    toggleAssistantFilter(AssistantFilter.Mine)
+                  }
+                />
+                <AssistantBadgeSelector
+                  text="Private"
+                  selected={assistantFilters[AssistantFilter.Private]}
+                  toggleFilter={() =>
+                    toggleAssistantFilter(AssistantFilter.Private)
+                  }
+                />
+                <AssistantBadgeSelector
+                  text="Public"
+                  selected={assistantFilters[AssistantFilter.Public]}
+                  toggleFilter={() =>
+                    toggleAssistantFilter(AssistantFilter.Public)
+                  }
+                />
+              </div>
+              <div className="w-full border-t border-background-200" />
+            </div>
+
+            <div className="flex-grow overflow-y-auto">
+              <h2 className="text-2xl font-semibold text-text-800 mb-2 px-4 py-2">
+                Featured Assistants
+              </h2>
+
+              <div className="w-full px-2 pb-10 grid grid-cols-1 md:grid-cols-2 gap-x-6 gap-y-6">
+                {featuredAssistants.length > 0 ? (
+                  featuredAssistants.map((assistant, index) => (
+                    <div key={index}>
+                      <AssistantCard
+                        pinned={pinnedAssistants
+                          .map((a) => a.id)
+                          .includes(assistant.id)}
+                        persona={assistant}
+                        closeModal={hideModal}
+                      />
+                    </div>
+                  ))
+                ) : (
+                  <div className="col-span-2 text-center text-text-500">
+                    No featured assistants match filters
+                  </div>
+                )}
+              </div>
+
+              {allAssistants && allAssistants.length > 0 && (
+                <>
+                  <h2 className="text-2xl font-semibold text-text-800 mt-4 mb-2 px-4 py-2">
+                    All Assistants
+                  </h2>
+
+                  <div className="w-full mt-2 px-2 pb-2 grid grid-cols-1 md:grid-cols-2 gap-x-6 gap-y-6">
+                    {allAssistants
+                      .sort((a, b) => b.id - a.id)
+                      .map((assistant, index) => (
+                        <div key={index}>
+                          <AssistantCard
+                            pinned={
+                              user?.preferences?.pinned_assistants?.includes(
+                                assistant.id
+                              ) ?? false
+                            }
+                            persona={assistant}
+                            closeModal={hideModal}
+                          />
+                        </div>
+                      ))}
+                  </div>
+                </>
+              )}
+            </div>
+          </div>
+        </div>
+      </div>
+    </div>
+  );
+}
 export default AssistantModal;