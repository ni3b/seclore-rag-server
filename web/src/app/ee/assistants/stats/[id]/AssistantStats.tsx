--- conflicted
+++ resolved
@@ -5,13 +5,8 @@
 import {
   DateRangeSelector,
   DateRange,
-<<<<<<< HEAD
-} from "@/components/dateRangeSelectors/AdminDateRangeSelector";
-import { useAssistantsContext } from "@/components/context/AssistantsContext";
-=======
 } from "@/app/ee/admin/performance/DateRangeSelector";
 import { useAssistants } from "@/components/context/AssistantsContext";
->>>>>>> 4c5a865d
 import { AssistantIcon } from "@/components/assistants/AssistantIcon";
 import { Card, CardContent, CardHeader, CardTitle } from "@/components/ui/card";
 import { AreaChartDisplay } from "@/components/ui/areaChart";
@@ -31,7 +26,7 @@
 export function AssistantStats({ assistantId }: { assistantId: number }) {
   const [assistantStats, setAssistantStats] =
     useState<AssistantStatsResponse | null>(null);
-  const { assistants } = useAssistantsContext();
+  const { assistants } = useAssistants();
   const [isLoading, setIsLoading] = useState(false);
   const [error, setError] = useState<string | null>(null);
   const [dateRange, setDateRange] = useState<DateRange>({
@@ -197,4 +192,203 @@
       </CardContent>
     </Card>
   );
+}
+
+"use client";
+import { ThreeDotsLoader } from "@/components/Loading";
+import { getDatesList } from "@/app/ee/admin/performance/lib";
+import { useEffect, useState, useMemo } from "react";
+import {
+  AdminDateRangeSelector,
+  DateRange,
+} from "@/components/dateRangeSelectors/AdminDateRangeSelector";
+import { useAssistantsContext } from "@/components/context/AssistantsContext";
+import { AssistantIcon } from "@/components/assistants/AssistantIcon";
+import { Card, CardContent, CardHeader } from "@/components/ui/card";
+import { AreaChartDisplay } from "@/components/ui/areaChart";
+
+type AssistantDailyUsageEntry = {
+  date: string;
+  total_messages: number;
+  total_unique_users: number;
+};
+
+type AssistantStatsResponse = {
+  daily_stats: AssistantDailyUsageEntry[];
+  total_messages: number;
+  total_unique_users: number;
+};
+
+export function AssistantStats({ assistantId }: { assistantId: number }) {
+  const [assistantStats, setAssistantStats] =
+    useState<AssistantStatsResponse | null>(null);
+  const { assistants } = useAssistantsContext();
+  const [isLoading, setIsLoading] = useState(false);
+  const [error, setError] = useState<string | null>(null);
+  const [dateRange, setDateRange] = useState<DateRange>({
+    from: new Date(new Date().setDate(new Date().getDate() - 30)),
+    to: new Date(),
+  });
+
+  const assistant = useMemo(() => {
+    return assistants.find((a) => a.id === assistantId);
+  }, [assistants, assistantId]);
+
+  useEffect(() => {
+    async function fetchStats() {
+      try {
+        setIsLoading(true);
+        setError(null);
+
+        const res = await fetch(
+          `/api/analytics/assistant/${assistantId}/stats?start=${
+            dateRange?.from?.toISOString() || ""
+          }&end=${dateRange?.to?.toISOString() || ""}`
+        );
+
+        if (!res.ok) {
+          if (res.status === 403) {
+            throw new Error("You don't have permission to view these stats.");
+          }
+          throw new Error("Failed to fetch assistant stats");
+        }
+
+        const data = (await res.json()) as AssistantStatsResponse;
+        setAssistantStats(data);
+      } catch (err) {
+        setError(
+          err instanceof Error ? err.message : "An unknown error occurred"
+        );
+      } finally {
+        setIsLoading(false);
+      }
+    }
+
+    fetchStats();
+  }, [assistantId, dateRange]);
+
+  const chartData = useMemo(() => {
+    if (!assistantStats?.daily_stats?.length || !dateRange) {
+      return null;
+    }
+
+    const initialDate =
+      dateRange.from ||
+      new Date(
+        Math.min(
+          ...assistantStats.daily_stats.map((entry) =>
+            new Date(entry.date).getTime()
+          )
+        )
+      );
+    const endDate = dateRange.to || new Date();
+
+    const dateRangeList = getDatesList(initialDate);
+
+    const statsMap = new Map(
+      assistantStats.daily_stats.map((entry) => [entry.date, entry])
+    );
+
+    return dateRangeList
+      .filter((date) => new Date(date) <= endDate)
+      .map((dateStr) => {
+        const dayData = statsMap.get(dateStr);
+        return {
+          Day: dateStr,
+          Messages: dayData?.total_messages || 0,
+          "Unique Users": dayData?.total_unique_users || 0,
+        };
+      });
+  }, [assistantStats, dateRange]);
+
+  const totalMessages = assistantStats?.total_messages ?? 0;
+  const totalUniqueUsers = assistantStats?.total_unique_users ?? 0;
+
+  let content;
+  if (isLoading || !assistant) {
+    content = (
+      <div className="h-80 flex flex-col">
+        <ThreeDotsLoader />
+      </div>
+    );
+  } else if (error) {
+    content = (
+      <div className="h-80 text-red-600 font-bold flex flex-col">
+        <p className="m-auto">{error}</p>
+      </div>
+    );
+  } else if (!assistantStats?.daily_stats?.length) {
+    content = (
+      <div className="h-80 text-text-500 flex flex-col">
+        <p className="m-auto">
+          No data found for this assistant in the selected date range
+        </p>
+      </div>
+    );
+  } else if (chartData) {
+    content = (
+      <AreaChartDisplay
+        className="mt-4"
+        data={chartData}
+        categories={["Messages", "Unique Users"]}
+        index="Day"
+        colors={["#4A4A4A", "#A0A0A0"]}
+        yAxisWidth={60}
+      />
+    );
+  }
+
+  return (
+    <Card className="w-full">
+      <CardHeader className="flex flex-row items-center justify-between space-y-0 pb-2">
+        <p className="text-base font-normal text-2xl">Assistant Analytics</p>
+        <AdminDateRangeSelector
+          value={dateRange}
+          onValueChange={setDateRange}
+        />
+      </CardHeader>
+      <CardContent>
+        <div className="grid grid-cols-1 md:grid-cols-2 gap-4 mb-6">
+          <Card>
+            <CardContent className="pt-6">
+              <div className="flex items-center space-x-4">
+                {assistant && (
+                  <AssistantIcon
+                    disableToolip
+                    size="large"
+                    assistant={assistant}
+                  />
+                )}
+                <div>
+                  <h3 className="text-lg font-normal">{assistant?.name}</h3>
+                  <p className="text-sm text-text-500">
+                    {assistant?.description}
+                  </p>
+                </div>
+              </div>
+            </CardContent>
+          </Card>
+          <Card>
+            <CardContent className="pt-6">
+              <div className="grid grid-cols-2 gap-4">
+                <div>
+                  <p className="text-sm font-medium text-text-500">
+                    Total Messages
+                  </p>
+                  <p className="text-2xl font-normal">{totalMessages}</p>
+                </div>
+                <div>
+                  <p className="text-sm font-medium text-text-500">
+                    Total Unique Users
+                  </p>
+                  <p className="text-2xl font-normal">{totalUniqueUsers}</p>
+                </div>
+              </div>
+            </CardContent>
+          </Card>
+        </div>
+        {content}
+      </CardContent>
+    </Card>
+  );
 }