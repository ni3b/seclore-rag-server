"use client";

import { errorHandlingFetcher } from "@/lib/fetcher";
import useSWR, { mutate } from "swr";

import Title from "@/components/ui/title";
import { AdminPageTitle } from "@/components/admin/Title";
import { buildSimilarCredentialInfoURL } from "@/app/admin/connector/[ccPairId]/lib";
import { usePopup } from "@/components/admin/connectors/Popup";
import { useFormContext } from "@/components/context/FormContext";
import { getSourceDisplayName, getSourceMetadata } from "@/lib/sources";
import { SourceIcon } from "@/components/SourceIcon";
import { useEffect, useState } from "react";
import { deleteCredential, linkCredential } from "@/lib/credential";
import { submitFiles } from "./pages/utils/files";
import { submitGoogleSite } from "./pages/utils/google_site";
import AdvancedFormPage from "./pages/Advanced";
import DynamicConnectionForm from "./pages/DynamicConnectorCreationForm";
import CreateCredential from "@/components/credentials/actions/CreateCredential";
import ModifyCredential from "@/components/credentials/actions/ModifyCredential";
import { ConfigurableSources, oauthSupportedSources } from "@/lib/types";
import {
  Credential,
  credentialTemplates,
  OAuthDetails,
} from "@/lib/connectors/credentials";
import {
  ConnectionConfiguration,
  connectorConfigs,
  createConnectorInitialValues,
  createConnectorValidationSchema,
  defaultPruneFreqHours,
  defaultRefreshFreqMinutes,
  isLoadState,
  Connector,
  ConnectorBase,
} from "@/lib/connectors/connectors";
import { Modal } from "@/components/Modal";
import { GmailMain } from "./pages/gmail/GmailPage";
import {
  useGmailCredentials,
  useGoogleDriveCredentials,
} from "./pages/utils/hooks";
import { Formik } from "formik";
import NavigationRow from "./NavigationRow";
import { useRouter } from "next/navigation";
import CardSection from "@/components/admin/CardSection";
import { prepareOAuthAuthorizationRequest } from "@/lib/oauth_utils";
import {
  EE_ENABLED,
  NEXT_PUBLIC_CLOUD_ENABLED,
  NEXT_PUBLIC_TEST_ENV,
} from "@/lib/constants";
import TemporaryLoadingModal from "@/components/TemporaryLoadingModal";
import {
  getConnectorOauthRedirectUrl,
  useOAuthDetails,
} from "@/lib/connectors/oauth";
import { CreateStdOAuthCredential } from "@/components/credentials/actions/CreateStdOAuthCredential";
import { Spinner } from "@/components/Spinner";
export interface AdvancedConfig {
  refreshFreq: number;
  pruneFreq: number;
  indexingStart: string;
}

const BASE_CONNECTOR_URL = "/api/manage/admin/connector";

export async function submitConnector<T>(
  connector: ConnectorBase<T>,
  connectorId?: number,
  fakeCredential?: boolean
): Promise<{ message: string; isSuccess: boolean; response?: Connector<T> }> {
  const isUpdate = connectorId !== undefined;
  if (!connector.connector_specific_config) {
    connector.connector_specific_config = {} as T;
  }

  try {
    if (fakeCredential) {
      const response = await fetch(
        "/api/manage/admin/connector-with-mock-credential",
        {
          method: isUpdate ? "PATCH" : "POST",
          headers: {
            "Content-Type": "application/json",
          },
          body: JSON.stringify({ ...connector }),
        }
      );
      if (response.ok) {
        const responseJson = await response.json();
        return { message: "Success!", isSuccess: true, response: responseJson };
      } else {
        const errorData = await response.json();
        return { message: `Error: ${errorData.detail}`, isSuccess: false };
      }
    } else {
      const response = await fetch(
        BASE_CONNECTOR_URL + (isUpdate ? `/${connectorId}` : ""),
        {
          method: isUpdate ? "PATCH" : "POST",
          headers: {
            "Content-Type": "application/json",
          },
          body: JSON.stringify(connector),
        }
      );

      if (response.ok) {
        const responseJson = await response.json();
        return { message: "Success!", isSuccess: true, response: responseJson };
      } else {
        const errorData = await response.json();
        return { message: `Error: ${errorData.detail}`, isSuccess: false };
      }
    }
  } catch (error) {
    return { message: `Error: ${error}`, isSuccess: false };
  }
}

export default function AddConnector({
  connector,
}: {
  connector: ConfigurableSources;
}) {
  const [currentPageUrl, setCurrentPageUrl] = useState<string | null>(null);
  const [oauthUrl, setOauthUrl] = useState<string | null>(null);
  const [isAuthorizing, setIsAuthorizing] = useState(false);
  const [isAuthorizeVisible, setIsAuthorizeVisible] = useState(false);
  useEffect(() => {
    if (typeof window !== "undefined") {
      setCurrentPageUrl(window.location.href);
    }

    if (EE_ENABLED && (NEXT_PUBLIC_CLOUD_ENABLED || NEXT_PUBLIC_TEST_ENV)) {
      const sourceMetadata = getSourceMetadata(connector);
      if (sourceMetadata?.oauthSupported == true) {
        setIsAuthorizeVisible(true);
      }
    }
  }, []);

  const router = useRouter();

  // State for managing credentials and files
  const [currentCredential, setCurrentCredential] =
    useState<Credential<any> | null>(null);
  const [createCredentialFormToggle, setCreateCredentialFormToggle] =
    useState(false);

  // Fetch credentials data
  const { data: credentials } = useSWR<Credential<any>[]>(
    buildSimilarCredentialInfoURL(connector),
    errorHandlingFetcher,
    { refreshInterval: 5000 }
  );

  const { data: editableCredentials } = useSWR<Credential<any>[]>(
    buildSimilarCredentialInfoURL(connector, true),
    errorHandlingFetcher,
    { refreshInterval: 5000 }
  );

  const { data: oauthDetails, isLoading: oauthDetailsLoading } =
    useOAuthDetails(connector);

  // Get credential template and configuration
  const credentialTemplate = credentialTemplates[connector];
  const configuration: ConnectionConfiguration = connectorConfigs[connector];

  // Form context and popup management
  const { setFormStep, setAllowCreate, formStep } = useFormContext();
  const { popup, setPopup } = usePopup();
  const [uploading, setUploading] = useState(false);

  // Hooks for Google Drive and Gmail credentials
  const { liveGDriveCredential } = useGoogleDriveCredentials(connector);
  const { liveGmailCredential } = useGmailCredentials(connector);

  // Check if credential is activated
  const credentialActivated =
    (connector === "google_drive" && liveGDriveCredential) ||
    (connector === "gmail" && liveGmailCredential) ||
    currentCredential;

  // Check if there are no credentials
  const noCredentials = credentialTemplate == null;

  if (noCredentials && 1 != formStep) {
    setFormStep(Math.max(1, formStep));
  }

  if (!noCredentials && !credentialActivated && formStep != 0) {
    setFormStep(Math.min(formStep, 0));
  }

  const convertStringToDateTime = (indexingStart: string | null) => {
    return indexingStart ? new Date(indexingStart) : null;
  };

  const displayName = getSourceDisplayName(connector) || connector;
  if (!credentials || !editableCredentials) {
    return <></>;
  }

  // Credential handler functions
  const refresh = () => {
    mutate(buildSimilarCredentialInfoURL(connector));
  };

  const onDeleteCredential = async (credential: Credential<any | null>) => {
    const response = await deleteCredential(credential.id, true);
    if (response.ok) {
      setPopup({
        message: "Credential deleted successfully!",
        type: "success",
      });
    } else {
      const errorData = await response.json();
      setPopup({
        message: errorData.message,
        type: "error",
      });
    }
  };

  const onSwap = async (selectedCredential: Credential<any>) => {
    setCurrentCredential(selectedCredential);
    setAllowCreate(true);
    setPopup({
      message: "Swapped credential successfully!",
      type: "success",
    });
    refresh();
  };

  const onSuccess = () => {
    router.push("/admin/indexing/status?message=connector-created");
  };

  const handleAuthorize = async () => {
    // authorize button handler
    // gets an auth url from the server and directs the user to it in a popup

    if (!currentPageUrl) return;

    setIsAuthorizing(true);
    try {
      const response = await prepareOAuthAuthorizationRequest(
        connector,
        currentPageUrl
      );
      if (response.url) {
        setOauthUrl(response.url);
        window.open(response.url, "_blank", "noopener,noreferrer");
      } else {
        setPopup({ message: "Failed to fetch OAuth URL", type: "error" });
      }
    } catch (error: unknown) {
      // Narrow the type of error
      if (error instanceof Error) {
        setPopup({ message: `Error: ${error.message}`, type: "error" });
      } else {
        // Handle non-standard errors
        setPopup({ message: "An unknown error occurred", type: "error" });
      }
    } finally {
      setIsAuthorizing(false);
    }
  };

  return (
    <Formik
      initialValues={{
        ...createConnectorInitialValues(connector),
        ...Object.fromEntries(
          connectorConfigs[connector].advanced_values.map((field) => [
            field.name,
            field.default || "",
          ])
        ),
      }}
      validationSchema={createConnectorValidationSchema(connector)}
      onSubmit={async (values) => {
        const {
          name,
          groups,
          access_type,
          pruneFreq,
          indexingStart,
          refreshFreq,
          auto_sync_options,
          ...connector_specific_config
        } = values;

        // Apply transforms from connectors.ts configuration
        const transformedConnectorSpecificConfig = Object.entries(
          connector_specific_config
        ).reduce(
          (acc, [key, value]) => {
            const matchingConfigValue = configuration.values.find(
              (configValue) => configValue.name === key
            );
            if (
              matchingConfigValue &&
              "transform" in matchingConfigValue &&
              matchingConfigValue.transform
            ) {
              acc[key] = matchingConfigValue.transform(value as string[]);
            } else {
              acc[key] = value;
            }
            return acc;
          },
          {} as Record<string, any>
        );

        // Apply advanced configuration-specific transforms.
        const advancedConfiguration: any = {
          pruneFreq: (pruneFreq ?? defaultPruneFreqHours) * 3600,
          indexingStart: convertStringToDateTime(indexingStart),
          refreshFreq: (refreshFreq ?? defaultRefreshFreqMinutes) * 60,
        };

        // File-specific handling
        const selectedFiles = Array.isArray(values.file_locations)
          ? values.file_locations
          : values.file_locations
            ? [values.file_locations]
            : [];

        // Google sites-specific handling
        if (connector == "google_sites") {
          const response = await submitGoogleSite(
            selectedFiles,
            values?.base_url,
            setPopup,
            advancedConfiguration.refreshFreq,
            advancedConfiguration.pruneFreq,
            advancedConfiguration.indexingStart,
            values.access_type,
            groups,
            name
          );
          if (response) {
            onSuccess();
          }
          return;
        }
        // File-specific handling
        if (connector == "file") {
          setUploading(true);
          try {
            const response = await submitFiles(
              selectedFiles,
              setPopup,
              name,
              access_type,
              groups
            );
            if (response) {
              onSuccess();
            }
          } catch (error) {
            setPopup({ message: "Error uploading files", type: "error" });
          } finally {
            setUploading(false);
          }

          return;
        }

        const { message, isSuccess, response } = await submitConnector<any>(
          {
            connector_specific_config: transformedConnectorSpecificConfig,
            input_type: isLoadState(connector) ? "load_state" : "poll", // single case
            name: name,
            source: connector,
            access_type: access_type,
            refresh_freq: advancedConfiguration.refreshFreq || null,
            prune_freq: advancedConfiguration.pruneFreq || null,
            indexing_start: advancedConfiguration.indexingStart || null,
            groups: groups,
          },
          undefined,
          credentialActivated ? false : true
        );
        // If no credential
        if (!credentialActivated) {
          if (isSuccess) {
            onSuccess();
          } else {
            setPopup({ message: message, type: "error" });
          }
        }

        // Without credential
        if (credentialActivated && isSuccess && response) {
          const credential =
            currentCredential || liveGDriveCredential || liveGmailCredential;
          const linkCredentialResponse = await linkCredential(
            response.id,
            credential?.id!,
            name,
            access_type,
            groups,
            auto_sync_options
          );
          if (linkCredentialResponse.ok) {
            onSuccess();
          } else {
            const errorData = await linkCredentialResponse.json();
            setPopup({
              message: errorData.message,
              type: "error",
            });
          }
        } else if (isSuccess) {
          onSuccess();
        } else {
          setPopup({ message: message, type: "error" });
        }
        return;
      }}
    >
<<<<<<< HEAD
      {(formikProps) => (
        <div className="mx-auto w-full">
          {popup}

          {uploading && <Spinner />}

          {creatingConnector && <Spinner />}

          <AdminPageTitle
            includeDivider={false}
            icon={<SourceIcon iconSize={32} sourceType={connector} />}
            title={displayName}
            farRightElement={undefined}
          />

          {formStep == 0 && (
            <CardSection>
              <Title className="mb-2 text-lg">Select a credential</Title>

              {connector == ValidSources.Gmail ? (
                <GmailMain />
              ) : (
                <>
                  <ModifyCredential
                    showIfEmpty
                    accessType={formikProps.values.access_type}
                    defaultedCredential={currentCredential!}
                    credentials={credentials}
                    editableCredentials={editableCredentials}
                    onDeleteCredential={onDeleteCredential}
                    onSwitch={onSwap}
                  />
                  {!createCredentialFormToggle && (
                    <div className="mt-6 flex space-x-4">
                      {/* Button to pop up a form to manually enter credentials */}
                      <Button
                        variant="secondary"
                        className="mt-6 text-sm mr-4"
                        onClick={async () => {
                          if (oauthDetails && oauthDetails.oauth_enabled) {
                            if (oauthDetails.additional_kwargs.length > 0) {
                              setCreateCredentialFormToggle(true);
                            } else {
                              const redirectUrl =
                                await getConnectorOauthRedirectUrl(
                                  connector,
                                  {}
                                );
                              // if redirect is supported, just use it
                              if (redirectUrl) {
                                window.location.href = redirectUrl;
=======
      {(formikProps) => {
        return (
          <div className="mx-auto mb-8 w-full">
            {popup}

            {uploading && (
              <TemporaryLoadingModal content="Uploading files..." />
            )}

            <AdminPageTitle
              includeDivider={false}
              icon={<SourceIcon iconSize={32} sourceType={connector} />}
              title={displayName}
            />

            {formStep == 0 && (
              <CardSection>
                <Title className="mb-2 text-lg">Select a credential</Title>

                {connector == "gmail" ? (
                  <GmailMain />
                ) : (
                  <>
                    <ModifyCredential
                      showIfEmpty
                      source={connector}
                      defaultedCredential={currentCredential!}
                      credentials={credentials}
                      editableCredentials={editableCredentials}
                      onDeleteCredential={onDeleteCredential}
                      onSwitch={onSwap}
                    />
                    {!createCredentialFormToggle && (
                      <div className="mt-6 flex space-x-4">
                        {/* Button to pop up a form to manually enter credentials */}
                        <button
                          className="mt-6 text-sm bg-background-900 px-2 py-1.5 flex text-text-200 flex-none rounded mr-4"
                          onClick={async () => {
                            if (oauthDetails && oauthDetails.oauth_enabled) {
                              if (oauthDetails.additional_kwargs.length > 0) {
                                setCreateCredentialFormToggle(true);
>>>>>>> 4c5a865d
                              } else {
                                setCreateCredentialFormToggle(
                                  (createConnectorToggle) =>
                                    !createConnectorToggle
                                );
                              }
                            }
<<<<<<< HEAD
                          } else {
                            setCreateCredentialFormToggle(
                              (createConnectorToggle) => !createConnectorToggle
                            );
                          }
                        }}
                      >
                        Create New
                      </Button>
                      {/* Button to sign in via OAuth */}
                      {oauthSupportedSources.includes(connector) &&
                        (NEXT_PUBLIC_CLOUD_ENABLED || NEXT_PUBLIC_TEST_ENV) && (
                          <Button
                            variant="navigate"
                            onClick={handleAuthorize}
                            className="mt-6 "
                            disabled={isAuthorizing}
                            hidden={!isAuthorizeVisible}
                          >
                            {isAuthorizing
                              ? "Authorizing..."
                              : `Authorize with ${getSourceDisplayName(
                                  connector
                                )}`}
                          </Button>
=======
                          }}
                        >
                          Create New
                        </button>
                        {/* Button to sign in via OAuth */}
                        {oauthSupportedSources.includes(connector) &&
                          (NEXT_PUBLIC_CLOUD_ENABLED ||
                            NEXT_PUBLIC_TEST_ENV) && (
                            <button
                              onClick={handleAuthorize}
                              className="mt-6 text-sm bg-blue-500 px-2 py-1.5 flex text-text-200 flex-none rounded"
                              disabled={isAuthorizing}
                              hidden={!isAuthorizeVisible}
                            >
                              {isAuthorizing
                                ? "Authorizing..."
                                : `Authorize with ${getSourceDisplayName(
                                    connector
                                  )}`}
                            </button>
                          )}
                      </div>
                    )}

                    {createCredentialFormToggle && (
                      <Modal
                        className="max-w-3xl rounded-lg"
                        onOutsideClick={() =>
                          setCreateCredentialFormToggle(false)
                        }
                      >
                        {oauthDetailsLoading ? (
                          <Spinner />
                        ) : (
                          <>
                            <Title className="mb-2 text-lg">
                              Create a {getSourceDisplayName(connector)}{" "}
                              credential
                            </Title>
                            {oauthDetails && oauthDetails.oauth_enabled ? (
                              <CreateStdOAuthCredential
                                sourceType={connector}
                                additionalFields={
                                  oauthDetails.additional_kwargs
                                }
                              />
                            ) : (
                              <CreateCredential
                                close
                                refresh={refresh}
                                sourceType={connector}
                                setPopup={setPopup}
                                onSwitch={onSwap}
                                onClose={() =>
                                  setCreateCredentialFormToggle(false)
                                }
                              />
                            )}
                          </>
>>>>>>> 4c5a865d
                        )}
                    </div>
                  )}

                  {createCredentialFormToggle && (
                    <Modal
                      className="max-w-3xl rounded-lg"
                      onOutsideClick={() =>
                        setCreateCredentialFormToggle(false)
                      }
                    >
                      {oauthDetailsLoading ? (
                        <Spinner />
                      ) : (
                        <>
                          <Title className="mb-2 text-lg">
                            Create a {getSourceDisplayName(connector)}{" "}
                            credential
                          </Title>
                          {oauthDetails && oauthDetails.oauth_enabled ? (
                            <CreateStdOAuthCredential
                              sourceType={connector}
                              additionalFields={oauthDetails.additional_kwargs}
                            />
                          ) : (
                            <CreateCredential
                              close
                              refresh={refresh}
                              sourceType={connector}
                              accessType={formikProps.values.access_type}
                              setPopup={setPopup}
                              onSwitch={onSwap}
                              onClose={() =>
                                setCreateCredentialFormToggle(false)
                              }
                            />
                          )}
                        </>
                      )}
                    </Modal>
                  )}
                </>
              )}
            </CardSection>
          )}

          {formStep == 1 && (
            <CardSection className="w-full py-8 flex gap-y-6 flex-col max-w-3xl px-12 mx-auto">
              <DynamicConnectionForm
                values={formikProps.values}
                config={configuration}
                connector={connector}
                currentCredential={
                  currentCredential ||
                  liveGDriveCredential ||
                  liveGmailCredential ||
                  null
                }
              />
            </CardSection>
          )}

          {formStep === 2 && (
            <CardSection>
              <AdvancedFormPage />
            </CardSection>
          )}

          <NavigationRow
            activatedCredential={credentialActivated != null}
            isValid={formikProps.isValid}
            onSubmit={formikProps.handleSubmit}
            noCredentials={noCredentials}
            noAdvanced={connector == "file"}
          />
        </div>
      )}
    </Formik>
  );
}<|MERGE_RESOLUTION|>--- conflicted
+++ resolved
@@ -29,7 +29,7 @@
   connectorConfigs,
   createConnectorInitialValues,
   createConnectorValidationSchema,
-  defaultPruneFreqHours,
+  defaultPruneFreqDays,
   defaultRefreshFreqMinutes,
   isLoadState,
   Connector,
@@ -319,7 +319,7 @@
 
         // Apply advanced configuration-specific transforms.
         const advancedConfiguration: any = {
-          pruneFreq: (pruneFreq ?? defaultPruneFreqHours) * 3600,
+          pruneFreq: (pruneFreq ?? defaultPruneFreqDays) * 60 * 60 * 24,
           indexingStart: convertStringToDateTime(indexingStart),
           refreshFreq: (refreshFreq ?? defaultRefreshFreqMinutes) * 60,
         };
@@ -425,59 +425,6 @@
         return;
       }}
     >
-<<<<<<< HEAD
-      {(formikProps) => (
-        <div className="mx-auto w-full">
-          {popup}
-
-          {uploading && <Spinner />}
-
-          {creatingConnector && <Spinner />}
-
-          <AdminPageTitle
-            includeDivider={false}
-            icon={<SourceIcon iconSize={32} sourceType={connector} />}
-            title={displayName}
-            farRightElement={undefined}
-          />
-
-          {formStep == 0 && (
-            <CardSection>
-              <Title className="mb-2 text-lg">Select a credential</Title>
-
-              {connector == ValidSources.Gmail ? (
-                <GmailMain />
-              ) : (
-                <>
-                  <ModifyCredential
-                    showIfEmpty
-                    accessType={formikProps.values.access_type}
-                    defaultedCredential={currentCredential!}
-                    credentials={credentials}
-                    editableCredentials={editableCredentials}
-                    onDeleteCredential={onDeleteCredential}
-                    onSwitch={onSwap}
-                  />
-                  {!createCredentialFormToggle && (
-                    <div className="mt-6 flex space-x-4">
-                      {/* Button to pop up a form to manually enter credentials */}
-                      <Button
-                        variant="secondary"
-                        className="mt-6 text-sm mr-4"
-                        onClick={async () => {
-                          if (oauthDetails && oauthDetails.oauth_enabled) {
-                            if (oauthDetails.additional_kwargs.length > 0) {
-                              setCreateCredentialFormToggle(true);
-                            } else {
-                              const redirectUrl =
-                                await getConnectorOauthRedirectUrl(
-                                  connector,
-                                  {}
-                                );
-                              // if redirect is supported, just use it
-                              if (redirectUrl) {
-                                window.location.href = redirectUrl;
-=======
       {(formikProps) => {
         return (
           <div className="mx-auto mb-8 w-full">
@@ -519,41 +466,28 @@
                             if (oauthDetails && oauthDetails.oauth_enabled) {
                               if (oauthDetails.additional_kwargs.length > 0) {
                                 setCreateCredentialFormToggle(true);
->>>>>>> 4c5a865d
                               } else {
-                                setCreateCredentialFormToggle(
-                                  (createConnectorToggle) =>
-                                    !createConnectorToggle
-                                );
+                                const redirectUrl =
+                                  await getConnectorOauthRedirectUrl(
+                                    connector,
+                                    {}
+                                  );
+                                // if redirect is supported, just use it
+                                if (redirectUrl) {
+                                  window.location.href = redirectUrl;
+                                } else {
+                                  setCreateCredentialFormToggle(
+                                    (createConnectorToggle) =>
+                                      !createConnectorToggle
+                                  );
+                                }
                               }
+                            } else {
+                              setCreateCredentialFormToggle(
+                                (createConnectorToggle) =>
+                                  !createConnectorToggle
+                              );
                             }
-<<<<<<< HEAD
-                          } else {
-                            setCreateCredentialFormToggle(
-                              (createConnectorToggle) => !createConnectorToggle
-                            );
-                          }
-                        }}
-                      >
-                        Create New
-                      </Button>
-                      {/* Button to sign in via OAuth */}
-                      {oauthSupportedSources.includes(connector) &&
-                        (NEXT_PUBLIC_CLOUD_ENABLED || NEXT_PUBLIC_TEST_ENV) && (
-                          <Button
-                            variant="navigate"
-                            onClick={handleAuthorize}
-                            className="mt-6 "
-                            disabled={isAuthorizing}
-                            hidden={!isAuthorizeVisible}
-                          >
-                            {isAuthorizing
-                              ? "Authorizing..."
-                              : `Authorize with ${getSourceDisplayName(
-                                  connector
-                                )}`}
-                          </Button>
-=======
                           }}
                         >
                           Create New
@@ -613,7 +547,633 @@
                               />
                             )}
                           </>
->>>>>>> 4c5a865d
+                        )}
+                      </Modal>
+                    )}
+                  </>
+                )}
+              </CardSection>
+            )}
+
+            {formStep == 1 && (
+              <CardSection className="w-full py-8 flex gap-y-6 flex-col max-w-3xl px-12 mx-auto">
+                <DynamicConnectionForm
+                  values={formikProps.values}
+                  config={configuration}
+                  connector={connector}
+                  currentCredential={
+                    currentCredential ||
+                    liveGDriveCredential ||
+                    liveGmailCredential ||
+                    null
+                  }
+                />
+              </CardSection>
+            )}
+
+            {formStep === 2 && (
+              <CardSection>
+                <AdvancedFormPage />
+              </CardSection>
+            )}
+
+            <NavigationRow
+              activatedCredential={credentialActivated != null}
+              isValid={formikProps.isValid}
+              onSubmit={formikProps.handleSubmit}
+              noCredentials={noCredentials}
+              noAdvanced={connector == "file"}
+            />
+          </div>
+        );
+      }}
+    </Formik>
+  );
+}
+
+"use client";
+
+import { errorHandlingFetcher } from "@/lib/fetcher";
+import useSWR, { mutate } from "swr";
+
+import Title from "@/components/ui/title";
+import { AdminPageTitle } from "@/components/admin/Title";
+import { buildSimilarCredentialInfoURL } from "@/app/admin/connector/[ccPairId]/lib";
+import { usePopup } from "@/components/admin/connectors/Popup";
+import { useFormContext } from "@/components/context/FormContext";
+import { getSourceDisplayName, getSourceMetadata } from "@/lib/sources";
+import { SourceIcon } from "@/components/SourceIcon";
+import { useEffect, useRef, useState } from "react";
+import { deleteCredential, linkCredential } from "@/lib/credential";
+import { submitFiles } from "./pages/utils/files";
+import { submitGoogleSite } from "./pages/utils/google_site";
+import AdvancedFormPage from "./pages/Advanced";
+import DynamicConnectionForm from "./pages/DynamicConnectorCreationForm";
+import CreateCredential from "@/components/credentials/actions/CreateCredential";
+import ModifyCredential from "@/components/credentials/actions/ModifyCredential";
+import {
+  ConfigurableSources,
+  oauthSupportedSources,
+  ValidSources,
+} from "@/lib/types";
+import { Credential, credentialTemplates } from "@/lib/connectors/credentials";
+import {
+  ConnectionConfiguration,
+  connectorConfigs,
+  createConnectorInitialValues,
+  createConnectorValidationSchema,
+  defaultPruneFreqHours,
+  defaultRefreshFreqMinutes,
+  isLoadState,
+  Connector,
+  ConnectorBase,
+} from "@/lib/connectors/connectors";
+import { Modal } from "@/components/Modal";
+import { GmailMain } from "./pages/gmail/GmailPage";
+import {
+  useGmailCredentials,
+  useGoogleDriveCredentials,
+} from "./pages/utils/hooks";
+import { Formik } from "formik";
+import NavigationRow from "./NavigationRow";
+import { useRouter } from "next/navigation";
+import CardSection from "@/components/admin/CardSection";
+import { prepareOAuthAuthorizationRequest } from "@/lib/oauth_utils";
+import {
+  EE_ENABLED,
+  NEXT_PUBLIC_CLOUD_ENABLED,
+  NEXT_PUBLIC_TEST_ENV,
+} from "@/lib/constants";
+import {
+  getConnectorOauthRedirectUrl,
+  useOAuthDetails,
+} from "@/lib/connectors/oauth";
+import { CreateStdOAuthCredential } from "@/components/credentials/actions/CreateStdOAuthCredential";
+import { Spinner } from "@/components/Spinner";
+import { Button } from "@/components/ui/button";
+import { deleteConnector } from "@/lib/connector";
+
+export interface AdvancedConfig {
+  refreshFreq: number;
+  pruneFreq: number;
+  indexingStart: string;
+}
+
+const BASE_CONNECTOR_URL = "/api/manage/admin/connector";
+const CONNECTOR_CREATION_TIMEOUT_MS = 10000; // ~10 seconds is reasonable for longer connector validation
+
+export async function submitConnector<T>(
+  connector: ConnectorBase<T>,
+  connectorId?: number,
+  fakeCredential?: boolean
+): Promise<{ message: string; isSuccess: boolean; response?: Connector<T> }> {
+  const isUpdate = connectorId !== undefined;
+  if (!connector.connector_specific_config) {
+    connector.connector_specific_config = {} as T;
+  }
+
+  try {
+    if (fakeCredential) {
+      const response = await fetch(
+        "/api/manage/admin/connector-with-mock-credential",
+        {
+          method: isUpdate ? "PATCH" : "POST",
+          headers: {
+            "Content-Type": "application/json",
+          },
+          body: JSON.stringify({ ...connector }),
+        }
+      );
+      if (response.ok) {
+        const responseJson = await response.json();
+        return { message: "Success!", isSuccess: true, response: responseJson };
+      } else {
+        const errorData = await response.json();
+        return { message: `Error: ${errorData.detail}`, isSuccess: false };
+      }
+    } else {
+      const response = await fetch(
+        BASE_CONNECTOR_URL + (isUpdate ? `/${connectorId}` : ""),
+        {
+          method: isUpdate ? "PATCH" : "POST",
+          headers: {
+            "Content-Type": "application/json",
+          },
+          body: JSON.stringify(connector),
+        }
+      );
+
+      if (response.ok) {
+        const responseJson = await response.json();
+        return { message: "Success!", isSuccess: true, response: responseJson };
+      } else {
+        const errorData = await response.json();
+        return { message: `Error: ${errorData.detail}`, isSuccess: false };
+      }
+    }
+  } catch (error) {
+    return { message: `Error: ${error}`, isSuccess: false };
+  }
+}
+
+export default function AddConnector({
+  connector,
+}: {
+  connector: ConfigurableSources;
+}) {
+  const [currentPageUrl, setCurrentPageUrl] = useState<string | null>(null);
+  const [oauthUrl, setOauthUrl] = useState<string | null>(null);
+  const [isAuthorizing, setIsAuthorizing] = useState(false);
+  const [isAuthorizeVisible, setIsAuthorizeVisible] = useState(false);
+  useEffect(() => {
+    if (typeof window !== "undefined") {
+      setCurrentPageUrl(window.location.href);
+    }
+
+    if (EE_ENABLED && (NEXT_PUBLIC_CLOUD_ENABLED || NEXT_PUBLIC_TEST_ENV)) {
+      const sourceMetadata = getSourceMetadata(connector);
+      if (sourceMetadata?.oauthSupported == true) {
+        setIsAuthorizeVisible(true);
+      }
+    }
+  }, []);
+
+  const router = useRouter();
+
+  // State for managing credentials and files
+  const [currentCredential, setCurrentCredential] =
+    useState<Credential<any> | null>(null);
+  const [createCredentialFormToggle, setCreateCredentialFormToggle] =
+    useState(false);
+
+  // Fetch credentials data
+  const { data: credentials } = useSWR<Credential<any>[]>(
+    buildSimilarCredentialInfoURL(connector),
+    errorHandlingFetcher,
+    { refreshInterval: 5000 }
+  );
+
+  const { data: editableCredentials } = useSWR<Credential<any>[]>(
+    buildSimilarCredentialInfoURL(connector, true),
+    errorHandlingFetcher,
+    { refreshInterval: 5000 }
+  );
+
+  const { data: oauthDetails, isLoading: oauthDetailsLoading } =
+    useOAuthDetails(connector);
+
+  // Get credential template and configuration
+  const credentialTemplate = credentialTemplates[connector];
+  const configuration: ConnectionConfiguration = connectorConfigs[connector];
+
+  // Form context and popup management
+  const { setFormStep, setAllowCreate, formStep } = useFormContext();
+  const { popup, setPopup } = usePopup();
+  const [uploading, setUploading] = useState(false);
+  const [creatingConnector, setCreatingConnector] = useState(false);
+
+  // Connector creation timeout management
+  const timeoutErrorHappenedRef = useRef<boolean>(false);
+  const connectorIdRef = useRef<number | null>(null);
+
+  useEffect(() => {
+    return () => {
+      // Cleanup refs when component unmounts
+      timeoutErrorHappenedRef.current = false;
+      connectorIdRef.current = null;
+    };
+  }, []);
+
+  // Hooks for Google Drive and Gmail credentials
+  const { liveGDriveCredential } = useGoogleDriveCredentials(connector);
+  const { liveGmailCredential } = useGmailCredentials(connector);
+
+  // Check if credential is activated
+  const credentialActivated =
+    (connector === "google_drive" && liveGDriveCredential) ||
+    (connector === "gmail" && liveGmailCredential) ||
+    currentCredential;
+
+  // Check if there are no credentials
+  const noCredentials = credentialTemplate == null;
+
+  useEffect(() => {
+    if (noCredentials && 1 != formStep) {
+      setFormStep(Math.max(1, formStep));
+    }
+
+    if (!noCredentials && !credentialActivated && formStep != 0) {
+      setFormStep(Math.min(formStep, 0));
+    }
+  }, [noCredentials, formStep, setFormStep]);
+
+  const convertStringToDateTime = (indexingStart: string | null) => {
+    return indexingStart ? new Date(indexingStart) : null;
+  };
+
+  const displayName = getSourceDisplayName(connector) || connector;
+  if (!credentials || !editableCredentials) {
+    return <></>;
+  }
+
+  // Credential handler functions
+  const refresh = () => {
+    mutate(buildSimilarCredentialInfoURL(connector));
+  };
+
+  const onDeleteCredential = async (credential: Credential<any | null>) => {
+    const response = await deleteCredential(credential.id, true);
+    if (response.ok) {
+      setPopup({
+        message: "Credential deleted successfully!",
+        type: "success",
+      });
+    } else {
+      const errorData = await response.json();
+      setPopup({
+        message: errorData.message,
+        type: "error",
+      });
+    }
+  };
+
+  const onSwap = async (selectedCredential: Credential<any>) => {
+    setCurrentCredential(selectedCredential);
+    setAllowCreate(true);
+    setPopup({
+      message: "Swapped credential successfully!",
+      type: "success",
+    });
+    refresh();
+  };
+
+  const onSuccess = () => {
+    router.push("/admin/indexing/status?message=connector-created");
+  };
+
+  const handleAuthorize = async () => {
+    // authorize button handler
+    // gets an auth url from the server and directs the user to it in a popup
+
+    if (!currentPageUrl) return;
+
+    setIsAuthorizing(true);
+    try {
+      const response = await prepareOAuthAuthorizationRequest(
+        connector,
+        currentPageUrl
+      );
+      if (response.url) {
+        setOauthUrl(response.url);
+        window.open(response.url, "_blank", "noopener,noreferrer");
+      } else {
+        setPopup({ message: "Failed to fetch OAuth URL", type: "error" });
+      }
+    } catch (error: unknown) {
+      // Narrow the type of error
+      if (error instanceof Error) {
+        setPopup({ message: `Error: ${error.message}`, type: "error" });
+      } else {
+        // Handle non-standard errors
+        setPopup({ message: "An unknown error occurred", type: "error" });
+      }
+    } finally {
+      setIsAuthorizing(false);
+    }
+  };
+
+  return (
+    <Formik
+      initialValues={{
+        ...createConnectorInitialValues(connector),
+        ...Object.fromEntries(
+          connectorConfigs[connector].advanced_values.map((field) => [
+            field.name,
+            field.default || "",
+          ])
+        ),
+      }}
+      validationSchema={createConnectorValidationSchema(connector)}
+      onSubmit={async (values) => {
+        const {
+          name,
+          groups,
+          access_type,
+          pruneFreq,
+          indexingStart,
+          refreshFreq,
+          auto_sync_options,
+          ...connector_specific_config
+        } = values;
+
+        // Apply special transforms according to application logic
+        const transformedConnectorSpecificConfig = Object.entries(
+          connector_specific_config
+        ).reduce(
+          (acc, [key, value]) => {
+            // Filter out empty strings from arrays
+            if (Array.isArray(value)) {
+              value = (value as any[]).filter(
+                (item) => typeof item !== "string" || item.trim() !== ""
+              );
+            }
+            const matchingConfigValue = configuration.values.find(
+              (configValue) => configValue.name === key
+            );
+            if (
+              matchingConfigValue &&
+              "transform" in matchingConfigValue &&
+              matchingConfigValue.transform
+            ) {
+              acc[key] = matchingConfigValue.transform(value as string[]);
+            } else {
+              acc[key] = value;
+            }
+            return acc;
+          },
+          {} as Record<string, any>
+        );
+
+        // Apply advanced configuration-specific transforms.
+        const advancedConfiguration: any = {
+          pruneFreq: (pruneFreq ?? defaultPruneFreqHours) * 3600,
+          indexingStart: convertStringToDateTime(indexingStart),
+          refreshFreq: (refreshFreq ?? defaultRefreshFreqMinutes) * 60,
+        };
+
+        // File-specific handling
+        const selectedFiles = Array.isArray(values.file_locations)
+          ? values.file_locations
+          : values.file_locations
+            ? [values.file_locations]
+            : [];
+
+        // Google sites-specific handling
+        if (connector == "google_sites") {
+          const response = await submitGoogleSite(
+            selectedFiles,
+            values?.base_url,
+            setPopup,
+            advancedConfiguration.refreshFreq,
+            advancedConfiguration.pruneFreq,
+            advancedConfiguration.indexingStart,
+            values.access_type,
+            groups,
+            name
+          );
+          if (response) {
+            onSuccess();
+          }
+          return;
+        }
+        // File-specific handling
+        if (connector == "file") {
+          setUploading(true);
+          try {
+            const response = await submitFiles(
+              selectedFiles,
+              setPopup,
+              name,
+              access_type,
+              groups
+            );
+            if (response) {
+              onSuccess();
+            }
+          } catch (error) {
+            setPopup({ message: "Error uploading files", type: "error" });
+          } finally {
+            setUploading(false);
+          }
+
+          return;
+        }
+
+        setCreatingConnector(true);
+        try {
+          const timeoutPromise = new Promise<{ isTimeout: true }>((resolve) =>
+            setTimeout(
+              () => resolve({ isTimeout: true }),
+              CONNECTOR_CREATION_TIMEOUT_MS
+            )
+          );
+
+          const connectorCreationPromise = (async () => {
+            const { message, isSuccess, response } = await submitConnector<any>(
+              {
+                connector_specific_config: transformedConnectorSpecificConfig,
+                input_type: isLoadState(connector) ? "load_state" : "poll", // single case
+                name: name,
+                source: connector,
+                access_type: access_type,
+                refresh_freq: advancedConfiguration.refreshFreq || null,
+                prune_freq: advancedConfiguration.pruneFreq || null,
+                indexing_start: advancedConfiguration.indexingStart || null,
+                groups: groups,
+              },
+              undefined,
+              credentialActivated ? false : true
+            );
+
+            // Store the connector id immediately for potential timeout
+            if (response?.id) {
+              connectorIdRef.current = response.id;
+            }
+
+            // If no credential
+            if (!credentialActivated) {
+              if (isSuccess) {
+                onSuccess();
+              } else {
+                setPopup({ message: message, type: "error" });
+              }
+            }
+
+            // With credential
+            if (credentialActivated && isSuccess && response) {
+              const credential =
+                currentCredential ||
+                liveGDriveCredential ||
+                liveGmailCredential;
+              const linkCredentialResponse = await linkCredential(
+                response.id,
+                credential?.id!,
+                name,
+                access_type,
+                groups,
+                auto_sync_options
+              );
+              if (linkCredentialResponse.ok) {
+                onSuccess();
+              } else {
+                const errorData = await linkCredentialResponse.json();
+
+                if (!timeoutErrorHappenedRef.current) {
+                  // Only show error if timeout didn't happen
+                  setPopup({
+                    message: errorData.message || errorData.detail,
+                    type: "error",
+                  });
+                }
+              }
+            } else if (isSuccess) {
+              onSuccess();
+            } else {
+              setPopup({ message: message, type: "error" });
+            }
+
+            timeoutErrorHappenedRef.current = false;
+            return;
+          })();
+
+          const result = (await Promise.race([
+            connectorCreationPromise,
+            timeoutPromise,
+          ])) as {
+            isTimeout?: true;
+          };
+
+          if (result.isTimeout) {
+            timeoutErrorHappenedRef.current = true;
+            setPopup({
+              message: `Operation timed out after ${CONNECTOR_CREATION_TIMEOUT_MS / 1000} seconds. Check your configuration for errors?`,
+              type: "error",
+            });
+
+            if (connectorIdRef.current) {
+              await deleteConnector(connectorIdRef.current);
+              connectorIdRef.current = null;
+            }
+          }
+          return;
+        } finally {
+          setCreatingConnector(false);
+        }
+      }}
+    >
+      {(formikProps) => (
+        <div className="mx-auto w-full">
+          {popup}
+
+          {uploading && <Spinner />}
+
+          {creatingConnector && <Spinner />}
+
+          <AdminPageTitle
+            includeDivider={false}
+            icon={<SourceIcon iconSize={32} sourceType={connector} />}
+            title={displayName}
+            farRightElement={undefined}
+          />
+
+          {formStep == 0 && (
+            <CardSection>
+              <Title className="mb-2 text-lg">Select a credential</Title>
+
+              {connector == ValidSources.Gmail ? (
+                <GmailMain />
+              ) : (
+                <>
+                  <ModifyCredential
+                    showIfEmpty
+                    accessType={formikProps.values.access_type}
+                    defaultedCredential={currentCredential!}
+                    credentials={credentials}
+                    editableCredentials={editableCredentials}
+                    onDeleteCredential={onDeleteCredential}
+                    onSwitch={onSwap}
+                  />
+                  {!createCredentialFormToggle && (
+                    <div className="mt-6 flex space-x-4">
+                      {/* Button to pop up a form to manually enter credentials */}
+                      <Button
+                        variant="secondary"
+                        className="mt-6 text-sm mr-4"
+                        onClick={async () => {
+                          if (oauthDetails && oauthDetails.oauth_enabled) {
+                            if (oauthDetails.additional_kwargs.length > 0) {
+                              setCreateCredentialFormToggle(true);
+                            } else {
+                              const redirectUrl =
+                                await getConnectorOauthRedirectUrl(
+                                  connector,
+                                  {}
+                                );
+                              // if redirect is supported, just use it
+                              if (redirectUrl) {
+                                window.location.href = redirectUrl;
+                              } else {
+                                setCreateCredentialFormToggle(
+                                  (createConnectorToggle) =>
+                                    !createConnectorToggle
+                                );
+                              }
+                            }
+                          } else {
+                            setCreateCredentialFormToggle(
+                              (createConnectorToggle) => !createConnectorToggle
+                            );
+                          }
+                        }}
+                      >
+                        Create New
+                      </Button>
+                      {/* Button to sign in via OAuth */}
+                      {oauthSupportedSources.includes(connector) &&
+                        (NEXT_PUBLIC_CLOUD_ENABLED || NEXT_PUBLIC_TEST_ENV) && (
+                          <Button
+                            variant="navigate"
+                            onClick={handleAuthorize}
+                            className="mt-6 "
+                            disabled={isAuthorizing}
+                            hidden={!isAuthorizeVisible}
+                          >
+                            {isAuthorizing
+                              ? "Authorizing..."
+                              : `Authorize with ${getSourceDisplayName(
+                                  connector
+                                )}`}
+                          </Button>
                         )}
                     </div>
                   )}
