import { PopupSpec } from "@/components/admin/connectors/Popup";
import { createConnector, runConnector } from "@/lib/connector";
import { createCredential, linkCredential } from "@/lib/credential";
import { FileConfig } from "@/lib/connectors/connectors";
import { AccessType, ValidSources } from "@/lib/types";

export const submitFiles = async (
  selectedFiles: File[],
  setPopup: (popup: PopupSpec) => void,
  name: string,
  access_type: string,
  groups?: number[]
) => {
  const formData = new FormData();

  selectedFiles.forEach((file) => {
    formData.append("files", file);
  });

  const response = await fetch("/api/manage/admin/connector/file/upload", {
    method: "POST",
    body: formData,
  });
  const responseJson = await response.json();
  if (!response.ok) {
    setPopup({
      message: `Unable to upload files - ${responseJson.detail}`,
      type: "error",
    });
    return;
  }

  const filePaths = responseJson.file_paths as string[];
<<<<<<< HEAD
  const fileNames = responseJson.file_names as string[];
  const zipMetadata = responseJson.zip_metadata as Record<string, any>;
=======
>>>>>>> 4c5a865d

  const [connectorErrorMsg, connector] = await createConnector<FileConfig>({
    name: "FileConnector-" + Date.now(),
    source: ValidSources.File,
    input_type: "load_state",
    connector_specific_config: {
      file_locations: filePaths,
<<<<<<< HEAD
      file_names: fileNames,
      zip_metadata: zipMetadata,
=======
>>>>>>> 4c5a865d
    },
    refresh_freq: null,
    prune_freq: null,
    indexing_start: null,
    access_type: access_type,
    groups: groups,
  });
  if (connectorErrorMsg || !connector) {
    setPopup({
      message: `Unable to create connector - ${connectorErrorMsg}`,
      type: "error",
    });
    return;
  }

  // Since there is no "real" credential associated with a file connector
  // we create a dummy one here so that we can associate the CC Pair with a
  // user. This is needed since the user for a CC Pair is found via the credential
  // associated with it.
  const createCredentialResponse = await createCredential({
    credential_json: {},
    admin_public: true,
    source: ValidSources.File,
    curator_public: true,
    groups: groups,
    name,
  });
  if (!createCredentialResponse.ok) {
    const errorMsg = await createCredentialResponse.text();
    setPopup({
      message: `Error creating credential for CC Pair - ${errorMsg}`,
      type: "error",
    });
    return;
    false;
  }
  const credentialId = (await createCredentialResponse.json()).id;

  const credentialResponse = await linkCredential(
    connector.id,
    credentialId,
    name,
    access_type as AccessType,
    groups
  );
  if (!credentialResponse.ok) {
    const credentialResponseJson = await credentialResponse.json();
    setPopup({
      message: `Unable to link connector to credential - ${credentialResponseJson.detail}`,
      type: "error",
    });
    return false;
  }

  const runConnectorErrorMsg = await runConnector(connector.id, [0]);
  if (runConnectorErrorMsg) {
    setPopup({
      message: `Unable to run connector - ${runConnectorErrorMsg}`,
      type: "error",
    });
    return false;
  }

  setPopup({
    type: "success",
    message: "Successfully uploaded files!",
  });
  return true;
};<|MERGE_RESOLUTION|>--- conflicted
+++ resolved
@@ -31,11 +31,6 @@
   }
 
   const filePaths = responseJson.file_paths as string[];
-<<<<<<< HEAD
-  const fileNames = responseJson.file_names as string[];
-  const zipMetadata = responseJson.zip_metadata as Record<string, any>;
-=======
->>>>>>> 4c5a865d
 
   const [connectorErrorMsg, connector] = await createConnector<FileConfig>({
     name: "FileConnector-" + Date.now(),
@@ -43,11 +38,6 @@
     input_type: "load_state",
     connector_specific_config: {
       file_locations: filePaths,
-<<<<<<< HEAD
-      file_names: fileNames,
-      zip_metadata: zipMetadata,
-=======
->>>>>>> 4c5a865d
     },
     refresh_freq: null,
     prune_freq: null,
@@ -116,4 +106,118 @@
     message: "Successfully uploaded files!",
   });
   return true;
+};
+
+import { PopupSpec } from "@/components/admin/connectors/Popup";
+import { createConnector, runConnector } from "@/lib/connector";
+import { createCredential, linkCredential } from "@/lib/credential";
+import { FileConfig } from "@/lib/connectors/connectors";
+import { AccessType, ValidSources } from "@/lib/types";
+
+export const submitFiles = async (
+  selectedFiles: File[],
+  setPopup: (popup: PopupSpec) => void,
+  name: string,
+  access_type: string,
+  groups?: number[]
+) => {
+  const formData = new FormData();
+
+  selectedFiles.forEach((file) => {
+    formData.append("files", file);
+  });
+
+  const response = await fetch("/api/manage/admin/connector/file/upload", {
+    method: "POST",
+    body: formData,
+  });
+  const responseJson = await response.json();
+  if (!response.ok) {
+    setPopup({
+      message: `Unable to upload files - ${responseJson.detail}`,
+      type: "error",
+    });
+    return;
+  }
+
+  const filePaths = responseJson.file_paths as string[];
+  const fileNames = responseJson.file_names as string[];
+  const zipMetadata = responseJson.zip_metadata as Record<string, any>;
+
+  const [connectorErrorMsg, connector] = await createConnector<FileConfig>({
+    name: "FileConnector-" + Date.now(),
+    source: ValidSources.File,
+    input_type: "load_state",
+    connector_specific_config: {
+      file_locations: filePaths,
+      file_names: fileNames,
+      zip_metadata: zipMetadata,
+    },
+    refresh_freq: null,
+    prune_freq: null,
+    indexing_start: null,
+    access_type: access_type,
+    groups: groups,
+  });
+  if (connectorErrorMsg || !connector) {
+    setPopup({
+      message: `Unable to create connector - ${connectorErrorMsg}`,
+      type: "error",
+    });
+    return;
+  }
+
+  // Since there is no "real" credential associated with a file connector
+  // we create a dummy one here so that we can associate the CC Pair with a
+  // user. This is needed since the user for a CC Pair is found via the credential
+  // associated with it.
+  const createCredentialResponse = await createCredential({
+    credential_json: {},
+    admin_public: true,
+    source: ValidSources.File,
+    curator_public: true,
+    groups: groups,
+    name,
+  });
+  if (!createCredentialResponse.ok) {
+    const errorMsg = await createCredentialResponse.text();
+    setPopup({
+      message: `Error creating credential for CC Pair - ${errorMsg}`,
+      type: "error",
+    });
+    return;
+    false;
+  }
+  const credentialId = (await createCredentialResponse.json()).id;
+
+  const credentialResponse = await linkCredential(
+    connector.id,
+    credentialId,
+    name,
+    access_type as AccessType,
+    groups
+  );
+  if (!credentialResponse.ok) {
+    const credentialResponseJson = await credentialResponse.json();
+    setPopup({
+      message: `Unable to link connector to credential - ${credentialResponseJson.detail}`,
+      type: "error",
+    });
+    return false;
+  }
+
+  const runConnectorErrorMsg = await runConnector(connector.id, [0]);
+  if (runConnectorErrorMsg) {
+    setPopup({
+      message: `Unable to run connector - ${runConnectorErrorMsg}`,
+      type: "error",
+    });
+    return false;
+  }
+
+  setPopup({
+    type: "success",
+    message: "Successfully uploaded files!",
+  });
+  return true;
 };