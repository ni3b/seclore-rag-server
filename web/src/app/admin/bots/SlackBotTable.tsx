"use client";

import { PageSelector } from "@/components/PageSelector";
import { SlackBot } from "@/lib/types";
import { useRouter } from "next/navigation";
import { useEffect, useState } from "react";
<<<<<<< HEAD
=======
import { FiCheck, FiEdit, FiXCircle } from "react-icons/fi";
>>>>>>> 4c5a865d
import {
  Table,
  TableBody,
  TableCell,
  TableHead,
  TableHeader,
  TableRow,
} from "@/components/ui/table";

const NUM_IN_PAGE = 20;

function ClickableTableRow({
  url,
  children,
  ...props
}: {
  url: string;
  children: React.ReactNode;
  [key: string]: any;
}) {
  const router = useRouter();

  useEffect(() => {
    router.prefetch(url);
  }, [router]);

  const navigate = () => {
    router.push(url);
  };

  return (
    <TableRow {...props} onClick={navigate}>
      {children}
    </TableRow>
  );
}

export function SlackBotTable({ slackBots }: { slackBots: SlackBot[] }) {
  const [page, setPage] = useState(1);

  // sort by id for consistent ordering
  slackBots.sort((a, b) => {
    if (a.id < b.id) {
      return -1;
    } else if (a.id > b.id) {
      return 1;
    } else {
      return 0;
    }
  });

  const slackBotsForPage = slackBots.slice(
    NUM_IN_PAGE * (page - 1),
    NUM_IN_PAGE * page
  );

  return (
    <div>
      <Table>
        <TableHeader>
          <TableRow>
            <TableHead>Name</TableHead>
            <TableHead>Channel Count</TableHead>
            <TableHead>Enabled</TableHead>
          </TableRow>
        </TableHeader>
        <TableBody>
          {slackBotsForPage.map((slackBot) => {
            return (
              <ClickableTableRow
                url={`/admin/bots/${slackBot.id}`}
                key={slackBot.id}
                className="hover:bg-muted cursor-pointer"
              >
                <TableCell>
                  <div className="flex items-center">
                    <FiEdit className="mr-4" />
                    {slackBot.name}
                  </div>
                </TableCell>
                <TableCell>{slackBot.configs_count}</TableCell>
                <TableCell>
                  {slackBot.enabled ? (
                    <FiCheck className="text-emerald-600" size="18" />
                  ) : (
                    <FiXCircle className="text-red-600" size="18" />
                  )}
                </TableCell>
              </ClickableTableRow>
            );
          })}
          {slackBots.length === 0 && (
            <TableRow>
              <TableCell
                colSpan={4}
                className="text-center text-muted-foreground"
              >
                Please add a New Slack Bot to begin chatting with Danswer!
              </TableCell>
            </TableRow>
          )}
        </TableBody>
      </Table>
      {slackBots.length > NUM_IN_PAGE && (
        <div className="mt-3 flex">
          <div className="mx-auto">
            <PageSelector
              totalPages={Math.ceil(slackBots.length / NUM_IN_PAGE)}
              currentPage={page}
              onPageChange={(newPage) => {
                setPage(newPage);
                window.scrollTo({
                  top: 0,
                  left: 0,
                  behavior: "smooth",
                });
              }}
            />
          </div>
        </div>
      )}
    </div>
  );
}<|MERGE_RESOLUTION|>--- conflicted
+++ resolved
@@ -4,10 +4,7 @@
 import { SlackBot } from "@/lib/types";
 import { useRouter } from "next/navigation";
 import { useEffect, useState } from "react";
-<<<<<<< HEAD
-=======
 import { FiCheck, FiEdit, FiXCircle } from "react-icons/fi";
->>>>>>> 4c5a865d
 import {
   Table,
   TableBody,
@@ -131,4 +128,144 @@
       )}
     </div>
   );
-}+}
+
+"use client";
+
+import { PageSelector } from "@/components/PageSelector";
+import { useRouter } from "next/navigation";
+import { useEffect, useState } from "react";
+import {
+  Table,
+  TableBody,
+  TableCell,
+  TableHead,
+  TableHeader,
+  TableRow,
+} from "@/components/ui/table";
+import { Badge } from "@/components/ui/badge";
+import { SlackBot } from "@/lib/types";
+import { EditIcon } from "@/components/icons/icons";
+
+const NUM_IN_PAGE = 20;
+
+function ClickableTableRow({
+  url,
+  children,
+  ...props
+}: {
+  url: string;
+  children: React.ReactNode;
+  [key: string]: any;
+}) {
+  const router = useRouter();
+
+  useEffect(() => {
+    router.prefetch(url);
+  }, [router, url]);
+
+  const navigate = () => {
+    router.push(url);
+  };
+
+  return (
+    <TableRow {...props} onClick={navigate}>
+      {children}
+    </TableRow>
+  );
+}
+
+export const SlackBotTable = ({ slackBots }: { slackBots: SlackBot[] }) => {
+  const [page, setPage] = useState(1);
+
+  // sort by id for consistent ordering
+  slackBots.sort((a, b) => {
+    if (a.id < b.id) {
+      return -1;
+    } else if (a.id > b.id) {
+      return 1;
+    } else {
+      return 0;
+    }
+  });
+
+  const slackBotsForPage = slackBots.slice(
+    NUM_IN_PAGE * (page - 1),
+    NUM_IN_PAGE * page
+  );
+
+  return (
+    <div>
+      <Table>
+        <TableHeader>
+          <TableRow>
+            <TableHead>Name</TableHead>
+            <TableHead>Status</TableHead>
+            <TableHead>Default Config</TableHead>
+            <TableHead>Channel Count</TableHead>
+          </TableRow>
+        </TableHeader>
+        <TableBody>
+          {slackBotsForPage.map((slackBot) => {
+            return (
+              <ClickableTableRow
+                url={`/admin/bots/${slackBot.id}`}
+                key={slackBot.id}
+                className="hover:bg-muted cursor-pointer"
+              >
+                <TableCell>
+                  <div className="flex items-center">
+                    <EditIcon className="mr-4" />
+                    {slackBot.name}
+                  </div>
+                </TableCell>
+                <TableCell>
+                  {slackBot.enabled ? (
+                    <Badge variant="success">Enabled</Badge>
+                  ) : (
+                    <Badge variant="destructive">Disabled</Badge>
+                  )}
+                </TableCell>
+                <TableCell>
+                  <Badge variant="secondary">Default Set</Badge>
+                </TableCell>
+                <TableCell>{slackBot.configs_count}</TableCell>
+                <TableCell>
+                  {/* Add any action buttons here if needed */}
+                </TableCell>
+              </ClickableTableRow>
+            );
+          })}
+          {slackBots.length === 0 && (
+            <TableRow>
+              <TableCell
+                colSpan={5}
+                className="text-center text-muted-foreground"
+              >
+                Please add a New Slack Bot to begin chatting with Danswer!
+              </TableCell>
+            </TableRow>
+          )}
+        </TableBody>
+      </Table>
+      {slackBots.length > NUM_IN_PAGE && (
+        <div className="mt-3 flex">
+          <div className="mx-auto">
+            <PageSelector
+              totalPages={Math.ceil(slackBots.length / NUM_IN_PAGE)}
+              currentPage={page}
+              onPageChange={(newPage) => {
+                setPage(newPage);
+                window.scrollTo({
+                  top: 0,
+                  left: 0,
+                  behavior: "smooth",
+                });
+              }}
+            />
+          </div>
+        </div>
+      )}
+    </div>
+  );
+};