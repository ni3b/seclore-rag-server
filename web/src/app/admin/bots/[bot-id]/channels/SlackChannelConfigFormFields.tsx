--- conflicted
+++ resolved
@@ -1,13 +1,8 @@
 "use client";
 
 import React, { useState, useEffect, useMemo } from "react";
-<<<<<<< HEAD
-import { FieldArray, useFormikContext, ErrorMessage, Field } from "formik";
-import { CCPairDescriptor, DocumentSetSummary } from "@/lib/types";
-=======
 import { FieldArray, Form, useFormikContext, ErrorMessage } from "formik";
 import { CCPairDescriptor, DocumentSet } from "@/lib/types";
->>>>>>> 4c5a865d
 import {
   BooleanFormField,
   Label,
@@ -17,12 +12,8 @@
   TextFormField,
 } from "@/components/admin/connectors/Field";
 import { Button } from "@/components/ui/button";
-<<<<<<< HEAD
-import { MinimalPersonaSnapshot } from "@/app/admin/assistants/interfaces";
-=======
 import { Persona } from "@/app/admin/assistants/interfaces";
 import { AdvancedOptionsToggle } from "@/components/AdvancedOptionsToggle";
->>>>>>> 4c5a865d
 import { DocumentSetSelectable } from "@/components/documentSet/DocumentSetSelectable";
 import CollapsibleSection from "@/app/admin/assistants/CollapsibleSection";
 import { StandardAnswerCategoryResponse } from "@/components/standardAnswers/getStandardAnswerCategoriesIfEE";
@@ -40,31 +31,11 @@
 import { SourceIcon } from "@/components/SourceIcon";
 import Link from "next/link";
 import { AssistantIcon } from "@/components/assistants/AssistantIcon";
-<<<<<<< HEAD
-import { Badge } from "@/components/ui/badge";
-import {
-  Accordion,
-  AccordionContent,
-  AccordionItem,
-  AccordionTrigger,
-} from "@/components/ui/accordion";
-import { Separator } from "@/components/ui/separator";
-
-import { CheckFormField } from "@/components/ui/CheckField";
-=======
->>>>>>> 4c5a865d
 
 interface SlackChannelConfigFormFieldsProps {
   isUpdate: boolean;
-<<<<<<< HEAD
-  isDefault: boolean;
-  documentSets: DocumentSetSummary[];
-  searchEnabledAssistants: MinimalPersonaSnapshot[];
-  nonSearchAssistants: MinimalPersonaSnapshot[];
-=======
   documentSets: DocumentSet[];
   searchEnabledAssistants: Persona[];
->>>>>>> 4c5a865d
   standardAnswerCategoryResponse: StandardAnswerCategoryResponse;
   setPopup: (popup: {
     message: string;
@@ -86,28 +57,14 @@
   const [viewSyncEnabledAssistants, setViewSyncEnabledAssistants] =
     useState(false);
 
-  // Helper function to check if a document set contains sync connectors
-  const documentSetContainsSync = (documentSet: DocumentSetSummary) => {
-    return documentSet.cc_pair_summaries.some(
-      (summary) => summary.access_type === "sync"
+  const documentSetContainsSync = (documentSet: DocumentSet) =>
+    documentSet.cc_pair_descriptors.some(
+      (descriptor) => descriptor.access_type === "sync"
     );
-  };
-
-  // Helper function to check if a document set contains private connectors
-  const documentSetContainsPrivate = (documentSet: DocumentSetSummary) => {
-    return documentSet.cc_pair_summaries.some(
-      (summary) => summary.access_type === "private"
-    );
-  };
-
-  // Helper function to get cc_pair_summaries from DocumentSetSummary
-  const getCcPairSummaries = (documentSet: DocumentSetSummary) => {
-    return documentSet.cc_pair_summaries;
-  };
 
   const [syncEnabledAssistants, availableAssistants] = useMemo(() => {
-    const sync: MinimalPersonaSnapshot[] = [];
-    const available: MinimalPersonaSnapshot[] = [];
+    const sync: Persona[] = [];
+    const available: Persona[] = [];
 
     searchEnabledAssistants.forEach((persona) => {
       const hasSyncSet = persona.document_sets.some(documentSetContainsSync);
@@ -122,27 +79,25 @@
   }, [searchEnabledAssistants]);
 
   const unselectableSets = useMemo(() => {
-    return documentSets.filter(documentSetContainsSync);
+    return documentSets.filter((ds) =>
+      ds.cc_pair_descriptors.some(
+        (descriptor) => descriptor.access_type === "sync"
+      )
+    );
   }, [documentSets]);
-
   const memoizedPrivateConnectors = useMemo(() => {
     const uniqueDescriptors = new Map();
-    documentSets.forEach((ds: DocumentSetSummary) => {
-      const ccPairSummaries = getCcPairSummaries(ds);
-      ccPairSummaries.forEach((summary: any) => {
+    documentSets.forEach((ds) => {
+      ds.cc_pair_descriptors.forEach((descriptor) => {
         if (
-          summary.access_type === "private" &&
-          !uniqueDescriptors.has(summary.id)
+          descriptor.access_type === "private" &&
+          !uniqueDescriptors.has(descriptor.id)
         ) {
-          uniqueDescriptors.set(summary.id, summary);
+          uniqueDescriptors.set(descriptor.id, descriptor);
         }
       });
     });
     return Array.from(uniqueDescriptors.values());
-  }, [documentSets]);
-
-  const selectableSets = useMemo(() => {
-    return documentSets.filter((ds) => !documentSetContainsSync(ds));
   }, [documentSets]);
 
   useEffect(() => {
@@ -164,6 +119,12 @@
     }
   }, [unselectableSets, values.document_sets, setFieldValue, setPopup]);
 
+  const documentSetContainsPrivate = (documentSet: DocumentSet) => {
+    return documentSet.cc_pair_descriptors.some(
+      (descriptor) => descriptor.access_type === "private"
+    );
+  };
+
   const shouldShowPrivacyAlert = useMemo(() => {
     if (values.knowledge_source === "document_sets") {
       const selectedSets = documentSets.filter((ds) =>
@@ -182,44 +143,6 @@
     // eslint-disable-next-line react-hooks/exhaustive-deps
   }, [values.knowledge_source, values.document_sets, values.persona_id]);
 
-<<<<<<< HEAD
-  return (
-    <>
-      <div className="w-full">
-        {isDefault && (
-          <>
-            <Badge variant="agent" className="bg-blue-100 text-blue-800">
-              Default Configuration
-            </Badge>
-            <p className="mt-2 text-sm">
-              This default configuration will apply to all channels and direct
-              messages (DMs) in your Slack workspace.
-            </p>
-            <div className="mt-4 p-4 bg-background rounded-md border border-neutral-300">
-              <CheckFormField
-                name="disabled"
-                label="Disable Default Configuration"
-                labelClassName="text-text"
-              />
-              <p className="mt-2 text-sm italic">
-                Warning: Disabling the default configuration means OnyxBot
-                won&apos;t respond in Slack channels unless they are explicitly
-                configured. Additionally, OnyxBot will not respond to DMs.
-              </p>
-            </div>
-          </>
-        )}
-        {!isDefault && (
-          <>
-            <TextFormField
-              name="channel_name"
-              label="Slack Channel Name"
-              placeholder="Enter channel name (e.g., general, support)"
-              subtext="Enter the name of the Slack channel (without the # symbol)"
-            />
-          </>
-        )}
-=======
   const selectableSets = useMemo(() => {
     return documentSets.filter(
       (ds) =>
@@ -234,7 +157,6 @@
       <div className="pt-4 w-full">
         <TextFormField name="channel_name" label="Slack Channel Name:" />
 
->>>>>>> 4c5a865d
         <div className="space-y-2 mt-4">
           <Label>Knowledge Source</Label>
           <RadioGroup
@@ -407,25 +329,23 @@
                   Un-selectable assistants:
                 </p>
                 <div className="mb-3 mt-2 flex gap-2 flex-wrap text-sm">
-                  {syncEnabledAssistants.map(
-                    (persona: MinimalPersonaSnapshot) => (
-                      <button
-                        type="button"
-                        onClick={() =>
-                          router.push(`/admin/assistants/${persona.id}`)
-                        }
-                        key={persona.id}
-                        className="p-2 bg-background-100 cursor-pointer rounded-md flex items-center gap-2"
-                      >
-                        <AssistantIcon
-                          assistant={persona}
-                          size={16}
-                          className="flex-none"
-                        />
-                        {persona.name}
-                      </button>
-                    )
-                  )}
+                  {syncEnabledAssistants.map((persona: Persona) => (
+                    <button
+                      type="button"
+                      onClick={() =>
+                        router.push(`/admin/assistants/${persona.id}`)
+                      }
+                      key={persona.id}
+                      className="p-2 bg-background-100 cursor-pointer rounded-md flex items-center gap-2"
+                    >
+                      <AssistantIcon
+                        assistant={persona}
+                        size={16}
+                        className="flex-none"
+                      />
+                      {persona.name}
+                    </button>
+                  ))}
                 </div>
               </div>
             )}
@@ -607,4 +527,639 @@
       </div>
     </Form>
   );
+}
+
+"use client";
+
+import React, { useState, useEffect, useMemo } from "react";
+import { FieldArray, useFormikContext, ErrorMessage, Field } from "formik";
+import { CCPairDescriptor, DocumentSetSummary } from "@/lib/types";
+import {
+  Label,
+  SelectorFormField,
+  SubLabel,
+  TextArrayField,
+  TextFormField,
+} from "@/components/Field";
+import { Button } from "@/components/ui/button";
+import { MinimalPersonaSnapshot } from "@/app/admin/assistants/interfaces";
+import { DocumentSetSelectable } from "@/components/documentSet/DocumentSetSelectable";
+import CollapsibleSection from "@/app/admin/assistants/CollapsibleSection";
+import { StandardAnswerCategoryResponse } from "@/components/standardAnswers/getStandardAnswerCategoriesIfEE";
+import { StandardAnswerCategoryDropdownField } from "@/components/standardAnswers/StandardAnswerCategoryDropdown";
+import { RadioGroup } from "@/components/ui/radio-group";
+import { RadioGroupItemField } from "@/components/ui/RadioGroupItemField";
+import { AlertCircle } from "lucide-react";
+import { useRouter } from "next/navigation";
+import {
+  Tooltip,
+  TooltipContent,
+  TooltipTrigger,
+} from "@/components/ui/tooltip";
+import { TooltipProvider } from "@radix-ui/react-tooltip";
+import { SourceIcon } from "@/components/SourceIcon";
+import Link from "next/link";
+import { AssistantIcon } from "@/components/assistants/AssistantIcon";
+import { Badge } from "@/components/ui/badge";
+import {
+  Accordion,
+  AccordionContent,
+  AccordionItem,
+  AccordionTrigger,
+} from "@/components/ui/accordion";
+import { Separator } from "@/components/ui/separator";
+
+import { CheckFormField } from "@/components/ui/CheckField";
+
+export interface SlackChannelConfigFormFieldsProps {
+  isUpdate: boolean;
+  isDefault: boolean;
+  documentSets: DocumentSetSummary[];
+  searchEnabledAssistants: MinimalPersonaSnapshot[];
+  nonSearchAssistants: MinimalPersonaSnapshot[];
+  standardAnswerCategoryResponse: StandardAnswerCategoryResponse;
+  setPopup: (popup: {
+    message: string;
+    type: "error" | "success" | "warning";
+  }) => void;
+  slack_bot_id: number;
+  formikProps: any;
+}
+
+export function SlackChannelConfigFormFields({
+  isUpdate,
+  isDefault,
+  documentSets,
+  searchEnabledAssistants,
+  nonSearchAssistants,
+  standardAnswerCategoryResponse,
+  setPopup,
+  slack_bot_id,
+  formikProps,
+}: SlackChannelConfigFormFieldsProps) {
+  const router = useRouter();
+  const { values, setFieldValue } = useFormikContext<any>();
+  const [viewUnselectableSets, setViewUnselectableSets] = useState(false);
+  const [viewSyncEnabledAssistants, setViewSyncEnabledAssistants] =
+    useState(false);
+
+  // Helper function to check if a document set contains sync connectors
+  const documentSetContainsSync = (documentSet: DocumentSetSummary) => {
+    return documentSet.cc_pair_summaries.some(
+      (summary) => summary.access_type === "sync"
+    );
+  };
+
+  // Helper function to check if a document set contains private connectors
+  const documentSetContainsPrivate = (documentSet: DocumentSetSummary) => {
+    return documentSet.cc_pair_summaries.some(
+      (summary) => summary.access_type === "private"
+    );
+  };
+
+  // Helper function to get cc_pair_summaries from DocumentSetSummary
+  const getCcPairSummaries = (documentSet: DocumentSetSummary) => {
+    return documentSet.cc_pair_summaries;
+  };
+
+  const [syncEnabledAssistants, availableAssistants] = useMemo(() => {
+    const sync: MinimalPersonaSnapshot[] = [];
+    const available: MinimalPersonaSnapshot[] = [];
+
+    searchEnabledAssistants.forEach((persona) => {
+      const hasSyncSet = persona.document_sets.some(documentSetContainsSync);
+      if (hasSyncSet) {
+        sync.push(persona);
+      } else {
+        available.push(persona);
+      }
+    });
+
+    return [sync, available];
+  }, [searchEnabledAssistants]);
+
+  const unselectableSets = useMemo(() => {
+    return documentSets.filter(documentSetContainsSync);
+  }, [documentSets]);
+
+  const memoizedPrivateConnectors = useMemo(() => {
+    const uniqueDescriptors = new Map();
+    documentSets.forEach((ds: DocumentSetSummary) => {
+      const ccPairSummaries = getCcPairSummaries(ds);
+      ccPairSummaries.forEach((summary: any) => {
+        if (
+          summary.access_type === "private" &&
+          !uniqueDescriptors.has(summary.id)
+        ) {
+          uniqueDescriptors.set(summary.id, summary);
+        }
+      });
+    });
+    return Array.from(uniqueDescriptors.values());
+  }, [documentSets]);
+
+  const selectableSets = useMemo(() => {
+    return documentSets.filter((ds) => !documentSetContainsSync(ds));
+  }, [documentSets]);
+
+  useEffect(() => {
+    const invalidSelected = values.document_sets.filter((dsId: number) =>
+      unselectableSets.some((us) => us.id === dsId)
+    );
+    if (invalidSelected.length > 0) {
+      setFieldValue(
+        "document_sets",
+        values.document_sets.filter(
+          (dsId: number) => !invalidSelected.includes(dsId)
+        )
+      );
+      setPopup({
+        message:
+          "We removed one or more document sets from your selection because they are no longer valid. Please review and update your configuration.",
+        type: "warning",
+      });
+    }
+  }, [unselectableSets, values.document_sets, setFieldValue, setPopup]);
+
+  const shouldShowPrivacyAlert = useMemo(() => {
+    if (values.knowledge_source === "document_sets") {
+      const selectedSets = documentSets.filter((ds) =>
+        values.document_sets.includes(ds.id)
+      );
+      return selectedSets.some((ds) => documentSetContainsPrivate(ds));
+    } else if (values.knowledge_source === "assistant") {
+      const chosenAssistant = searchEnabledAssistants.find(
+        (p) => p.id == values.persona_id
+      );
+      return chosenAssistant?.document_sets.some((ds) =>
+        documentSetContainsPrivate(ds)
+      );
+    }
+    return false;
+    // eslint-disable-next-line react-hooks/exhaustive-deps
+  }, [values.knowledge_source, values.document_sets, values.persona_id]);
+
+  return (
+    <>
+      <div className="w-full">
+        {isDefault && (
+          <>
+            <Badge variant="agent" className="bg-blue-100 text-blue-800">
+              Default Configuration
+            </Badge>
+            <p className="mt-2 text-sm">
+              This default configuration will apply to all channels and direct
+              messages (DMs) in your Slack workspace.
+            </p>
+            <div className="mt-4 p-4 bg-background rounded-md border border-neutral-300">
+              <CheckFormField
+                name="disabled"
+                label="Disable Default Configuration"
+                labelClassName="text-text"
+              />
+              <p className="mt-2 text-sm italic">
+                Warning: Disabling the default configuration means OnyxBot
+                won&apos;t respond in Slack channels unless they are explicitly
+                configured. Additionally, OnyxBot will not respond to DMs.
+              </p>
+            </div>
+          </>
+        )}
+        {!isDefault && (
+          <>
+            <TextFormField
+              name="channel_name"
+              label="Slack Channel Name"
+              placeholder="Enter channel name (e.g., general, support)"
+              subtext="Enter the name of the Slack channel (without the # symbol)"
+            />
+          </>
+        )}
+        <div className="space-y-2 mt-4">
+          <Label>Knowledge Source</Label>
+          <RadioGroup
+            className="flex flex-col gap-y-4"
+            value={values.knowledge_source}
+            onValueChange={(value: string) => {
+              setFieldValue("knowledge_source", value);
+            }}
+          >
+            <RadioGroupItemField
+              value="all_public"
+              id="all_public"
+              label="All Public Knowledge"
+              sublabel="Let OnyxBot respond based on information from all public connectors"
+            />
+            {selectableSets.length + unselectableSets.length > 0 && (
+              <RadioGroupItemField
+                value="document_sets"
+                id="document_sets"
+                label="Specific Document Sets"
+                sublabel="Control which documents to use for answering questions"
+              />
+            )}
+            <RadioGroupItemField
+              value="assistant"
+              id="assistant"
+              label="Search Assistant"
+              sublabel="Control both the documents and the prompt to use for answering questions"
+            />
+            <RadioGroupItemField
+              value="non_search_assistant"
+              id="non_search_assistant"
+              label="Non-Search Assistant"
+              sublabel="Chat with an assistant that does not use documents"
+            />
+          </RadioGroup>
+        </div>
+        {values.knowledge_source === "document_sets" &&
+          documentSets.length > 0 && (
+            <div className="mt-4">
+              <SubLabel>
+                <>
+                  Select the document sets OnyxBot will use while answering
+                  questions in Slack.
+                  <br />
+                  {unselectableSets.length > 0 ? (
+                    <span>
+                      Some incompatible document sets are{" "}
+                      {viewUnselectableSets ? "visible" : "hidden"}.{" "}
+                      <button
+                        type="button"
+                        onClick={() =>
+                          setViewUnselectableSets(
+                            (viewUnselectableSets) => !viewUnselectableSets
+                          )
+                        }
+                        className="text-sm text-link"
+                      >
+                        {viewUnselectableSets
+                          ? "Hide un-selectable "
+                          : "View all "}
+                        document sets
+                      </button>
+                    </span>
+                  ) : (
+                    ""
+                  )}
+                </>
+              </SubLabel>
+              <FieldArray
+                name="document_sets"
+                render={(arrayHelpers) => (
+                  <>
+                    {selectableSets.length > 0 && (
+                      <div className="mb-3 mt-2 flex gap-2 flex-wrap text-sm">
+                        {selectableSets.map((documentSet) => {
+                          const selectedIndex = values.document_sets.indexOf(
+                            documentSet.id
+                          );
+                          const isSelected = selectedIndex !== -1;
+
+                          return (
+                            <DocumentSetSelectable
+                              key={documentSet.id}
+                              documentSet={documentSet}
+                              isSelected={isSelected}
+                              onSelect={() => {
+                                if (isSelected) {
+                                  arrayHelpers.remove(selectedIndex);
+                                } else {
+                                  arrayHelpers.push(documentSet.id);
+                                }
+                              }}
+                            />
+                          );
+                        })}
+                      </div>
+                    )}
+
+                    {viewUnselectableSets && unselectableSets.length > 0 && (
+                      <div className="mt-4">
+                        <p className="text-sm text-text-dark/80">
+                          These document sets cannot be attached as they have
+                          auto-synced docs:
+                        </p>
+                        <div className="mb-3 mt-2 flex gap-2 flex-wrap text-sm">
+                          {unselectableSets.map((documentSet) => (
+                            <DocumentSetSelectable
+                              key={documentSet.id}
+                              documentSet={documentSet}
+                              disabled
+                              disabledTooltip="Unable to use this document set because it contains a connector with auto-sync permissions. OnyxBot's responses in this channel are visible to all Slack users, so mirroring the asker's permissions could inadvertently expose private information."
+                              isSelected={false}
+                              onSelect={() => {}}
+                            />
+                          ))}
+                        </div>
+                      </div>
+                    )}
+                    <ErrorMessage
+                      className="text-red-500 text-sm mt-1"
+                      name="document_sets"
+                      component="div"
+                    />
+                  </>
+                )}
+              />
+            </div>
+          )}
+        {values.knowledge_source === "assistant" && (
+          <div className="mt-4">
+            <SubLabel>
+              <>
+                Select the search-enabled assistant OnyxBot will use while
+                answering questions in Slack.
+                {syncEnabledAssistants.length > 0 && (
+                  <>
+                    <br />
+                    <span className="text-sm text-text-dark/80">
+                      Note: Some of your assistants have auto-synced connectors
+                      in their document sets. You cannot select these assistants
+                      as they will not be able to answer questions in Slack.{" "}
+                      <button
+                        type="button"
+                        onClick={() =>
+                          setViewSyncEnabledAssistants(
+                            (viewSyncEnabledAssistants) =>
+                              !viewSyncEnabledAssistants
+                          )
+                        }
+                        className="text-sm text-link"
+                      >
+                        {viewSyncEnabledAssistants
+                          ? "Hide un-selectable "
+                          : "View all "}
+                        assistants
+                      </button>
+                    </span>
+                  </>
+                )}
+              </>
+            </SubLabel>
+
+            <SelectorFormField
+              name="persona_id"
+              options={availableAssistants.map((persona) => ({
+                name: persona.name,
+                value: persona.id,
+              }))}
+            />
+            {viewSyncEnabledAssistants && syncEnabledAssistants.length > 0 && (
+              <div className="mt-4">
+                <p className="text-sm text-text-dark/80">
+                  Un-selectable assistants:
+                </p>
+                <div className="mb-3 mt-2 flex gap-2 flex-wrap text-sm">
+                  {syncEnabledAssistants.map(
+                    (persona: MinimalPersonaSnapshot) => (
+                      <button
+                        type="button"
+                        onClick={() =>
+                          router.push(`/admin/assistants/${persona.id}`)
+                        }
+                        key={persona.id}
+                        className="p-2 bg-background-100 cursor-pointer rounded-md flex items-center gap-2"
+                      >
+                        <AssistantIcon
+                          assistant={persona}
+                          size={16}
+                          className="flex-none"
+                        />
+                        {persona.name}
+                      </button>
+                    )
+                  )}
+                </div>
+              </div>
+            )}
+          </div>
+        )}
+        {values.knowledge_source === "non_search_assistant" && (
+          <div className="mt-4">
+            <SubLabel>
+              <>
+                Select the non-search assistant OnyxBot will use while answering
+                questions in Slack.
+                {syncEnabledAssistants.length > 0 && (
+                  <>
+                    <br />
+                    <span className="text-sm text-text-dark/80">
+                      Note: Some of your assistants have auto-synced connectors
+                      in their document sets. You cannot select these assistants
+                      as they will not be able to answer questions in Slack.{" "}
+                      <button
+                        type="button"
+                        onClick={() =>
+                          setViewSyncEnabledAssistants(
+                            (viewSyncEnabledAssistants) =>
+                              !viewSyncEnabledAssistants
+                          )
+                        }
+                        className="text-sm text-link"
+                      >
+                        {viewSyncEnabledAssistants
+                          ? "Hide un-selectable "
+                          : "View all "}
+                        assistants
+                      </button>
+                    </span>
+                  </>
+                )}
+              </>
+            </SubLabel>
+
+            <SelectorFormField
+              name="persona_id"
+              options={nonSearchAssistants.map((persona) => ({
+                name: persona.name,
+                value: persona.id,
+              }))}
+            />
+          </div>
+        )}
+      </div>
+      <Separator className="my-4" />
+      <Accordion type="multiple" className="gap-y-2 w-full">
+        {values.knowledge_source !== "non_search_assistant" && (
+          <AccordionItem value="search-options">
+            <AccordionTrigger className="text-text">
+              Search Configuration
+            </AccordionTrigger>
+            <AccordionContent>
+              <div className="space-y-4">
+                <div className="w-64">
+                  <SelectorFormField
+                    name="response_type"
+                    label="Answer Type"
+                    tooltip="Controls the format of OnyxBot's responses."
+                    options={[
+                      { name: "Standard", value: "citations" },
+                      { name: "Detailed", value: "quotes" },
+                    ]}
+                  />
+                </div>
+                <CheckFormField
+                  name="enable_auto_filters"
+                  label="Enable LLM Autofiltering"
+                  tooltip="If set, the LLM will generate source and time filters based on the user's query"
+                />
+
+                <CheckFormField
+                  name="answer_validity_check_enabled"
+                  label="Only respond if citations found"
+                  tooltip="If set, will only answer questions where the model successfully produces citations"
+                />
+              </div>
+            </AccordionContent>
+          </AccordionItem>
+        )}
+
+        <AccordionItem className="mt-4" value="general-options">
+          <AccordionTrigger>General Configuration</AccordionTrigger>
+          <AccordionContent className="overflow-visible">
+            <div className="space-y-4">
+              <CheckFormField
+                name="show_continue_in_web_ui"
+                label="Show Continue in Web UI button"
+                tooltip="If set, will show a button at the bottom of the response that allows the user to continue the conversation in the Onyx Web UI"
+              />
+
+              <CheckFormField
+                name="still_need_help_enabled"
+                onChange={(checked: boolean) => {
+                  setFieldValue("still_need_help_enabled", checked);
+                  if (!checked) {
+                    setFieldValue("follow_up_tags", []);
+                  }
+                }}
+                label={'Give a "Still need help?" button'}
+                tooltip={`OnyxBot's response will include a button at the bottom 
+                      of the response that asks the user if they still need help.`}
+              />
+              {values.still_need_help_enabled && (
+                <CollapsibleSection prompt="Configure Still Need Help Button">
+                  <TextArrayField
+                    name="follow_up_tags"
+                    label="(Optional) Users / Groups to Tag"
+                    values={values}
+                    subtext={
+                      <div>
+                        The Slack users / groups we should tag if the user
+                        clicks the &quot;Still need help?&quot; button. If no
+                        emails are provided, we will not tag anyone and will
+                        just react with a 🆘 emoji to the original message.
+                      </div>
+                    }
+                    placeholder="User email or user group name..."
+                  />
+                </CollapsibleSection>
+              )}
+
+              <CheckFormField
+                name="questionmark_prefilter_enabled"
+                label="Only respond to questions"
+                tooltip="If set, OnyxBot will only respond to messages that contain a question mark"
+              />
+              <CheckFormField
+                name="respond_tag_only"
+                label="Respond to @OnyxBot Only"
+                tooltip="If set, OnyxBot will only respond when directly tagged"
+              />
+              <CheckFormField
+                name="respond_to_bots"
+                label="Respond to Bot messages"
+                tooltip="If not set, OnyxBot will always ignore messages from Bots"
+              />
+              <CheckFormField
+                name="is_ephemeral"
+                label="Respond to user in a private (ephemeral) message"
+                tooltip="If set, OnyxBot will respond only to the user in a private (ephemeral) message. If you also 
+                chose 'Search' Assistant above, selecting this option will make documents that are private to the user 
+                available for their queries."
+              />
+
+              <TextArrayField
+                name="respond_member_group_list"
+                label="(Optional) Respond to Certain Users / Groups"
+                subtext={
+                  "If specified, OnyxBot responses will only " +
+                  "be visible to the members or groups in this list."
+                }
+                values={values}
+                placeholder="User email or user group name..."
+              />
+
+              <StandardAnswerCategoryDropdownField
+                standardAnswerCategoryResponse={standardAnswerCategoryResponse}
+                categories={values.standard_answer_categories}
+                setCategories={(categories: any) =>
+                  setFieldValue("standard_answer_categories", categories)
+                }
+              />
+            </div>
+          </AccordionContent>
+        </AccordionItem>
+      </Accordion>
+
+      <div className="flex mt-8 gap-x-2 w-full justify-end">
+        {shouldShowPrivacyAlert && (
+          <TooltipProvider>
+            <Tooltip>
+              <TooltipTrigger asChild>
+                <div className="flex hover:bg-background-150 cursor-pointer p-2 rounded-lg items-center">
+                  <AlertCircle className="h-5 w-5 text-alert" />
+                </div>
+              </TooltipTrigger>
+              <TooltipContent side="top" className="bg-white p-4 w-80">
+                <Label className="text-text mb-2 font-semibold">
+                  Privacy Alert
+                </Label>
+                <p className="text-sm text-text-darker mb-4">
+                  Please note that if the private (ephemeral) response is *not
+                  selected*, only public documents within the selected document
+                  sets will be accessible for user queries. If the private
+                  (ephemeral) response *is selected*, user quries can also
+                  leverage documents that the user has already been granted
+                  access to. Note that users will be able to share the response
+                  with others in the channel, so please ensure that this is
+                  aligned with your company sharing policies.
+                </p>
+                <div className="space-y-2">
+                  <h4 className="text-sm text-text font-medium">
+                    Relevant Connectors:
+                  </h4>
+                  <div className="max-h-40 overflow-y-auto border-t border-text-subtle flex-col gap-y-2">
+                    {memoizedPrivateConnectors.map(
+                      (ccpairinfo: CCPairDescriptor<any, any>) => (
+                        <Link
+                          key={ccpairinfo.id}
+                          href={`/admin/connector/${ccpairinfo.id}`}
+                          className="flex items-center p-2 rounded-md hover:bg-background-100 transition-colors"
+                        >
+                          <div className="mr-2">
+                            <SourceIcon
+                              iconSize={16}
+                              sourceType={ccpairinfo.connector.source}
+                            />
+                          </div>
+                          <span className="text-sm text-text-darker font-medium">
+                            {ccpairinfo.name}
+                          </span>
+                        </Link>
+                      )
+                    )}
+                  </div>
+                </div>
+              </TooltipContent>
+            </Tooltip>
+          </TooltipProvider>
+        )}
+        <Button type="submit">{isUpdate ? "Update" : "Create"}</Button>
+        <Button type="button" variant="outline" onClick={() => router.back()}>
+          Cancel
+        </Button>
+      </div>
+    </>
+  );
 }