--- conflicted
+++ resolved
@@ -3,8 +3,6 @@
 import { errorHandlingFetcher } from "@/lib/fetcher";
 import {
   ConnectorIndexingStatus,
-  ConnectorIndexingStatusLite,
-  ConnectorIndexingStatusLiteResponse,
   FailedConnectorIndexingStatus,
   ValidStatuses,
 } from "@/lib/types";
@@ -22,7 +20,6 @@
 import { Connector } from "@/lib/connectors/connectors";
 import { FailedReIndexAttempts } from "@/components/embedding/FailedReIndexAttempts";
 import { usePopup } from "@/components/admin/connectors/Popup";
-import { useConnectorIndexingStatusWithPagination } from "@/lib/hooks";
 
 export default function UpgradingPage({
   futureEmbeddingModel,
@@ -39,15 +36,13 @@
   });
 
   const {
-    data: connectorIndexingStatuses,
+    data: ongoingReIndexingStatus,
     isLoading: isLoadingOngoingReIndexingStatus,
-  } = useConnectorIndexingStatusWithPagination(
-    { secondary_index: true, get_all_connectors: true },
-    5000
-  ) as {
-    data: ConnectorIndexingStatusLiteResponse[];
-    isLoading: boolean;
-  };
+  } = useSWR<ConnectorIndexingStatus<any, any>[]>(
+    "/api/manage/admin/connector/indexing-status?secondary_index=true",
+    errorHandlingFetcher,
+    { refreshInterval: 5000 } // 5 seconds
+  );
 
   const { data: failedIndexingStatus } = useSWR<
     FailedConnectorIndexingStatus[]
@@ -82,25 +77,19 @@
     []
   );
 
-  const ongoingReIndexingStatus = useMemo(() => {
-    return connectorIndexingStatuses
-      .flatMap(
-        (status) => status.indexing_statuses as ConnectorIndexingStatusLite[]
-      )
-      .filter((status) => status.cc_pair_id !== undefined);
-  }, [connectorIndexingStatuses]);
-
   const sortedReindexingProgress = useMemo(() => {
     return [...(ongoingReIndexingStatus || [])].sort((a, b) => {
       const statusComparison =
-        statusOrder[a.last_status || "not_started"] -
-        statusOrder[b.last_status || "not_started"];
+        statusOrder[a.latest_index_attempt?.status || "not_started"] -
+        statusOrder[b.latest_index_attempt?.status || "not_started"];
 
       if (statusComparison !== 0) {
         return statusComparison;
       }
 
-      return (a.cc_pair_id || 0) - (b.cc_pair_id || 0);
+      return (
+        (a.latest_index_attempt?.id || 0) - (b.latest_index_attempt?.id || 0)
+      );
     });
   }, [ongoingReIndexingStatus]);
 
@@ -159,18 +148,6 @@
                   />
                 )}
 
-<<<<<<< HEAD
-                  <Text className="my-4">
-                    The table below shows the re-indexing progress of all
-                    existing connectors. Once all connectors have been
-                    re-indexed successfully, the new model will be used for all
-                    search queries. Until then, we will use the old model so
-                    that no downtime is necessary during this transition.
-                    <br />
-                    Note: User file re-indexing progress is not shown. You will
-                    see this page until all user files are re-indexed!
-                  </Text>
-=======
                 <Text className="my-4">
                   The table below shows the re-indexing progress of all existing
                   connectors. Once all connectors have been re-indexed
@@ -178,7 +155,6 @@
                   queries. Until then, we will use the old model so that no
                   downtime is necessary during this transition.
                 </Text>
->>>>>>> 4c5a865d
 
                 {sortedReindexingProgress ? (
                   <ReindexingProgressTable
@@ -208,4 +184,221 @@
       )}
     </>
   );
+}
+
+import { ThreeDotsLoader } from "@/components/Loading";
+import { Modal } from "@/components/Modal";
+import { errorHandlingFetcher } from "@/lib/fetcher";
+import {
+  ConnectorIndexingStatus,
+  ConnectorIndexingStatusLite,
+  ConnectorIndexingStatusLiteResponse,
+  FailedConnectorIndexingStatus,
+  ValidStatuses,
+} from "@/lib/types";
+import Text from "@/components/ui/text";
+import Title from "@/components/ui/title";
+import { Button } from "@/components/ui/button";
+import { useMemo, useState } from "react";
+import useSWR, { mutate } from "swr";
+import { ReindexingProgressTable } from "../../../../components/embedding/ReindexingProgressTable";
+import { ErrorCallout } from "@/components/ErrorCallout";
+import {
+  CloudEmbeddingModel,
+  HostedEmbeddingModel,
+} from "../../../../components/embedding/interfaces";
+import { Connector } from "@/lib/connectors/connectors";
+import { FailedReIndexAttempts } from "@/components/embedding/FailedReIndexAttempts";
+import { usePopup } from "@/components/admin/connectors/Popup";
+import { useConnectorIndexingStatusWithPagination } from "@/lib/hooks";
+
+export default function UpgradingPage({
+  futureEmbeddingModel,
+}: {
+  futureEmbeddingModel: CloudEmbeddingModel | HostedEmbeddingModel;
+}) {
+  const [isCancelling, setIsCancelling] = useState<boolean>(false);
+
+  const { setPopup, popup } = usePopup();
+  const { data: connectors, isLoading: isLoadingConnectors } = useSWR<
+    Connector<any>[]
+  >("/api/manage/connector", errorHandlingFetcher, {
+    refreshInterval: 5000, // 5 seconds
+  });
+
+  const {
+    data: connectorIndexingStatuses,
+    isLoading: isLoadingOngoingReIndexingStatus,
+  } = useConnectorIndexingStatusWithPagination(
+    { secondary_index: true, get_all_connectors: true },
+    5000
+  ) as {
+    data: ConnectorIndexingStatusLiteResponse[];
+    isLoading: boolean;
+  };
+
+  const { data: failedIndexingStatus } = useSWR<
+    FailedConnectorIndexingStatus[]
+  >(
+    "/api/manage/admin/connector/failed-indexing-status?secondary_index=true",
+    errorHandlingFetcher,
+    { refreshInterval: 5000 } // 5 seconds
+  );
+
+  const onCancel = async () => {
+    const response = await fetch("/api/search-settings/cancel-new-embedding", {
+      method: "POST",
+    });
+    if (response.ok) {
+      mutate("/api/search-settings/get-secondary-search-settings");
+    } else {
+      alert(
+        `Failed to cancel embedding model update - ${await response.text()}`
+      );
+    }
+    setIsCancelling(false);
+  };
+  const statusOrder: Record<ValidStatuses, number> = useMemo(
+    () => ({
+      invalid: 0,
+      failed: 1,
+      canceled: 2,
+      completed_with_errors: 3,
+      not_started: 4,
+      in_progress: 5,
+      success: 6,
+    }),
+    []
+  );
+
+  const ongoingReIndexingStatus = useMemo(() => {
+    return connectorIndexingStatuses
+      .flatMap(
+        (status) => status.indexing_statuses as ConnectorIndexingStatusLite[]
+      )
+      .filter((status) => status.cc_pair_id !== undefined);
+  }, [connectorIndexingStatuses]);
+
+  const sortedReindexingProgress = useMemo(() => {
+    return [...(ongoingReIndexingStatus || [])].sort((a, b) => {
+      const statusComparison =
+        statusOrder[a.last_status || "not_started"] -
+        statusOrder[b.last_status || "not_started"];
+
+      if (statusComparison !== 0) {
+        return statusComparison;
+      }
+
+      return (a.cc_pair_id || 0) - (b.cc_pair_id || 0);
+    });
+  }, [ongoingReIndexingStatus, statusOrder]);
+
+  if (isLoadingConnectors || isLoadingOngoingReIndexingStatus) {
+    return <ThreeDotsLoader />;
+  }
+
+  return (
+    <>
+      {popup}
+      {isCancelling && (
+        <Modal
+          onOutsideClick={() => setIsCancelling(false)}
+          title="Cancel Embedding Model Switch"
+        >
+          <div>
+            <div>
+              Are you sure you want to cancel? Cancelling will revert to the
+              previous model and all progress will be lost.
+            </div>
+            <div className="mt-12 gap-x-2 w-full justify-end flex">
+              <Button onClick={onCancel}>Confirm</Button>
+              <Button onClick={() => setIsCancelling(false)} variant="outline">
+                Cancel
+              </Button>
+            </div>
+          </div>
+        </Modal>
+      )}
+
+      {futureEmbeddingModel && (
+        <div>
+          <Title className="mt-8">Current Upgrade Status</Title>
+          <div className="mt-4">
+            <div className="italic text-lg mb-2">
+              Currently in the process of switching to:{" "}
+              {futureEmbeddingModel.model_name}
+            </div>
+
+            <Button
+              variant="destructive"
+              className="mt-4"
+              onClick={() => setIsCancelling(true)}
+            >
+              Cancel
+            </Button>
+
+            {connectors && connectors.length > 0 ? (
+              futureEmbeddingModel.background_reindex_enabled ? (
+                <>
+                  {failedIndexingStatus && failedIndexingStatus.length > 0 && (
+                    <FailedReIndexAttempts
+                      failedIndexingStatuses={failedIndexingStatus}
+                      setPopup={setPopup}
+                    />
+                  )}
+
+                  <Text className="my-4">
+                    The table below shows the re-indexing progress of all
+                    existing connectors. Once all connectors have been
+                    re-indexed successfully, the new model will be used for all
+                    search queries. Until then, we will use the old model so
+                    that no downtime is necessary during this transition.
+                    <br />
+                    Note: User file re-indexing progress is not shown. You will
+                    see this page until all user files are re-indexed!
+                  </Text>
+
+                  {sortedReindexingProgress ? (
+                    <ReindexingProgressTable
+                      reindexingProgress={sortedReindexingProgress}
+                    />
+                  ) : (
+                    <ErrorCallout errorTitle="Failed to fetch re-indexing progress" />
+                  )}
+                </>
+              ) : (
+                <div className="mt-8">
+                  <h3 className="text-lg font-semibold mb-2">
+                    Switching Embedding Models
+                  </h3>
+                  <p className="mb-4 text-text-800">
+                    You&apos;re currently switching embedding models, and
+                    you&apos;ve selected the instant switch option. The
+                    transition will complete shortly.
+                  </p>
+                  <p className="text-text-600">
+                    The new model will be active soon.
+                  </p>
+                </div>
+              )
+            ) : (
+              <div className="mt-8 p-6 bg-background-100 border border-border-strong rounded-lg max-w-2xl">
+                <h3 className="text-lg font-semibold mb-2">
+                  Switching Embedding Models
+                </h3>
+                <p className="mb-4 text-text-800">
+                  You&apos;re currently switching embedding models, but there
+                  are no connectors to reindex. This means the transition will
+                  be quick and seamless!
+                </p>
+                <p className="text-text-600">
+                  The new model will be active soon.
+                </p>
+              </div>
+            )}
+          </div>
+        </div>
+      )}
+    </>
+  );
 }