<<<<<<< HEAD
import { LLMProviderView } from "../configuration/llm/interfaces";
import { MinimalPersonaSnapshot, Persona, StarterMessage } from "./interfaces";
=======
import { FullLLMProvider } from "../configuration/llm/interfaces";
import { Persona, StarterMessage } from "./interfaces";
import { InputPrompt } from "@/app/chat/interfaces";
>>>>>>> 4c5a865d

interface PersonaUpsertRequest {
  name: string;
  description: string;
  system_prompt: string;
  task_prompt: string;
  search_tool_description: string;
  history_query_rephrase: string;
  custom_tool_argument_system_prompt: string;
  search_query_prompt: string;
  search_data_source_selector_prompt: string;
  datetime_aware: boolean;
  document_set_ids: number[];
  num_chunks: number | null;
  include_citations: boolean;
  is_public: boolean;
  recency_bias: string;
  prompt_ids: number[];
  llm_filter_extraction: boolean;
  llm_relevance_filter: boolean | null;
  llm_model_provider_override: string | null;
  llm_model_version_override: string | null;
  starter_messages: StarterMessage[] | null;
  users?: string[];
  groups: number[];
  microsoft_ad_groups?: string[];
  tool_ids: number[];
  icon_color: string | null;
  icon_shape: number | null;
  remove_image?: boolean;
  uploaded_image_id: string | null;
  search_start_date: Date | null;
  is_default_persona: boolean;
  display_priority: number | null;
  label_ids: number[] | null;
}

export interface PersonaUpsertParameters {
  name: string;
  description: string;
  system_prompt: string;
  search_tool_description: string;
  history_query_rephrase: string;
  custom_tool_argument_system_prompt: string;
  search_query_prompt: string;
  search_data_source_selector_prompt: string;
  existing_prompt_id: number | null;
  task_prompt: string;
  datetime_aware: boolean;
  document_set_ids: number[];
  num_chunks: number | null;
  include_citations: boolean;
  is_public: boolean;
  llm_relevance_filter: boolean | null;
  llm_model_provider_override: string | null;
  llm_model_version_override: string | null;
  starter_messages: StarterMessage[] | null;
  prompt_shortcuts: InputPrompt[];
  shortcuts_to_update?: InputPrompt[];
  shortcuts_to_delete?: number[];
  users?: string[];
  groups: number[];
  microsoft_ad_groups?: string[];
  tool_ids: number[];
  icon_color: string | null;
  icon_shape: number | null;
  remove_image?: boolean;
  search_start_date: Date | null;
  uploaded_image: File | null;
  is_default_persona: boolean;
  label_ids: number[] | null;
}

// Helper function to create new prompt shortcuts during persona creation/update
async function createPromptShortcuts(
  promptShortcuts: InputPrompt[], 
  assistantId: number | null
): Promise<void> 
{  
  // Loop through all new prompt shortcuts and create them
  for (const shortcut of promptShortcuts) {    
    // Only create shortcuts that don't have an id (new shortcuts) and have content
    if (!shortcut.id && shortcut.prompt.trim() && shortcut.content.trim()) {      
      try {
        const response = await fetch("/api/input_prompt", {
          method: "POST",
          headers: { "Content-Type": "application/json" },
          body: JSON.stringify({
            prompt: shortcut.prompt,
            content: shortcut.content,
            active: shortcut.active,
            is_public: shortcut.is_public,
            assistant_id: assistantId,
          }),
        });
        
        if (!response.ok) {
          console.error("Failed to create prompt shortcut:", await response.text());
        }
      } catch (error) {
        console.error("Failed to create prompt shortcut:", error);
      }
    }
  }
}

// Helper function to update existing prompt shortcuts
async function updatePromptShortcuts(
  promptShortcuts: InputPrompt[], 
  assistantId: number | null
): Promise<void> {  
  // Update existing shortcuts that have an id
  for (const shortcut of promptShortcuts) {
    if (shortcut.id && shortcut.id > 0 && shortcut.prompt.trim() && shortcut.content.trim()) {
      try {
        const response = await fetch(`/api/input_prompt/${shortcut.id}`, {
          method: "PATCH",
          headers: { "Content-Type": "application/json" },
          body: JSON.stringify({
            prompt: shortcut.prompt,
            content: shortcut.content,
            active: shortcut.active,
            is_public: shortcut.is_public,
            assistant_id: assistantId,
          }),
        });
        
        if (!response.ok) {
          console.error(`Failed to update prompt shortcut ${shortcut.id}:`, await response.text());
        }
      } catch (error) {
        console.error("Failed to update prompt shortcut:", error);
      }
    }
  }
}

export const createPersonaLabel = (name: string) => {
  return fetch("/api/persona/labels", {
    method: "POST",
    headers: {
      "Content-Type": "application/json",
    },
    body: JSON.stringify({ name }),
  });
};

export const deletePersonaLabel = (labelId: number) => {
  return fetch(`/api/admin/persona/label/${labelId}`, {
    method: "DELETE",
    headers: {
      "Content-Type": "application/json",
    },
  });
};

export const updatePersonaLabel = (
  id: number,
  name: string
): Promise<Response> => {
  return fetch(`/api/admin/persona/label/${id}`, {
    method: "PATCH",
    headers: {
      "Content-Type": "application/json",
    },
    body: JSON.stringify({
      label_name: name,
    }),
  });
};

function buildPersonaUpsertRequest(
  creationRequest: PersonaUpsertParameters,
  uploaded_image_id: string | null
): PersonaUpsertRequest {
  const {
    name,
    description,
    system_prompt,
    search_tool_description,
    history_query_rephrase,
    custom_tool_argument_system_prompt,
    search_query_prompt,
    search_data_source_selector_prompt,
    task_prompt,
    document_set_ids,
    num_chunks,
    include_citations,
    is_public,
    groups,
    microsoft_ad_groups,
    existing_prompt_id,
    datetime_aware,
    users,
    tool_ids,
    icon_color,
    icon_shape,
    remove_image,
    search_start_date,
  } = creationRequest;
  return {
    name,
    description,
    system_prompt,
    search_tool_description,
    history_query_rephrase,
    custom_tool_argument_system_prompt,
    search_query_prompt,
    search_data_source_selector_prompt,
    task_prompt,
    document_set_ids,
    num_chunks,
    include_citations,
    is_public,
    uploaded_image_id,
    groups,
    microsoft_ad_groups,
    users,
    tool_ids,
    icon_color,
    icon_shape,
    remove_image,
    search_start_date,
    datetime_aware,
    is_default_persona: creationRequest.is_default_persona ?? false,
    recency_bias: "base_decay",
    prompt_ids: existing_prompt_id ? [existing_prompt_id] : [],
    llm_filter_extraction: false,
    llm_relevance_filter: creationRequest.llm_relevance_filter ?? null,
    llm_model_provider_override:
      creationRequest.llm_model_provider_override ?? null,
    llm_model_version_override:
      creationRequest.llm_model_version_override ?? null,
    starter_messages: creationRequest.starter_messages ?? null,
    display_priority: null,
    label_ids: creationRequest.label_ids ?? null,
  };
}

export async function uploadFile(file: File): Promise<string | null> {
  const formData = new FormData();
  formData.append("file", file);
  const response = await fetch("/api/admin/persona/upload-image", {
    method: "POST",
    body: formData,
  });

  if (!response.ok) {
    console.error("Failed to upload file");
    return null;
  }

  const responseJson = await response.json();
  return responseJson.file_id;
}

export async function createPersona(
  personaUpsertParams: PersonaUpsertParameters
): Promise<Response | null> {
  let fileId = null;
  if (personaUpsertParams.uploaded_image) {
    fileId = await uploadFile(personaUpsertParams.uploaded_image);
    if (!fileId) {
      return null;
    }
  }

  // Handle persona creation first
  const createPersonaResponse = await fetch("/api/persona", {
    method: "POST",
    headers: {
      "Content-Type": "application/json",
    },
    body: JSON.stringify(
      buildPersonaUpsertRequest(personaUpsertParams, fileId)
    ),
  });

  // If persona creation was successful, handle prompt shortcuts
  if (createPersonaResponse.ok) {
    try {
      // Clone the response before reading it
      const responseClone = createPersonaResponse.clone();
      const createdPersona = await responseClone.json();
      const assistantId = createdPersona.id;
      
      // For new personas, all shortcuts should be new (no existing IDs)
      const newShortcuts = personaUpsertParams.prompt_shortcuts.filter(shortcut => !shortcut.id);
      
      // Handle new prompt shortcuts with the new assistant ID
      if (newShortcuts.length > 0) {
        await createPromptShortcuts(newShortcuts, assistantId);
      }
    } catch (error) {
      console.error("Failed to handle prompt shortcuts after persona creation:", error);
    }
  }

  return createPersonaResponse;
}

export async function updatePersona(
  id: number,
  personaUpsertParams: PersonaUpsertParameters
): Promise<Response | null> {
  let fileId = null;
  if (personaUpsertParams.uploaded_image) {
    fileId = await uploadFile(personaUpsertParams.uploaded_image);
    if (!fileId) {
      return null;
    }
  }

  // Fetch existing shortcuts for this assistant
  let existingShortcuts: InputPrompt[] = [];
  try {
    const shortcutsResponse = await fetch("/api/input_prompt");
    if (shortcutsResponse.ok) {
      const allShortcuts = await shortcutsResponse.json();
      existingShortcuts = allShortcuts.filter((shortcut: InputPrompt) => 
        shortcut.assistant_id === id
      );
    }   
  } catch (error) {
    console.error("Failed to fetch existing shortcuts:", error);
  }
  

  // Handle persona update first
  const updatePersonaResponse = await fetch(`/api/persona/${id}`, {
    method: "PATCH",
    headers: {
      "Content-Type": "application/json",
    },
    body: JSON.stringify(
      buildPersonaUpsertRequest(personaUpsertParams, fileId)
    ),
  });

  // If persona update was successful, handle prompt shortcuts
  if (updatePersonaResponse.ok) {
    try {
      // Handle shortcuts to delete first
      if (personaUpsertParams.shortcuts_to_delete && personaUpsertParams.shortcuts_to_delete.length > 0) {
        for (const shortcutId of personaUpsertParams.shortcuts_to_delete) {
          try {
            const response = await fetch(`/api/input_prompt/${shortcutId}`, {
              method: "DELETE",
              headers: { "Content-Type": "application/json" },
            });
            
            if (!response.ok) {
              console.error(`Failed to delete prompt shortcut ${shortcutId}:`, await response.text());
            }
          } catch (error) {
            console.error(`Failed to delete prompt shortcut ${shortcutId}:`, error);
          }
        }
      }
      
      // Handle new shortcuts (without id)
      const newShortcuts = personaUpsertParams.prompt_shortcuts.filter(shortcut => !shortcut.id);
      
      // Handle updated shortcuts from shortcuts_to_update field
      const updatedShortcuts = personaUpsertParams.shortcuts_to_update || [];
      
      // Handle new prompt shortcuts
      if (newShortcuts.length > 0) {
        await createPromptShortcuts(newShortcuts, id);
      }
      
      // Handle existing shortcuts updates
      if (updatedShortcuts.length > 0) {
        await updatePromptShortcuts(updatedShortcuts, id);
      }
    } catch (error) {
      console.error("Failed to handle prompt shortcuts after persona update:", error);
    }
  }

  return updatePersonaResponse;
}

export function deletePersona(personaId: number) {
  return fetch(`/api/persona/${personaId}`, {
    method: "DELETE",
  });
}

function smallerNumberFirstComparator(a: number, b: number) {
  return a > b ? 1 : -1;
}

function closerToZeroNegativesFirstComparator(a: number, b: number) {
  if (a < 0 && b > 0) {
    return -1;
  }
  if (a > 0 && b < 0) {
    return 1;
  }

  const absA = Math.abs(a);
  const absB = Math.abs(b);

  if (absA === absB) {
    return a > b ? 1 : -1;
  }

  return absA > absB ? 1 : -1;
}

export function personaComparator(
  a: MinimalPersonaSnapshot | Persona,
  b: MinimalPersonaSnapshot | Persona
) {
  if (a.display_priority === null && b.display_priority === null) {
    return closerToZeroNegativesFirstComparator(a.id, b.id);
  }

  if (a.display_priority !== b.display_priority) {
    if (a.display_priority === null) {
      return 1;
    }
    if (b.display_priority === null) {
      return -1;
    }

    return smallerNumberFirstComparator(a.display_priority, b.display_priority);
  }

  return closerToZeroNegativesFirstComparator(a.id, b.id);
}

export const togglePersonaVisibility = async (
  personaId: number,
  isVisible: boolean
) => {
  const response = await fetch(`/api/admin/persona/${personaId}/visible`, {
    method: "PATCH",
    headers: {
      "Content-Type": "application/json",
    },
    body: JSON.stringify({
      is_visible: !isVisible,
    }),
  });
  return response;
};

export const togglePersonaPublicStatus = async (
  personaId: number,
  isPublic: boolean
) => {
  const response = await fetch(`/api/persona/${personaId}/public`, {
    method: "PATCH",
    headers: {
      "Content-Type": "application/json",
    },
    body: JSON.stringify({
      is_public: isPublic,
    }),
  });
  return response;
};

export const togglePersonaDefaultStatus = async (
  personaId: number,
  isDefault: boolean
) => {
  const response = await fetch(`/api/persona/${personaId}/default`, {
    method: "PATCH",
    headers: {
      "Content-Type": "application/json",
    },
    body: JSON.stringify({
      is_default: isDefault,
    }),
  });
  return response;
};

export function checkPersonaRequiresImageGeneration(persona: Persona) {
  for (const tool of persona.tools) {
    if (tool.name === "ImageGenerationTool") {
      return true;
    }
  }
  return false;
}

export function providersContainImageGeneratingSupport(
  providers: FullLLMProvider[]
) {
  return providers.some((provider) => provider.provider === "openai");
}

// Default fallback persona for when we must display a persona
// but assistant has access to none
export const defaultPersona: Persona = {
  id: 0,
  name: "Default Assistant",
  description: "A default assistant",
  is_visible: true,
  is_public: true,
  builtin_persona: false,
  is_default_persona: true,
  users: [],
  groups: [],
  document_sets: [],
  prompts: [],
  tools: [],
  starter_messages: null,
  prompt_shortcuts: null,
  display_priority: null,
  search_start_date: null,
  owner: null,
  icon_shape: 50910,
  icon_color: "#FF6F6F",
};<|MERGE_RESOLUTION|>--- conflicted
+++ resolved
@@ -1,11 +1,6 @@
-<<<<<<< HEAD
-import { LLMProviderView } from "../configuration/llm/interfaces";
-import { MinimalPersonaSnapshot, Persona, StarterMessage } from "./interfaces";
-=======
 import { FullLLMProvider } from "../configuration/llm/interfaces";
 import { Persona, StarterMessage } from "./interfaces";
 import { InputPrompt } from "@/app/chat/interfaces";
->>>>>>> 4c5a865d
 
 interface PersonaUpsertRequest {
   name: string;
@@ -417,10 +412,7 @@
   return absA > absB ? 1 : -1;
 }
 
-export function personaComparator(
-  a: MinimalPersonaSnapshot | Persona,
-  b: MinimalPersonaSnapshot | Persona
-) {
+export function personaComparator(a: Persona, b: Persona) {
   if (a.display_priority === null && b.display_priority === null) {
     return closerToZeroNegativesFirstComparator(a.id, b.id);
   }
@@ -524,4 +516,341 @@
   owner: null,
   icon_shape: 50910,
   icon_color: "#FF6F6F",
-};+};
+
+import { LLMProviderView } from "../configuration/llm/interfaces";
+import { MinimalPersonaSnapshot, Persona, StarterMessage } from "./interfaces";
+
+interface PersonaUpsertRequest {
+  name: string;
+  description: string;
+  system_prompt: string;
+  task_prompt: string;
+  datetime_aware: boolean;
+  document_set_ids: number[];
+  num_chunks: number | null;
+  include_citations: boolean;
+  is_public: boolean;
+  recency_bias: string;
+  prompt_ids: number[];
+  llm_filter_extraction: boolean;
+  llm_relevance_filter: boolean | null;
+  llm_model_provider_override: string | null;
+  llm_model_version_override: string | null;
+  starter_messages: StarterMessage[] | null;
+  users?: string[];
+  groups: number[];
+  tool_ids: number[];
+  icon_color: string | null;
+  icon_shape: number | null;
+  remove_image?: boolean;
+  uploaded_image_id: string | null;
+  search_start_date: Date | null;
+  is_default_persona: boolean;
+  display_priority: number | null;
+  label_ids: number[] | null;
+  user_file_ids: number[] | null;
+  user_folder_ids: number[] | null;
+}
+
+export interface PersonaUpsertParameters {
+  name: string;
+  description: string;
+  system_prompt: string;
+  existing_prompt_id: number | null;
+  task_prompt: string;
+  datetime_aware: boolean;
+  document_set_ids: number[];
+  num_chunks: number | null;
+  include_citations: boolean;
+  is_public: boolean;
+  llm_relevance_filter: boolean | null;
+  llm_model_provider_override: string | null;
+  llm_model_version_override: string | null;
+  starter_messages: StarterMessage[] | null;
+  users?: string[];
+  groups: number[];
+  tool_ids: number[];
+  icon_color: string | null;
+  icon_shape: number | null;
+  remove_image?: boolean;
+  search_start_date: Date | null;
+  uploaded_image: File | null;
+  is_default_persona: boolean;
+  label_ids: number[] | null;
+  user_file_ids: number[];
+  user_folder_ids: number[];
+}
+
+export const createPersonaLabel = (name: string) => {
+  return fetch("/api/persona/labels", {
+    method: "POST",
+    headers: {
+      "Content-Type": "application/json",
+    },
+    body: JSON.stringify({ name }),
+  });
+};
+
+export const deletePersonaLabel = (labelId: number) => {
+  return fetch(`/api/admin/persona/label/${labelId}`, {
+    method: "DELETE",
+    headers: {
+      "Content-Type": "application/json",
+    },
+  });
+};
+
+export const updatePersonaLabel = (
+  id: number,
+  name: string
+): Promise<Response> => {
+  return fetch(`/api/admin/persona/label/${id}`, {
+    method: "PATCH",
+    headers: {
+      "Content-Type": "application/json",
+    },
+    body: JSON.stringify({
+      label_name: name,
+    }),
+  });
+};
+
+function buildPersonaUpsertRequest(
+  creationRequest: PersonaUpsertParameters,
+  uploaded_image_id: string | null
+): PersonaUpsertRequest {
+  const {
+    name,
+    description,
+    system_prompt,
+    task_prompt,
+    document_set_ids,
+    num_chunks,
+    include_citations,
+    is_public,
+    groups,
+    existing_prompt_id,
+    datetime_aware,
+    users,
+    tool_ids,
+    icon_color,
+    icon_shape,
+    remove_image,
+    search_start_date,
+    user_file_ids,
+    user_folder_ids,
+  } = creationRequest;
+
+  return {
+    name,
+    description,
+    system_prompt,
+    task_prompt,
+    document_set_ids,
+    num_chunks,
+    include_citations,
+    is_public,
+    uploaded_image_id,
+    groups,
+    users,
+    tool_ids,
+    icon_color,
+    icon_shape,
+    remove_image,
+    search_start_date,
+    datetime_aware,
+    is_default_persona: creationRequest.is_default_persona ?? false,
+    recency_bias: "base_decay",
+    prompt_ids: existing_prompt_id ? [existing_prompt_id] : [],
+    llm_filter_extraction: false,
+    llm_relevance_filter: creationRequest.llm_relevance_filter ?? null,
+    llm_model_provider_override:
+      creationRequest.llm_model_provider_override ?? null,
+    llm_model_version_override:
+      creationRequest.llm_model_version_override ?? null,
+    starter_messages: creationRequest.starter_messages ?? null,
+    display_priority: null,
+    label_ids: creationRequest.label_ids ?? null,
+    user_file_ids: user_file_ids ?? null,
+    user_folder_ids: user_folder_ids ?? null,
+  };
+}
+
+export async function uploadFile(file: File): Promise<string | null> {
+  const formData = new FormData();
+  formData.append("file", file);
+  const response = await fetch("/api/admin/persona/upload-image", {
+    method: "POST",
+    body: formData,
+  });
+
+  if (!response.ok) {
+    console.error("Failed to upload file");
+    return null;
+  }
+
+  const responseJson = await response.json();
+  return responseJson.file_id;
+}
+
+export async function createPersona(
+  personaUpsertParams: PersonaUpsertParameters
+): Promise<Response | null> {
+  let fileId = null;
+  if (personaUpsertParams.uploaded_image) {
+    fileId = await uploadFile(personaUpsertParams.uploaded_image);
+    if (!fileId) {
+      return null;
+    }
+  }
+  const createPersonaResponse = await fetch("/api/persona", {
+    method: "POST",
+    headers: {
+      "Content-Type": "application/json",
+    },
+    body: JSON.stringify(
+      buildPersonaUpsertRequest(personaUpsertParams, fileId)
+    ),
+  });
+
+  return createPersonaResponse;
+}
+
+export async function updatePersona(
+  id: number,
+  personaUpsertParams: PersonaUpsertParameters
+): Promise<Response | null> {
+  let fileId = null;
+  if (personaUpsertParams.uploaded_image) {
+    fileId = await uploadFile(personaUpsertParams.uploaded_image);
+    if (!fileId) {
+      return null;
+    }
+  }
+
+  const updatePersonaResponse = await fetch(`/api/persona/${id}`, {
+    method: "PATCH",
+    headers: {
+      "Content-Type": "application/json",
+    },
+    body: JSON.stringify(
+      buildPersonaUpsertRequest(personaUpsertParams, fileId)
+    ),
+  });
+
+  return updatePersonaResponse;
+}
+
+export function deletePersona(personaId: number) {
+  return fetch(`/api/persona/${personaId}`, {
+    method: "DELETE",
+  });
+}
+
+function smallerNumberFirstComparator(a: number, b: number) {
+  return a > b ? 1 : -1;
+}
+
+function closerToZeroNegativesFirstComparator(a: number, b: number) {
+  if (a < 0 && b > 0) {
+    return -1;
+  }
+  if (a > 0 && b < 0) {
+    return 1;
+  }
+
+  const absA = Math.abs(a);
+  const absB = Math.abs(b);
+
+  if (absA === absB) {
+    return a > b ? 1 : -1;
+  }
+
+  return absA > absB ? 1 : -1;
+}
+
+export function personaComparator(
+  a: MinimalPersonaSnapshot | Persona,
+  b: MinimalPersonaSnapshot | Persona
+) {
+  if (a.display_priority === null && b.display_priority === null) {
+    return closerToZeroNegativesFirstComparator(a.id, b.id);
+  }
+
+  if (a.display_priority !== b.display_priority) {
+    if (a.display_priority === null) {
+      return 1;
+    }
+    if (b.display_priority === null) {
+      return -1;
+    }
+
+    return smallerNumberFirstComparator(a.display_priority, b.display_priority);
+  }
+
+  return closerToZeroNegativesFirstComparator(a.id, b.id);
+}
+
+export const togglePersonaDefault = async (
+  personaId: number,
+  isDefault: boolean
+) => {
+  const response = await fetch(`/api/admin/persona/${personaId}/default`, {
+    method: "PATCH",
+    headers: {
+      "Content-Type": "application/json",
+    },
+    body: JSON.stringify({
+      is_default_persona: !isDefault,
+    }),
+  });
+  return response;
+};
+
+export const togglePersonaVisibility = async (
+  personaId: number,
+  isVisible: boolean
+) => {
+  const response = await fetch(`/api/admin/persona/${personaId}/visible`, {
+    method: "PATCH",
+    headers: {
+      "Content-Type": "application/json",
+    },
+    body: JSON.stringify({
+      is_visible: !isVisible,
+    }),
+  });
+  return response;
+};
+
+export const togglePersonaPublicStatus = async (
+  personaId: number,
+  isPublic: boolean
+) => {
+  const response = await fetch(`/api/persona/${personaId}/public`, {
+    method: "PATCH",
+    headers: {
+      "Content-Type": "application/json",
+    },
+    body: JSON.stringify({
+      is_public: isPublic,
+    }),
+  });
+  return response;
+};
+
+export function checkPersonaRequiresImageGeneration(persona: Persona) {
+  for (const tool of persona.tools) {
+    if (tool.name === "ImageGenerationTool") {
+      return true;
+    }
+  }
+  return false;
+}
+
+export function providersContainImageGeneratingSupport(
+  providers: LLMProviderView[]
+) {
+  return providers.some((provider) => provider.provider === "openai");
+}