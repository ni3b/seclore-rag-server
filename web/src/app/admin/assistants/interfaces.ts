import { ToolSnapshot } from "@/lib/tools/interfaces";
<<<<<<< HEAD
import { DocumentSetSummary, MinimalUserSnapshot } from "@/lib/types";
=======
import { DocumentSet, MinimalUserSnapshot } from "@/lib/types";
import { InputPrompt } from "@/app/chat/interfaces";
>>>>>>> 4c5a865d

export interface StarterMessageBase {
  message: string;
}
export interface StarterMessage extends StarterMessageBase {
  name: string;
}

export interface Prompt {
  id: number;
  name: string;
  description: string;
  system_prompt: string;
  search_tool_description: string;
  history_query_rephrase: string;  //assistant_change
  custom_tool_argument_system_prompt: string;
  search_query_prompt: string;
  search_data_source_selector_prompt: string;
  task_prompt: string;
  include_citations: boolean;
  datetime_aware: boolean;
  default_prompt: boolean;
}

<<<<<<< HEAD
export interface MinimalPersonaSnapshot {
  id: number;
  name: string;
  description: string;
  tools: ToolSnapshot[];
  starter_messages: StarterMessage[] | null;
  document_sets: DocumentSetSummary[];
  llm_model_version_override?: string;
  llm_model_provider_override?: string;

  uploaded_image_id?: string;
  icon_shape?: number;
  icon_color?: string;

  is_public: boolean;
  is_visible: boolean;
  display_priority: number | null;
  is_default_persona: boolean;
  builtin_persona: boolean;

  labels?: PersonaLabel[];
  owner: MinimalUserSnapshot | null;
}

export interface Persona extends MinimalPersonaSnapshot {
  user_file_ids: number[];
  user_folder_ids: number[];
  users: MinimalUserSnapshot[];
  groups: number[];
  num_chunks?: number;
}

export interface FullPersona extends Persona {
  search_start_date: Date | null;
=======
export interface Persona {
  id: number;
  name: string;
  search_start_date: Date | null;
  owner: MinimalUserSnapshot | null;
  is_visible: boolean;
  is_public: boolean;
  display_priority: number | null;
  description: string;
  document_sets: DocumentSet[];
>>>>>>> 4c5a865d
  prompts: Prompt[];
  tools: ToolSnapshot[];
  num_chunks?: number;
  llm_relevance_filter?: boolean;
  llm_filter_extraction?: boolean;
  llm_model_provider_override?: string;
  llm_model_version_override?: string;
  starter_messages: StarterMessage[] | null;
  prompt_shortcuts: InputPrompt[] | null;
  builtin_persona: boolean;
  is_default_persona: boolean;
  users: MinimalUserSnapshot[];
  groups: number[];
  microsoft_ad_groups?: string[];
  icon_shape?: number;
  icon_color?: string;
  uploaded_image_id?: string;
  labels?: PersonaLabel[];
}

export interface PersonaLabel {
  id: number;
  name: string;
}<|MERGE_RESOLUTION|>--- conflicted
+++ resolved
@@ -1,10 +1,6 @@
 import { ToolSnapshot } from "@/lib/tools/interfaces";
-<<<<<<< HEAD
-import { DocumentSetSummary, MinimalUserSnapshot } from "@/lib/types";
-=======
 import { DocumentSet, MinimalUserSnapshot } from "@/lib/types";
 import { InputPrompt } from "@/app/chat/interfaces";
->>>>>>> 4c5a865d
 
 export interface StarterMessageBase {
   message: string;
@@ -29,7 +25,62 @@
   default_prompt: boolean;
 }
 
-<<<<<<< HEAD
+export interface Persona {
+  id: number;
+  name: string;
+  search_start_date: Date | null;
+  owner: MinimalUserSnapshot | null;
+  is_visible: boolean;
+  is_public: boolean;
+  display_priority: number | null;
+  description: string;
+  document_sets: DocumentSet[];
+  prompts: Prompt[];
+  tools: ToolSnapshot[];
+  num_chunks?: number;
+  llm_relevance_filter?: boolean;
+  llm_filter_extraction?: boolean;
+  llm_model_provider_override?: string;
+  llm_model_version_override?: string;
+  starter_messages: StarterMessage[] | null;
+  prompt_shortcuts: InputPrompt[] | null;
+  builtin_persona: boolean;
+  is_default_persona: boolean;
+  users: MinimalUserSnapshot[];
+  groups: number[];
+  microsoft_ad_groups?: string[];
+  icon_shape?: number;
+  icon_color?: string;
+  uploaded_image_id?: string;
+  labels?: PersonaLabel[];
+}
+
+export interface PersonaLabel {
+  id: number;
+  name: string;
+}
+
+import { ToolSnapshot } from "@/lib/tools/interfaces";
+import { DocumentSetSummary, MinimalUserSnapshot } from "@/lib/types";
+
+export interface StarterMessageBase {
+  message: string;
+}
+export interface StarterMessage extends StarterMessageBase {
+  name: string;
+}
+
+export interface Prompt {
+  id: number;
+  name: string;
+  description: string;
+  system_prompt: string;
+  task_prompt: string;
+  include_citations: boolean;
+  datetime_aware: boolean;
+  default_prompt: boolean;
+}
+
 export interface MinimalPersonaSnapshot {
   id: number;
   name: string;
@@ -64,36 +115,9 @@
 
 export interface FullPersona extends Persona {
   search_start_date: Date | null;
-=======
-export interface Persona {
-  id: number;
-  name: string;
-  search_start_date: Date | null;
-  owner: MinimalUserSnapshot | null;
-  is_visible: boolean;
-  is_public: boolean;
-  display_priority: number | null;
-  description: string;
-  document_sets: DocumentSet[];
->>>>>>> 4c5a865d
   prompts: Prompt[];
-  tools: ToolSnapshot[];
-  num_chunks?: number;
   llm_relevance_filter?: boolean;
   llm_filter_extraction?: boolean;
-  llm_model_provider_override?: string;
-  llm_model_version_override?: string;
-  starter_messages: StarterMessage[] | null;
-  prompt_shortcuts: InputPrompt[] | null;
-  builtin_persona: boolean;
-  is_default_persona: boolean;
-  users: MinimalUserSnapshot[];
-  groups: number[];
-  microsoft_ad_groups?: string[];
-  icon_shape?: number;
-  icon_color?: string;
-  uploaded_image_id?: string;
-  labels?: PersonaLabel[];
 }
 
 export interface PersonaLabel {
