--- conflicted
+++ resolved
@@ -3,17 +3,7 @@
 import React from "react";
 import { Option } from "@/components/Dropdown";
 import { generateRandomIconShape } from "@/lib/assistantIconUtils";
-<<<<<<< HEAD
-import {
-  CCPairBasicInfo,
-  DocumentSetSummary,
-  User,
-  UserGroup,
-  UserRole,
-} from "@/lib/types";
-=======
 import { CCPairBasicInfo, DocumentSet, User, UserGroup } from "@/lib/types";
->>>>>>> 4c5a865d
 import { Separator } from "@/components/ui/separator";
 import { Button } from "@/components/ui/button";
 import { ArrayHelpers, FieldArray, Form, Formik, FormikProps } from "formik";
@@ -33,7 +23,7 @@
   destructureValue,
   structureValue,
 } from "@/lib/llm/utils";
-import { ToolSnapshot, MCPServer } from "@/lib/tools/interfaces";
+import { ToolSnapshot } from "@/lib/tools/interfaces";
 import { checkUserIsNoAuthUser } from "@/lib/user";
 
 import {
@@ -43,20 +33,6 @@
   TooltipTrigger,
 } from "@/components/ui/tooltip";
 import Link from "next/link";
-<<<<<<< HEAD
-import { useRouter, useSearchParams } from "next/navigation";
-import { FiChevronDown, FiChevronRight } from "react-icons/fi";
-import { useContext, useEffect, useMemo, useState } from "react";
-import * as Yup from "yup";
-import { SettingsContext } from "@/components/settings/SettingsProvider";
-import { FullPersona, PersonaLabel, StarterMessage } from "./interfaces";
-import {
-  PersonaUpsertParameters,
-  createPersona,
-  updatePersona,
-  deletePersona,
-} from "./lib";
-=======
 import { useRouter } from "next/navigation";
 import { useEffect, useMemo, useState } from "react";
 import { FiInfo } from "react-icons/fi";
@@ -65,7 +41,6 @@
 import { SuccessfulPersonaUpdateRedirectType } from "./enums";
 import { Persona, PersonaLabel, StarterMessage } from "./interfaces";
 import { PersonaUpsertParameters, createPersona, updatePersona } from "./lib";
->>>>>>> 4c5a865d
 import {
   CameraIcon,
   GroupsIconSkeleton,
@@ -73,8 +48,8 @@
   SwapIcon,
   TrashIcon,
 } from "@/components/icons/icons";
-import { buildImgUrl } from "@/app/chat/components/files/images/utils";
-import { useAssistantsContext } from "@/components/context/AssistantsContext";
+import { buildImgUrl } from "@/app/chat/files/images/utils";
+import { useAssistants } from "@/components/context/AssistantsContext";
 import { debounce } from "lodash";
 import { FullLLMProvider } from "../configuration/llm/interfaces";
 import StarterMessagesList from "./StarterMessageList";
@@ -90,30 +65,6 @@
   SearchMultiSelectDropdown,
   Option as DropdownOption,
 } from "@/components/Dropdown";
-<<<<<<< HEAD
-import { SourceChip } from "@/app/chat/components/input/ChatInputBar";
-import {
-  TagIcon,
-  UserIcon,
-  FileIcon,
-  FolderIcon,
-  InfoIcon,
-  BookIcon,
-} from "lucide-react";
-import { LLMSelector } from "@/components/llm/LLMSelector";
-import useSWR from "swr";
-import { errorHandlingFetcher } from "@/lib/fetcher";
-import { ConfirmEntityModal } from "@/components/modals/ConfirmEntityModal";
-
-import { FilePickerModal } from "@/app/chat/my-documents/components/FilePicker";
-import { useDocumentsContext } from "@/app/chat/my-documents/DocumentsContext";
-
-import { SEARCH_TOOL_ID } from "@/app/chat/components/tools/constants";
-import TextView from "@/components/chat/TextView";
-import { MinimalOnyxDocument } from "@/lib/search/interfaces";
-import { MAX_CHARACTERS_PERSONA_DESCRIPTION } from "@/lib/constants";
-import { FormErrorFocus } from "@/components/FormErrorHelpers";
-=======
 import { MicrosoftADGroupsDropdown } from "@/components/MicrosoftADGroupsDropdown";
 
 // Extended option type for Microsoft AD groups that includes membership status
@@ -132,7 +83,6 @@
 import Title from "@/components/ui/title";
 import { SEARCH_TOOL_ID } from "@/app/chat/tools/constants";
 import PromptShortcutsList from "@/components/admin/PromptShortcutsList";
->>>>>>> 4c5a865d
 
 function findSearchTool(tools: ToolSnapshot[]) {
   return tools.find((tool) => tool.in_code_tool_id === SEARCH_TOOL_ID);
@@ -171,7 +121,7 @@
 }: {
   existingPersona?: Persona | null;
   ccPairs: CCPairBasicInfo[];
-  documentSets: DocumentSetSummary[];
+  documentSets: DocumentSet[];
   user: User | null;
   defaultPublic: boolean;
   redirectType: SuccessfulPersonaUpdateRedirectType;
@@ -180,22 +130,13 @@
   shouldAddAssistantToUserPreferences?: boolean;
   admin?: boolean;
 }) {
-<<<<<<< HEAD
-  const { refreshAssistants, isImageGenerationAvailable } =
-    useAssistantsContext();
-
-=======
   const { refreshAssistants, isImageGenerationAvailable } = useAssistants();
->>>>>>> 4c5a865d
   const router = useRouter();
   const [isDeleting, setIsDeleting] = useState(false);
 
   const { popup, setPopup } = usePopup();
   const { labels, refreshLabels, createLabel, updateLabel, deleteLabel } =
     useLabels();
-<<<<<<< HEAD
-  const settings = useContext(SettingsContext);
-=======
   const authType = useAuthType();
   const isOIDC = authType === "oidc";
   
@@ -215,7 +156,6 @@
     isOIDC ? "/api/auth/oidc/microsoft-users" : null,
     errorHandlingFetcher
   );
->>>>>>> 4c5a865d
 
   const colorOptions = [
     "#FF6FBF",
@@ -283,80 +223,15 @@
   const imageGenerationTool = findImageGenerationTool(tools);
   const internetSearchTool = findInternetSearchTool(tools);
 
-  // Separate MCP tools from regular custom tools
-  const allCustomTools = tools.filter(
+  const customTools = tools.filter(
     (tool) =>
       tool.in_code_tool_id !== searchTool?.in_code_tool_id &&
       tool.in_code_tool_id !== imageGenerationTool?.in_code_tool_id &&
       tool.in_code_tool_id !== internetSearchTool?.in_code_tool_id
   );
 
-  const mcpTools = allCustomTools.filter((tool) => tool.mcp_server_id);
-  const customTools = allCustomTools.filter((tool) => !tool.mcp_server_id);
-
-  // Group MCP tools by server
-  const mcpToolsByServer = useMemo(() => {
-    const groups: { [serverId: number]: ToolSnapshot[] } = {};
-    mcpTools.forEach((tool) => {
-      if (tool.mcp_server_id) {
-        if (!groups[tool.mcp_server_id]) {
-          groups[tool.mcp_server_id] = [];
-        }
-        groups[tool.mcp_server_id]!.push(tool);
-      }
-    });
-    return groups;
-  }, [mcpTools]);
-
-  // Helper functions for MCP server checkbox state
-  const getMCPServerCheckboxState = (
-    serverId: number,
-    enabledToolsMap: { [key: number]: boolean }
-  ) => {
-    const serverTools = mcpToolsByServer[serverId] || [];
-    const enabledCount = serverTools.filter(
-      (tool) => enabledToolsMap[tool.id]
-    ).length;
-
-    if (enabledCount === 0) return false; // unchecked
-    if (enabledCount === serverTools.length) return true; // checked
-    return "indeterminate"; // partially checked
-  };
-
-  const toggleMCPServerTools = (
-    serverId: number,
-    enabledToolsMap: { [key: number]: boolean },
-    setFieldValue: any
-  ) => {
-    const serverTools = mcpToolsByServer[serverId] || [];
-    const currentState = getMCPServerCheckboxState(serverId, enabledToolsMap);
-    const shouldEnable = currentState !== true; // enable if not fully checked
-
-    const updatedMap = { ...enabledToolsMap };
-    serverTools.forEach((tool) => {
-      updatedMap[tool.id] = shouldEnable;
-    });
-
-    setFieldValue("enabled_tools_map", updatedMap);
-  };
-
-  const toggleServerCollapse = (serverId: number) => {
-    const newCollapsed = new Set(collapsedServers);
-    if (newCollapsed.has(serverId)) {
-      newCollapsed.delete(serverId);
-    } else {
-      newCollapsed.add(serverId);
-    }
-    setCollapsedServers(newCollapsed);
-  };
-
-  const getMCPServerInfo = (serverId: number): MCPServer | null => {
-    return mcpServers.find((server) => server.id === serverId) || null;
-  };
-
   const availableTools = [
     ...customTools,
-    ...mcpTools, // Include MCP tools for form logic
     ...(searchTool ? [searchTool] : []),
     ...(imageGenerationTool ? [imageGenerationTool] : []),
     ...(internetSearchTool ? [internetSearchTool] : []),
@@ -366,21 +241,6 @@
     enabledToolsMap[tool.id] = personaCurrentToolIds.includes(tool.id);
   });
 
-<<<<<<< HEAD
-  const { files, folders, refreshFolders } = useDocumentsContext();
-
-  const [showVisibilityWarning, setShowVisibilityWarning] = useState(false);
-
-  const canShowKnowledgeSource =
-    ccPairs.length > 0 &&
-    searchTool &&
-    !(user?.role === UserRole.BASIC && documentSets.length === 0);
-
-  const userKnowledgeEnabled =
-    settings?.settings?.user_knowledge_enabled ?? true;
-
-=======
->>>>>>> 4c5a865d
   const initialValues = {
     name: existingPersona?.name ?? "",
     description: existingPersona?.description ?? "",
@@ -406,17 +266,11 @@
       existingPersona?.llm_model_provider_override ?? null,
     llm_model_version_override:
       existingPersona?.llm_model_version_override ?? null,
-<<<<<<< HEAD
-    starter_messages: existingPersona?.starter_messages?.length
-      ? existingPersona.starter_messages
-      : [{ message: "", name: "" }],
-=======
     starter_messages: existingPersona?.starter_messages ?? [
       {
         message: "",
       },
     ],
->>>>>>> 4c5a865d
     enabled_tools_map: enabledToolsMap,
     icon_color: existingPersona?.icon_color ?? defautIconColor,
     icon_shape: existingPersona?.icon_shape ?? defaultIconShape,
@@ -432,21 +286,7 @@
         (u) => u.id !== existingPersona.owner?.id
       ) ?? [],
     selectedGroups: existingPersona?.groups ?? [],
-<<<<<<< HEAD
-    user_file_ids: existingPersona?.user_file_ids ?? [],
-    user_folder_ids: existingPersona?.user_folder_ids ?? [],
-    knowledge_source: !canShowKnowledgeSource
-      ? "user_files"
-      : !userKnowledgeEnabled
-        ? "team_knowledge"
-        : (existingPersona?.user_file_ids?.length ?? 0) > 0 ||
-            (existingPersona?.user_folder_ids?.length ?? 0) > 0
-          ? "user_files"
-          : "team_knowledge",
-    is_default_persona: existingPersona?.is_default_persona ?? false,
-=======
     selectedMicrosoftADGroups: existingPersona?.microsoft_ad_groups ?? [],
->>>>>>> 4c5a865d
   };
 
   interface AssistantPrompt {
@@ -506,10 +346,6 @@
 
   const [labelToDelete, setLabelToDelete] = useState<PersonaLabel | null>(null);
   const [isRequestSuccessful, setIsRequestSuccessful] = useState(false);
-  const [mcpServers, setMcpServers] = useState<MCPServer[]>([]);
-  const [collapsedServers, setCollapsedServers] = useState<Set<number>>(
-    new Set()
-  );
 
   const { data: userGroups } = useUserGroups();
   // const { data: allUsers } = useUsers() as {
@@ -529,19 +365,6 @@
       email: user.email,
     }));
   };
-
-  // Fetch MCP servers for URL display
-  useEffect(() => {
-    const fetchMcpServers = async () => {
-      const response = await fetch("/api/admin/mcp/servers");
-      if (response.ok) {
-        const data = await response.json();
-        setMcpServers(data.mcp_servers || []);
-      }
-    };
-
-    fetchMcpServers();
-  }, []);
 
   if (!labels) {
     return <></>;
@@ -676,14 +499,6 @@
             .map((toolId) => Number(toolId))
             .filter((toolId) => values.enabled_tools_map[toolId]);
 
-          if (
-            internetSearchTool &&
-            enabledTools.includes(internetSearchTool.id)
-          ) {
-            // Internet searches should generally be datetime-aware
-            formikHelpers.setFieldValue("datetime_aware", true);
-          }
-
           const searchToolEnabled = searchTool
             ? enabledTools.includes(searchTool.id)
             : false;
@@ -692,8 +507,10 @@
           // to tell the backend to not fetch any documents
           const numChunks = searchToolEnabled ? values.num_chunks || 10 : 0;
           const starterMessages = values.starter_messages
-            .filter((message: StarterMessage) => message.message.trim() !== "")
-            .map((message: StarterMessage) => ({
+            .filter(
+              (message: { message: string }) => message.message.trim() !== ""
+            )
+            .map((message: { message: string; name?: string }) => ({
               message: message.message,
               name: message.name || message.message,
             }));
@@ -811,48 +628,6 @@
           );
 
           return (
-<<<<<<< HEAD
-            <>
-              {filePickerModalOpen && (
-                <FilePickerModal
-                  setPresentingDocument={setPresentingDocument}
-                  isOpen={filePickerModalOpen}
-                  onClose={() => {
-                    setFilePickerModalOpen(false);
-                  }}
-                  onSave={(selectedFiles, selectedFolders) => {
-                    setFieldValue(
-                      "user_file_ids",
-                      selectedFiles.map((file) => file.id)
-                    );
-                    setFieldValue(
-                      "user_folder_ids",
-                      selectedFolders.map((folder) => folder.id)
-                    );
-                    setFilePickerModalOpen(false);
-                  }}
-                  buttonContent="Add to Assistant"
-                />
-              )}
-              <Form className="w-full text-text-950 assistant-editor">
-                <FormErrorFocus />
-                {/* Refresh starter messages when name or description changes */}
-                <p className="text-base font-normal text-2xl">
-                  {existingPersona ? (
-                    <>
-                      Edit assistant <b>{existingPersona.name}</b>
-                    </>
-                  ) : (
-                    "Create an Assistant"
-                  )}
-                </p>
-                <div className="max-w-4xl w-full">
-                  <Separator />
-                  <div className="flex gap-x-2 items-center">
-                    <div className="block font-medium text-sm">
-                      Assistant Icon
-                    </div>
-=======
             <Form className="w-full text-text-950 assistant-editor"
             onKeyDown={(e: React.KeyboardEvent<HTMLFormElement>) => {
               if (e.key === "Enter" && e.target instanceof HTMLInputElement) {
@@ -905,7 +680,6 @@
                     ) : (
                       generateIdenticon((values.icon_shape || 0).toString(), 36)
                     )}
->>>>>>> 4c5a865d
                   </div>
 
                   <div className="flex flex-col gap-2">
@@ -1159,60 +933,6 @@
                             Attach additional unique knowledge to this assistant
                           </p>
                         </div>
-<<<<<<< HEAD
-                      </>
-                    )}
-
-                    {searchTool && values.enabled_tools_map[searchTool.id] && (
-                      <div>
-                        {canShowKnowledgeSource && (
-                          <>
-                            <div className="mt-1.5 mb-2.5">
-                              <div className="flex gap-2.5">
-                                <div
-                                  className={`w-[150px] h-[110px] rounded-lg border flex flex-col items-center justify-center cursor-pointer transition-all ${
-                                    values.knowledge_source === "team_knowledge"
-                                      ? "border-2 border-blue-500 bg-blue-50 dark:bg-blue-950/20"
-                                      : "border-gray-200 hover:border-gray-300 dark:border-gray-700 dark:hover:border-gray-600"
-                                  }`}
-                                  onClick={() =>
-                                    setFieldValue(
-                                      "knowledge_source",
-                                      "team_knowledge"
-                                    )
-                                  }
-                                >
-                                  <div className="text-blue-500 mb-2">
-                                    <BookIcon size={24} />
-                                  </div>
-                                  <p className="font-medium text-xs">
-                                    Team Knowledge
-                                  </p>
-                                </div>
-
-                                {userKnowledgeEnabled && (
-                                  <div
-                                    className={`w-[150px] h-[110px] rounded-lg border flex flex-col items-center justify-center cursor-pointer transition-all ${
-                                      values.knowledge_source === "user_files"
-                                        ? "border-2 border-blue-500 bg-blue-50 dark:bg-blue-950/20"
-                                        : "border-gray-200 hover:border-gray-300 dark:border-gray-700 dark:hover:border-gray-600"
-                                    }`}
-                                    onClick={() =>
-                                      setFieldValue(
-                                        "knowledge_source",
-                                        "user_files"
-                                      )
-                                    }
-                                  >
-                                    <div className="text-blue-500 mb-2">
-                                      <FileIcon size={24} />
-                                    </div>
-                                    <p className="font-medium text-xs">
-                                      User Knowledge
-                                    </p>
-                                  </div>
-                                )}
-=======
                       </div>
                     </>
                   )}
@@ -1246,7 +966,6 @@
                                     documents.
                                   </>
                                 </SubLabel>
->>>>>>> 4c5a865d
                               </div>
 
                               {documentSets.length > 0 ? (
@@ -1322,114 +1041,6 @@
                       </>
                     )}
 
-<<<<<<< HEAD
-                      {/* Regular Custom Tools */}
-                      {customTools.length > 0 &&
-                        customTools.map((tool) => (
-                          <BooleanFormField
-                            key={tool.id}
-                            name={`enabled_tools_map.${tool.id}`}
-                            label={tool.display_name}
-                            subtext={tool.description}
-                          />
-                        ))}
-
-                      {/* MCP Server Tools - Hierarchical Structure */}
-                      {Object.keys(mcpToolsByServer).length > 0 &&
-                        Object.entries(mcpToolsByServer).map(
-                          ([serverId, serverTools]) => {
-                            const serverIdNum = parseInt(serverId);
-                            const serverInfo = getMCPServerInfo(serverIdNum);
-                            const isCollapsed =
-                              collapsedServers.has(serverIdNum);
-
-                            // Extract server name from tool name (format: "server_name_tool_name")
-                            const firstTool = serverTools[0];
-                            const serverName =
-                              serverInfo?.name ||
-                              firstTool?.name
-                                ?.split("_")
-                                .slice(0, -1)
-                                .join("_") ||
-                              `MCP Server ${serverId}`;
-
-                            const serverUrl =
-                              serverInfo?.server_url || "Unknown URL";
-
-                            const checkboxState = getMCPServerCheckboxState(
-                              serverIdNum,
-                              values.enabled_tools_map
-                            );
-
-                            return (
-                              <div
-                                key={`mcp-server-${serverId}`}
-                                className="border rounded-lg p-4 space-y-3 dark:border-gray-700"
-                              >
-                                {/* Server-level header with collapse button */}
-                                <div className="flex items-center space-x-3">
-                                  <button
-                                    type="button"
-                                    onClick={() =>
-                                      toggleServerCollapse(serverIdNum)
-                                    }
-                                    className="flex-shrink-0 p-1 hover:bg-gray-100 dark:hover:bg-gray-700 rounded transition-colors"
-                                  >
-                                    {isCollapsed ? (
-                                      <FiChevronRight className="w-4 h-4 text-gray-600 dark:text-gray-400" />
-                                    ) : (
-                                      <FiChevronDown className="w-4 h-4 text-gray-600 dark:text-gray-400" />
-                                    )}
-                                  </button>
-                                  <input
-                                    type="checkbox"
-                                    checked={checkboxState === true}
-                                    ref={(el) => {
-                                      if (el)
-                                        el.indeterminate =
-                                          checkboxState === "indeterminate";
-                                    }}
-                                    onChange={() =>
-                                      toggleMCPServerTools(
-                                        serverIdNum,
-                                        values.enabled_tools_map,
-                                        setFieldValue
-                                      )
-                                    }
-                                    className="w-4 h-4 text-blue-600 bg-gray-100 dark:bg-gray-700 border-gray-300 dark:border-gray-600 rounded focus:ring-blue-500"
-                                  />
-                                  <div className="flex-grow">
-                                    <div className="font-medium text-sm text-gray-900 dark:text-gray-100">
-                                      {serverName}
-                                    </div>
-                                    <div className="text-xs text-gray-600 dark:text-gray-400">
-                                      {serverUrl} ({serverTools.length} tools)
-                                    </div>
-                                  </div>
-                                </div>
-
-                                {/* Individual tool checkboxes - only show when not collapsed */}
-                                {!isCollapsed && (
-                                  <div className="ml-7 space-y-2">
-                                    {serverTools.map((tool) => (
-                                      <BooleanFormField
-                                        key={tool.id}
-                                        name={`enabled_tools_map.${tool.id}`}
-                                        label={tool.display_name}
-                                        subtext={tool.description}
-                                      />
-                                    ))}
-                                  </div>
-                                )}
-                              </div>
-                            );
-                          }
-                        )}
-                    </div>
-                  </div>
-                </div>
-                <Separator className="max-w-4xl mt-0" />
-=======
                     {internetSearchTool && (
                       <>
                         <BooleanFormField
@@ -1439,7 +1050,6 @@
                         />
                       </>
                     )}
->>>>>>> 4c5a865d
 
                     {customTools.length > 0 &&
                       customTools.map((tool) => (
@@ -2137,7 +1747,1832 @@
                       />
                     )}
                   </div>
-<<<<<<< HEAD
+                </>
+              )}
+
+              <div className="mt-12 gap-x-2 w-full  justify-end flex">
+                <Button
+                  type="submit"
+                  disabled={isSubmitting || isRequestSuccessful || isDeleting}
+                >
+                  {isUpdate ? "Update" : "Create"}
+                </Button>
+                <Button
+                  type="button"
+                  variant="outline"
+                  disabled={isDeleting}
+                  onClick={() => router.back()}
+                >
+                  Cancel
+                </Button>
+              </div>
+            </Form>
+          );
+        }}
+      </Formik>
+    </div>
+  );
+}
+
+"use client";
+
+import React from "react";
+import { Option } from "@/components/Dropdown";
+import { generateRandomIconShape } from "@/lib/assistantIconUtils";
+import {
+  CCPairBasicInfo,
+  DocumentSetSummary,
+  User,
+  UserGroup,
+  UserRole,
+} from "@/lib/types";
+import { Separator } from "@/components/ui/separator";
+import { Button } from "@/components/ui/button";
+import { ArrayHelpers, FieldArray, Form, Formik, FormikProps } from "formik";
+
+import { BooleanFormField, Label, TextFormField } from "@/components/Field";
+
+import { usePopup } from "@/components/admin/connectors/Popup";
+import { getDisplayNameForModel, useLabels } from "@/lib/hooks";
+import { DocumentSetSelectable } from "@/components/documentSet/DocumentSetSelectable";
+import { addAssistantToList } from "@/lib/assistants/updateAssistantPreferences";
+import {
+  parseLlmDescriptor,
+  modelSupportsImageInput,
+  structureValue,
+} from "@/lib/llm/utils";
+import { ToolSnapshot, MCPServer } from "@/lib/tools/interfaces";
+import { checkUserIsNoAuthUser } from "@/lib/user";
+
+import {
+  Tooltip,
+  TooltipContent,
+  TooltipProvider,
+  TooltipTrigger,
+} from "@/components/ui/tooltip";
+import Link from "next/link";
+import { useRouter, useSearchParams } from "next/navigation";
+import { FiChevronDown, FiChevronRight } from "react-icons/fi";
+import { useContext, useEffect, useMemo, useState } from "react";
+import * as Yup from "yup";
+import { SettingsContext } from "@/components/settings/SettingsProvider";
+import { FullPersona, PersonaLabel, StarterMessage } from "./interfaces";
+import {
+  PersonaUpsertParameters,
+  createPersona,
+  updatePersona,
+  deletePersona,
+} from "./lib";
+import {
+  CameraIcon,
+  GroupsIconSkeleton,
+  NewChatIcon,
+  SwapIcon,
+  TrashIcon,
+} from "@/components/icons/icons";
+import { buildImgUrl } from "@/app/chat/components/files/images/utils";
+import { useAssistantsContext } from "@/components/context/AssistantsContext";
+import { debounce } from "lodash";
+import { LLMProviderView } from "../configuration/llm/interfaces";
+import StarterMessagesList from "./StarterMessageList";
+
+import { SwitchField } from "@/components/ui/switch";
+import { generateIdenticon } from "@/components/assistants/AssistantIcon";
+import { BackButton } from "@/components/BackButton";
+import { AdvancedOptionsToggle } from "@/components/AdvancedOptionsToggle";
+import { MinimalUserSnapshot } from "@/lib/types";
+import { useUserGroups } from "@/lib/hooks";
+import {
+  SearchMultiSelectDropdown,
+  Option as DropdownOption,
+} from "@/components/Dropdown";
+import { SourceChip } from "@/app/chat/components/input/ChatInputBar";
+import {
+  TagIcon,
+  UserIcon,
+  FileIcon,
+  FolderIcon,
+  InfoIcon,
+  BookIcon,
+} from "lucide-react";
+import { LLMSelector } from "@/components/llm/LLMSelector";
+import useSWR from "swr";
+import { errorHandlingFetcher } from "@/lib/fetcher";
+import { ConfirmEntityModal } from "@/components/modals/ConfirmEntityModal";
+
+import { FilePickerModal } from "@/app/chat/my-documents/components/FilePicker";
+import { useDocumentsContext } from "@/app/chat/my-documents/DocumentsContext";
+
+import { SEARCH_TOOL_ID } from "@/app/chat/components/tools/constants";
+import TextView from "@/components/chat/TextView";
+import { MinimalOnyxDocument } from "@/lib/search/interfaces";
+import { MAX_CHARACTERS_PERSONA_DESCRIPTION } from "@/lib/constants";
+import { FormErrorFocus } from "@/components/FormErrorHelpers";
+
+function findSearchTool(tools: ToolSnapshot[]) {
+  return tools.find((tool) => tool.in_code_tool_id === SEARCH_TOOL_ID);
+}
+
+function findImageGenerationTool(tools: ToolSnapshot[]) {
+  return tools.find((tool) => tool.in_code_tool_id === "ImageGenerationTool");
+}
+
+function findInternetSearchTool(tools: ToolSnapshot[]) {
+  return tools.find((tool) => tool.in_code_tool_id === "InternetSearchTool");
+}
+
+function SubLabel({ children }: { children: string | JSX.Element }) {
+  return (
+    <div
+      className="text-sm text-description font-description mb-2"
+      style={{ color: "rgb(113, 114, 121)" }}
+    >
+      {children}
+    </div>
+  );
+}
+
+export function AssistantEditor({
+  existingPersona,
+  ccPairs,
+  documentSets,
+  user,
+  defaultPublic,
+  llmProviders,
+  tools,
+  shouldAddAssistantToUserPreferences,
+}: {
+  existingPersona?: FullPersona | null;
+  ccPairs: CCPairBasicInfo[];
+  documentSets: DocumentSetSummary[];
+  user: User | null;
+  defaultPublic: boolean;
+  llmProviders: LLMProviderView[];
+  tools: ToolSnapshot[];
+  shouldAddAssistantToUserPreferences?: boolean;
+}) {
+  const { refreshAssistants, isImageGenerationAvailable } =
+    useAssistantsContext();
+
+  const router = useRouter();
+  const searchParams = useSearchParams();
+  const isAdminPage = searchParams?.get("admin") === "true";
+
+  const { popup, setPopup } = usePopup();
+  const { labels, refreshLabels, createLabel, updateLabel, deleteLabel } =
+    useLabels();
+  const settings = useContext(SettingsContext);
+
+  const colorOptions = [
+    "#FF6FBF",
+    "#6FB1FF",
+    "#B76FFF",
+    "#FFB56F",
+    "#6FFF8D",
+    "#FF6F6F",
+    "#6FFFFF",
+  ];
+
+  const [presentingDocument, setPresentingDocument] =
+    useState<MinimalOnyxDocument | null>(null);
+  const [filePickerModalOpen, setFilePickerModalOpen] = useState(false);
+  const [showAdvancedOptions, setShowAdvancedOptions] = useState(false);
+
+  // state to persist across formik reformatting
+  const [defautIconColor, _setDeafultIconColor] = useState(
+    colorOptions[Math.floor(Math.random() * colorOptions.length)]
+  );
+  const [isRefreshing, setIsRefreshing] = useState(false);
+
+  const [defaultIconShape, setDefaultIconShape] = useState<any>(null);
+
+  useEffect(() => {
+    if (defaultIconShape === null) {
+      setDefaultIconShape(generateRandomIconShape().encodedGrid);
+    }
+  }, [defaultIconShape]);
+
+  const [removePersonaImage, setRemovePersonaImage] = useState(false);
+
+  const autoStarterMessageEnabled = useMemo(
+    () => llmProviders.length > 0,
+    [llmProviders.length]
+  );
+  const isUpdate = existingPersona !== undefined && existingPersona !== null;
+  const existingPrompt = existingPersona?.prompts[0] ?? null;
+  const defaultProvider = llmProviders.find(
+    (llmProvider) => llmProvider.is_default_provider
+  );
+  const defaultModelName = defaultProvider?.default_model_name;
+  const providerDisplayNameToProviderName = new Map<string, string>();
+  llmProviders.forEach((llmProvider) => {
+    providerDisplayNameToProviderName.set(
+      llmProvider.name,
+      llmProvider.provider
+    );
+  });
+
+  const modelOptionsByProvider = new Map<string, Option<string>[]>();
+  llmProviders.forEach((llmProvider) => {
+    const providerOptions = llmProvider.model_configurations.map(
+      (modelConfiguration) => ({
+        name: getDisplayNameForModel(modelConfiguration.name),
+        value: modelConfiguration.name,
+      })
+    );
+    modelOptionsByProvider.set(llmProvider.name, providerOptions);
+  });
+
+  const personaCurrentToolIds =
+    existingPersona?.tools.map((tool) => tool.id) || [];
+
+  const searchTool = findSearchTool(tools);
+  const imageGenerationTool = findImageGenerationTool(tools);
+  const internetSearchTool = findInternetSearchTool(tools);
+
+  // Separate MCP tools from regular custom tools
+  const allCustomTools = tools.filter(
+    (tool) =>
+      tool.in_code_tool_id !== searchTool?.in_code_tool_id &&
+      tool.in_code_tool_id !== imageGenerationTool?.in_code_tool_id &&
+      tool.in_code_tool_id !== internetSearchTool?.in_code_tool_id
+  );
+
+  const mcpTools = allCustomTools.filter((tool) => tool.mcp_server_id);
+  const customTools = allCustomTools.filter((tool) => !tool.mcp_server_id);
+
+  // Group MCP tools by server
+  const mcpToolsByServer = useMemo(() => {
+    const groups: { [serverId: number]: ToolSnapshot[] } = {};
+    mcpTools.forEach((tool) => {
+      if (tool.mcp_server_id) {
+        if (!groups[tool.mcp_server_id]) {
+          groups[tool.mcp_server_id] = [];
+        }
+        groups[tool.mcp_server_id]!.push(tool);
+      }
+    });
+    return groups;
+  }, [mcpTools]);
+
+  // Helper functions for MCP server checkbox state
+  const getMCPServerCheckboxState = (
+    serverId: number,
+    enabledToolsMap: { [key: number]: boolean }
+  ) => {
+    const serverTools = mcpToolsByServer[serverId] || [];
+    const enabledCount = serverTools.filter(
+      (tool) => enabledToolsMap[tool.id]
+    ).length;
+
+    if (enabledCount === 0) return false; // unchecked
+    if (enabledCount === serverTools.length) return true; // checked
+    return "indeterminate"; // partially checked
+  };
+
+  const toggleMCPServerTools = (
+    serverId: number,
+    enabledToolsMap: { [key: number]: boolean },
+    setFieldValue: any
+  ) => {
+    const serverTools = mcpToolsByServer[serverId] || [];
+    const currentState = getMCPServerCheckboxState(serverId, enabledToolsMap);
+    const shouldEnable = currentState !== true; // enable if not fully checked
+
+    const updatedMap = { ...enabledToolsMap };
+    serverTools.forEach((tool) => {
+      updatedMap[tool.id] = shouldEnable;
+    });
+
+    setFieldValue("enabled_tools_map", updatedMap);
+  };
+
+  const toggleServerCollapse = (serverId: number) => {
+    const newCollapsed = new Set(collapsedServers);
+    if (newCollapsed.has(serverId)) {
+      newCollapsed.delete(serverId);
+    } else {
+      newCollapsed.add(serverId);
+    }
+    setCollapsedServers(newCollapsed);
+  };
+
+  const getMCPServerInfo = (serverId: number): MCPServer | null => {
+    return mcpServers.find((server) => server.id === serverId) || null;
+  };
+
+  const availableTools = [
+    ...customTools,
+    ...mcpTools, // Include MCP tools for form logic
+    ...(searchTool ? [searchTool] : []),
+    ...(imageGenerationTool ? [imageGenerationTool] : []),
+    ...(internetSearchTool ? [internetSearchTool] : []),
+  ];
+  const enabledToolsMap: { [key: number]: boolean } = {};
+  availableTools.forEach((tool) => {
+    enabledToolsMap[tool.id] = personaCurrentToolIds.includes(tool.id);
+  });
+
+  const { files, folders, refreshFolders } = useDocumentsContext();
+
+  const [showVisibilityWarning, setShowVisibilityWarning] = useState(false);
+
+  const canShowKnowledgeSource =
+    ccPairs.length > 0 &&
+    searchTool &&
+    !(user?.role === UserRole.BASIC && documentSets.length === 0);
+
+  const userKnowledgeEnabled =
+    settings?.settings?.user_knowledge_enabled ?? true;
+
+  const initialValues = {
+    name: existingPersona?.name ?? "",
+    description: existingPersona?.description ?? "",
+    datetime_aware: existingPrompt?.datetime_aware ?? false,
+    system_prompt: existingPrompt?.system_prompt ?? "",
+    task_prompt: existingPrompt?.task_prompt ?? "",
+    is_public: existingPersona?.is_public ?? defaultPublic,
+    document_set_ids:
+      existingPersona?.document_sets?.map((documentSet) => documentSet.id) ??
+      ([] as number[]),
+    num_chunks: existingPersona?.num_chunks ?? null,
+    search_start_date: existingPersona?.search_start_date
+      ? existingPersona?.search_start_date.toString().split("T")[0]
+      : null,
+    include_citations: existingPersona?.prompts[0]?.include_citations ?? true,
+    llm_relevance_filter: existingPersona?.llm_relevance_filter ?? false,
+    llm_model_provider_override:
+      existingPersona?.llm_model_provider_override ?? null,
+    llm_model_version_override:
+      existingPersona?.llm_model_version_override ?? null,
+    starter_messages: existingPersona?.starter_messages?.length
+      ? existingPersona.starter_messages
+      : [{ message: "", name: "" }],
+    enabled_tools_map: enabledToolsMap,
+    icon_color: existingPersona?.icon_color ?? defautIconColor,
+    icon_shape: existingPersona?.icon_shape ?? defaultIconShape,
+    uploaded_image: null,
+    labels: existingPersona?.labels ?? null,
+
+    // EE Only
+    label_ids: existingPersona?.labels?.map((label) => label.id) ?? [],
+    selectedUsers:
+      existingPersona?.users?.filter(
+        (u) => u.id !== existingPersona.owner?.id
+      ) ?? [],
+    selectedGroups: existingPersona?.groups ?? [],
+    user_file_ids: existingPersona?.user_file_ids ?? [],
+    user_folder_ids: existingPersona?.user_folder_ids ?? [],
+    knowledge_source: !canShowKnowledgeSource
+      ? "user_files"
+      : !userKnowledgeEnabled
+        ? "team_knowledge"
+        : (existingPersona?.user_file_ids?.length ?? 0) > 0 ||
+            (existingPersona?.user_folder_ids?.length ?? 0) > 0
+          ? "user_files"
+          : "team_knowledge",
+    is_default_persona: existingPersona?.is_default_persona ?? false,
+  };
+
+  interface AssistantPrompt {
+    message: string;
+    name: string;
+  }
+
+  const debouncedRefreshPrompts = debounce(
+    async (formValues: any, setFieldValue: any) => {
+      if (!autoStarterMessageEnabled) {
+        return;
+      }
+      setIsRefreshing(true);
+      try {
+        const response = await fetch("/api/persona/assistant-prompt-refresh", {
+          method: "POST",
+          headers: {
+            "Content-Type": "application/json",
+          },
+          body: JSON.stringify({
+            name: formValues.name || "",
+            description: formValues.description || "",
+            document_set_ids: formValues.document_set_ids || [],
+            instructions:
+              formValues.system_prompt || formValues.task_prompt || "",
+            generation_count:
+              4 -
+              formValues.starter_messages.filter(
+                (message: StarterMessage) => message.message.trim() !== ""
+              ).length,
+          }),
+        });
+
+        const data: AssistantPrompt[] = await response.json();
+        if (response.ok) {
+          const filteredStarterMessages = formValues.starter_messages.filter(
+            (message: StarterMessage) => message.message.trim() !== ""
+          );
+          setFieldValue("starter_messages", [
+            ...filteredStarterMessages,
+            ...data,
+          ]);
+        }
+      } catch (error) {
+        console.error("Failed to refresh prompts:", error);
+      } finally {
+        setIsRefreshing(false);
+      }
+    },
+    1000
+  );
+
+  const [labelToDelete, setLabelToDelete] = useState<PersonaLabel | null>(null);
+  const [isRequestSuccessful, setIsRequestSuccessful] = useState(false);
+  const [mcpServers, setMcpServers] = useState<MCPServer[]>([]);
+  const [collapsedServers, setCollapsedServers] = useState<Set<number>>(
+    new Set()
+  );
+
+  const { data: userGroups } = useUserGroups();
+
+  const { data: users } = useSWR<MinimalUserSnapshot[]>(
+    "/api/users",
+    errorHandlingFetcher
+  );
+
+  const [deleteModalOpen, setDeleteModalOpen] = useState(false);
+
+  // Fetch MCP servers for URL display
+  useEffect(() => {
+    const fetchMcpServers = async () => {
+      const response = await fetch("/api/admin/mcp/servers");
+      if (response.ok) {
+        const data = await response.json();
+        setMcpServers(data.mcp_servers || []);
+      }
+    };
+
+    fetchMcpServers();
+  }, []);
+
+  if (!labels) {
+    return <></>;
+  }
+
+  const openDeleteModal = () => {
+    setDeleteModalOpen(true);
+  };
+
+  const closeDeleteModal = () => {
+    setDeleteModalOpen(false);
+  };
+
+  const handleDeletePersona = async () => {
+    if (existingPersona) {
+      const response = await deletePersona(existingPersona.id);
+      if (response.ok) {
+        await refreshAssistants();
+        router.push(
+          isAdminPage ? `/admin/assistants?u=${Date.now()}` : `/chat`
+        );
+      } else {
+        setPopup({
+          type: "error",
+          message: `Failed to delete persona - ${await response.text()}`,
+        });
+      }
+    }
+  };
+
+  return (
+    <div className="mx-auto max-w-4xl">
+      <style>
+        {`
+          .assistant-editor input::placeholder,
+          .assistant-editor textarea::placeholder {
+            opacity: 0.5;
+          }
+        `}
+      </style>
+      <div className="absolute top-4 left-4">
+        <BackButton />
+      </div>
+      {presentingDocument && (
+        <TextView
+          presentingDocument={presentingDocument}
+          onClose={() => setPresentingDocument(null)}
+        />
+      )}
+      {labelToDelete && (
+        <ConfirmEntityModal
+          entityType="label"
+          entityName={labelToDelete.name}
+          onClose={() => setLabelToDelete(null)}
+          onSubmit={async () => {
+            const response = await deleteLabel(labelToDelete.id);
+            if (response?.ok) {
+              setPopup({
+                message: `Label deleted successfully`,
+                type: "success",
+              });
+              await refreshLabels();
+            } else {
+              setPopup({
+                message: `Failed to delete label - ${await response.text()}`,
+                type: "error",
+              });
+            }
+            setLabelToDelete(null);
+          }}
+        />
+      )}
+      {deleteModalOpen && existingPersona && (
+        <ConfirmEntityModal
+          entityType="Persona"
+          entityName={existingPersona.name}
+          onClose={closeDeleteModal}
+          onSubmit={handleDeletePersona}
+        />
+      )}
+      {popup}
+      <Formik
+        enableReinitialize={true}
+        initialValues={initialValues}
+        validationSchema={Yup.object()
+          .shape({
+            name: Yup.string().required(
+              "Must provide a name for the Assistant"
+            ),
+            description: Yup.string().required(
+              "Must provide a description for the Assistant"
+            ),
+            system_prompt: Yup.string().max(
+              MAX_CHARACTERS_PERSONA_DESCRIPTION,
+              "Instructions must be less than 5000000 characters"
+            ),
+            task_prompt: Yup.string().max(
+              MAX_CHARACTERS_PERSONA_DESCRIPTION,
+              "Reminders must be less than 5000000 characters"
+            ),
+            is_public: Yup.boolean().required(),
+            document_set_ids: Yup.array().of(Yup.number()),
+            num_chunks: Yup.number().nullable(),
+            include_citations: Yup.boolean().required(),
+            llm_relevance_filter: Yup.boolean().required(),
+            llm_model_version_override: Yup.string().nullable(),
+            llm_model_provider_override: Yup.string().nullable(),
+            starter_messages: Yup.array().of(
+              Yup.object().shape({
+                message: Yup.string(),
+              })
+            ),
+            search_start_date: Yup.date().nullable(),
+            icon_color: Yup.string(),
+            icon_shape: Yup.number(),
+            uploaded_image: Yup.mixed().nullable(),
+            // EE Only
+            label_ids: Yup.array().of(Yup.number()),
+            selectedUsers: Yup.array().of(Yup.object()),
+            selectedGroups: Yup.array().of(Yup.number()),
+            knowledge_source: Yup.string().required(),
+            is_default_persona: Yup.boolean().required(),
+          })
+          .test(
+            "system-prompt-or-task-prompt",
+            "Must provide either Instructions or Reminders (Advanced)",
+            function (values) {
+              const systemPromptSpecified =
+                values.system_prompt && values.system_prompt.trim().length > 0;
+              const taskPromptSpecified =
+                values.task_prompt && values.task_prompt.trim().length > 0;
+
+              if (systemPromptSpecified || taskPromptSpecified) {
+                return true;
+              }
+
+              return this.createError({
+                path: "system_prompt",
+                message:
+                  "Must provide either Instructions or Reminders (Advanced)",
+              });
+            }
+          )
+          .test(
+            "default-persona-public",
+            "Default persona must be public",
+            function (values) {
+              if (values.is_default_persona && !values.is_public) {
+                return this.createError({
+                  path: "is_public",
+                  message: "Default persona must be public",
+                });
+              }
+              return true;
+            }
+          )}
+        onSubmit={async (values, formikHelpers) => {
+          if (
+            values.llm_model_provider_override &&
+            !values.llm_model_version_override
+          ) {
+            setPopup({
+              type: "error",
+              message:
+                "Must select a model if a non-default LLM provider is chosen.",
+            });
+            return;
+          }
+
+          formikHelpers.setSubmitting(true);
+          let enabledTools = Object.keys(values.enabled_tools_map)
+            .map((toolId) => Number(toolId))
+            .filter((toolId) => values.enabled_tools_map[toolId]);
+
+          if (
+            internetSearchTool &&
+            enabledTools.includes(internetSearchTool.id)
+          ) {
+            // Internet searches should generally be datetime-aware
+            formikHelpers.setFieldValue("datetime_aware", true);
+          }
+
+          const searchToolEnabled = searchTool
+            ? enabledTools.includes(searchTool.id)
+            : false;
+
+          // if disable_retrieval is set, set num_chunks to 0
+          // to tell the backend to not fetch any documents
+          const numChunks = searchToolEnabled ? values.num_chunks || 25 : 0;
+          const starterMessages = values.starter_messages
+            .filter((message: StarterMessage) => message.message.trim() !== "")
+            .map((message: StarterMessage) => ({
+              message: message.message,
+              name: message.message,
+            }));
+
+          // don't set groups if marked as public
+          const groups = values.is_public ? [] : values.selectedGroups;
+          const teamKnowledge = values.knowledge_source === "team_knowledge";
+
+          const submissionData: PersonaUpsertParameters = {
+            ...values,
+            icon_color: values.icon_color ?? null,
+            existing_prompt_id: existingPrompt?.id ?? null,
+            starter_messages: starterMessages,
+            groups: groups,
+            users: values.is_public
+              ? undefined
+              : [
+                  ...(user && !checkUserIsNoAuthUser(user.id) ? [user.id] : []),
+                  ...values.selectedUsers.map((u: MinimalUserSnapshot) => u.id),
+                ],
+            tool_ids: enabledTools,
+            remove_image: removePersonaImage,
+            search_start_date: values.search_start_date
+              ? new Date(values.search_start_date)
+              : null,
+            num_chunks: numChunks,
+            document_set_ids: teamKnowledge ? values.document_set_ids : [],
+            user_file_ids: teamKnowledge ? [] : values.user_file_ids,
+            user_folder_ids: teamKnowledge ? [] : values.user_folder_ids,
+          };
+
+          let personaResponse;
+
+          if (isUpdate) {
+            personaResponse = await updatePersona(
+              existingPersona.id,
+              submissionData
+            );
+          } else {
+            personaResponse = await createPersona(submissionData);
+          }
+
+          let error = null;
+
+          if (!personaResponse) {
+            error = "Failed to create Assistant - no response received";
+          } else if (!personaResponse.ok) {
+            error = await personaResponse.text();
+          }
+
+          if (error || !personaResponse) {
+            setPopup({
+              type: "error",
+              message: `Failed to create Assistant - ${error}`,
+            });
+            formikHelpers.setSubmitting(false);
+          } else {
+            const assistant = await personaResponse.json();
+            const assistantId = assistant.id;
+            if (
+              shouldAddAssistantToUserPreferences &&
+              user?.preferences?.chosen_assistants
+            ) {
+              const success = await addAssistantToList(assistantId);
+              if (success) {
+                setPopup({
+                  message: `"${assistant.name}" has been added to your list.`,
+                  type: "success",
+                });
+                await refreshAssistants();
+              } else {
+                setPopup({
+                  message: `"${assistant.name}" could not be added to your list.`,
+                  type: "error",
+                });
+              }
+            }
+
+            await refreshAssistants();
+            await refreshFolders();
+
+            router.push(
+              isAdminPage
+                ? `/admin/assistants?u=${Date.now()}`
+                : `/chat?assistantId=${assistantId}`
+            );
+            setIsRequestSuccessful(true);
+          }
+        }}
+      >
+        {({
+          isSubmitting,
+          values,
+          setFieldValue,
+          errors,
+          ...formikProps
+        }: FormikProps<any>) => {
+          function toggleToolInValues(toolId: number) {
+            const updatedEnabledToolsMap = {
+              ...values.enabled_tools_map,
+              [toolId]: !values.enabled_tools_map[toolId],
+            };
+            setFieldValue("enabled_tools_map", updatedEnabledToolsMap);
+          }
+
+          // model must support image input for image generation
+          // to work
+          const currentLLMSupportsImageOutput = modelSupportsImageInput(
+            llmProviders,
+            values.llm_model_version_override || defaultModelName || ""
+          );
+
+          // TODO: memoize this / make more efficient
+          const selectedFiles = files.filter((file) =>
+            values.user_file_ids.includes(file.id)
+          );
+
+          const selectedFolders = folders.filter((folder) =>
+            values.user_folder_ids.includes(folder.id)
+          );
+
+          return (
+            <>
+              {filePickerModalOpen && (
+                <FilePickerModal
+                  setPresentingDocument={setPresentingDocument}
+                  isOpen={filePickerModalOpen}
+                  onClose={() => {
+                    setFilePickerModalOpen(false);
+                  }}
+                  onSave={(selectedFiles, selectedFolders) => {
+                    setFieldValue(
+                      "user_file_ids",
+                      selectedFiles.map((file) => file.id)
+                    );
+                    setFieldValue(
+                      "user_folder_ids",
+                      selectedFolders.map((folder) => folder.id)
+                    );
+                    setFilePickerModalOpen(false);
+                  }}
+                  buttonContent="Add to Assistant"
+                />
+              )}
+              <Form className="w-full text-text-950 assistant-editor">
+                <FormErrorFocus />
+                {/* Refresh starter messages when name or description changes */}
+                <p className="text-base font-normal text-2xl">
+                  {existingPersona ? (
+                    <>
+                      Edit assistant <b>{existingPersona.name}</b>
+                    </>
+                  ) : (
+                    "Create an Assistant"
+                  )}
+                </p>
+                <div className="max-w-4xl w-full">
+                  <Separator />
+                  <div className="flex gap-x-2 items-center">
+                    <div className="block font-medium text-sm">
+                      Assistant Icon
+                    </div>
+                  </div>
+                  <SubLabel>
+                    The icon that will visually represent your Assistant
+                  </SubLabel>
+                  <div className="flex gap-x-2 items-center">
+                    <div
+                      className="p-4 cursor-pointer  rounded-full flex  "
+                      style={{
+                        borderStyle: "dashed",
+                        borderWidth: "1.5px",
+                        borderSpacing: "4px",
+                      }}
+                    >
+                      {values.uploaded_image ? (
+                        <img
+                          src={URL.createObjectURL(values.uploaded_image)}
+                          alt="Uploaded assistant icon"
+                          className="w-12 h-12 rounded-full object-cover"
+                        />
+                      ) : existingPersona?.uploaded_image_id &&
+                        !removePersonaImage ? (
+                        <img
+                          src={buildImgUrl(existingPersona?.uploaded_image_id)}
+                          alt="Uploaded assistant icon"
+                          className="w-12 h-12 rounded-full object-cover"
+                        />
+                      ) : (
+                        generateIdenticon(
+                          (values.icon_shape || 0).toString(),
+                          36
+                        )
+                      )}
+                    </div>
+
+                    <div className="flex flex-col gap-2">
+                      <Button
+                        type="button"
+                        variant="outline"
+                        size="sm"
+                        className="text-xs flex justify-start gap-x-2"
+                        onClick={() => {
+                          const fileInput = document.createElement("input");
+                          fileInput.type = "file";
+                          fileInput.accept = "image/*";
+                          fileInput.onchange = (e) => {
+                            const file = (e.target as HTMLInputElement)
+                              .files?.[0];
+                            if (file) {
+                              setFieldValue("uploaded_image", file);
+                            }
+                          };
+                          fileInput.click();
+                        }}
+                      >
+                        <CameraIcon size={14} />
+                        Upload {values.uploaded_image && "New "}Image
+                      </Button>
+
+                      {values.uploaded_image && (
+                        <Button
+                          type="button"
+                          variant="outline"
+                          size="sm"
+                          className="flex justify-start gap-x-2 text-xs"
+                          onClick={() => {
+                            setFieldValue("uploaded_image", null);
+                            setRemovePersonaImage(false);
+                          }}
+                        >
+                          <TrashIcon className="h-3 w-3" />
+                          {removePersonaImage
+                            ? "Revert to Previous "
+                            : "Remove "}
+                          Image
+                        </Button>
+                      )}
+
+                      {!values.uploaded_image &&
+                        (!existingPersona?.uploaded_image_id ||
+                          removePersonaImage) && (
+                          <Button
+                            type="button"
+                            className="text-xs"
+                            variant="outline"
+                            size="sm"
+                            onClick={(e) => {
+                              e.stopPropagation();
+                              const newShape = generateRandomIconShape();
+                              const randomColor =
+                                colorOptions[
+                                  Math.floor(
+                                    Math.random() * colorOptions.length
+                                  )
+                                ];
+                              setFieldValue("icon_shape", newShape.encodedGrid);
+                              setFieldValue("icon_color", randomColor);
+                            }}
+                          >
+                            <NewChatIcon size={14} />
+                            Generate Icon
+                          </Button>
+                        )}
+
+                      {existingPersona?.uploaded_image_id &&
+                        removePersonaImage &&
+                        !values.uploaded_image && (
+                          <Button
+                            type="button"
+                            variant="outline"
+                            className="text-xs"
+                            size="sm"
+                            onClick={(e) => {
+                              e.stopPropagation();
+                              setRemovePersonaImage(false);
+                              setFieldValue("uploaded_image", null);
+                            }}
+                          >
+                            <SwapIcon className="h-3 w-3" />
+                            Revert to Previous Image
+                          </Button>
+                        )}
+
+                      {existingPersona?.uploaded_image_id &&
+                        !removePersonaImage &&
+                        !values.uploaded_image && (
+                          <Button
+                            type="button"
+                            variant="outline"
+                            className="text-xs"
+                            size="sm"
+                            onClick={(e) => {
+                              e.stopPropagation();
+                              setRemovePersonaImage(true);
+                            }}
+                          >
+                            <TrashIcon className="h-3 w-3" />
+                            Remove Image
+                          </Button>
+                        )}
+                    </div>
+                  </div>
+                </div>
+
+                <TextFormField
+                  maxWidth="max-w-lg"
+                  name="name"
+                  label="Name"
+                  placeholder="Email Assistant"
+                  aria-label="assistant-name-input"
+                  className="[&_input]:placeholder:text-text-muted/50"
+                />
+
+                <TextFormField
+                  maxWidth="max-w-lg"
+                  name="description"
+                  label="Description"
+                  placeholder="Use this Assistant to help draft professional emails"
+                  className="[&_input]:placeholder:text-text-muted/50"
+                />
+
+                <Separator />
+
+                <TextFormField
+                  maxWidth="max-w-4xl"
+                  name="system_prompt"
+                  label="Instructions"
+                  isTextArea={true}
+                  placeholder="You are a professional email writing assistant that always uses a polite enthusiastic tone, emphasizes action items, and leaves blanks for the human to fill in when you have unknowns"
+                  data-testid="assistant-instructions-input"
+                  className="[&_textarea]:placeholder:text-text-muted/50"
+                />
+
+                <div className="w-full max-w-4xl">
+                  <div className="flex flex-col">
+                    {searchTool && (
+                      <>
+                        <Separator />
+                        <div className="flex gap-x-2 py-2 flex justify-start">
+                          <div>
+                            <div className="flex items-start gap-x-2">
+                              <p className="block font-medium text-sm">
+                                Knowledge
+                              </p>
+                              <div className="flex items-center">
+                                <TooltipProvider delayDuration={0}>
+                                  <Tooltip>
+                                    <TooltipTrigger asChild>
+                                      <div
+                                        className={`${
+                                          ccPairs.length === 0
+                                            ? "opacity-70 cursor-not-allowed"
+                                            : ""
+                                        }`}
+                                      >
+                                        <SwitchField
+                                          size="sm"
+                                          onCheckedChange={(checked) => {
+                                            setFieldValue("num_chunks", null);
+                                            toggleToolInValues(searchTool.id);
+                                          }}
+                                          name={`enabled_tools_map.${searchTool.id}`}
+                                          disabled={ccPairs.length === 0}
+                                        />
+                                      </div>
+                                    </TooltipTrigger>
+
+                                    {ccPairs.length === 0 && (
+                                      <TooltipContent side="top" align="center">
+                                        <p className="bg-background-900 max-w-[200px] text-sm rounded-lg p-1.5 text-white">
+                                          To use the Knowledge Action, you need
+                                          to have at least one Connector
+                                          configured.
+                                        </p>
+                                      </TooltipContent>
+                                    )}
+                                  </Tooltip>
+                                </TooltipProvider>
+                              </div>
+                            </div>
+                          </div>
+                        </div>
+                      </>
+                    )}
+
+                    {searchTool && values.enabled_tools_map[searchTool.id] && (
+                      <div>
+                        {canShowKnowledgeSource && (
+                          <>
+                            <div className="mt-1.5 mb-2.5">
+                              <div className="flex gap-2.5">
+                                <div
+                                  className={`w-[150px] h-[110px] rounded-lg border flex flex-col items-center justify-center cursor-pointer transition-all ${
+                                    values.knowledge_source === "team_knowledge"
+                                      ? "border-2 border-blue-500 bg-blue-50 dark:bg-blue-950/20"
+                                      : "border-gray-200 hover:border-gray-300 dark:border-gray-700 dark:hover:border-gray-600"
+                                  }`}
+                                  onClick={() =>
+                                    setFieldValue(
+                                      "knowledge_source",
+                                      "team_knowledge"
+                                    )
+                                  }
+                                >
+                                  <div className="text-blue-500 mb-2">
+                                    <BookIcon size={24} />
+                                  </div>
+                                  <p className="font-medium text-xs">
+                                    Team Knowledge
+                                  </p>
+                                </div>
+
+                                {userKnowledgeEnabled && (
+                                  <div
+                                    className={`w-[150px] h-[110px] rounded-lg border flex flex-col items-center justify-center cursor-pointer transition-all ${
+                                      values.knowledge_source === "user_files"
+                                        ? "border-2 border-blue-500 bg-blue-50 dark:bg-blue-950/20"
+                                        : "border-gray-200 hover:border-gray-300 dark:border-gray-700 dark:hover:border-gray-600"
+                                    }`}
+                                    onClick={() =>
+                                      setFieldValue(
+                                        "knowledge_source",
+                                        "user_files"
+                                      )
+                                    }
+                                  >
+                                    <div className="text-blue-500 mb-2">
+                                      <FileIcon size={24} />
+                                    </div>
+                                    <p className="font-medium text-xs">
+                                      User Knowledge
+                                    </p>
+                                  </div>
+                                )}
+                              </div>
+                            </div>
+                          </>
+                        )}
+
+                        {values.knowledge_source === "user_files" &&
+                          !existingPersona?.is_default_persona && (
+                            <div className="text-sm flex flex-col items-start">
+                              <SubLabel>
+                                Click below to add documents or folders from My
+                                Documents
+                              </SubLabel>
+                              {(values.user_file_ids.length > 0 ||
+                                values.user_folder_ids.length > 0) && (
+                                <div className="flex flex-wrap mb-2 max-w-sm gap-2">
+                                  {selectedFiles.map((file) => (
+                                    <SourceChip
+                                      key={file.id}
+                                      onRemove={() => {}}
+                                      title={file.name}
+                                      icon={<FileIcon size={16} />}
+                                    />
+                                  ))}
+                                  {selectedFolders.map((folder) => (
+                                    <SourceChip
+                                      key={folder.id}
+                                      onRemove={() => {}}
+                                      title={folder.name}
+                                      icon={<FolderIcon size={16} />}
+                                    />
+                                  ))}
+                                </div>
+                              )}
+                              <button
+                                type="button"
+                                onClick={() => setFilePickerModalOpen(true)}
+                                className="text-primary hover:underline"
+                              >
+                                + Add User Files
+                              </button>
+                            </div>
+                          )}
+
+                        {values.knowledge_source === "team_knowledge" &&
+                          ccPairs.length > 0 && (
+                            <>
+                              {canShowKnowledgeSource && (
+                                <div className="mt-4">
+                                  <div>
+                                    <SubLabel>
+                                      <>
+                                        Select which{" "}
+                                        {!user ||
+                                        user.role !== UserRole.BASIC ? (
+                                          <Link
+                                            href="/admin/documents/sets"
+                                            className="font-semibold underline hover:underline text-text"
+                                            target="_blank"
+                                          >
+                                            Document Sets
+                                          </Link>
+                                        ) : (
+                                          "Team Document Sets"
+                                        )}{" "}
+                                        this Assistant should use to inform its
+                                        responses. If none are specified, the
+                                        Assistant will reference all available
+                                        documents.
+                                      </>
+                                    </SubLabel>
+                                  </div>
+                                </div>
+                              )}
+                              {documentSets.length > 0 ? (
+                                <FieldArray
+                                  name="document_set_ids"
+                                  render={(arrayHelpers: ArrayHelpers) => (
+                                    <div>
+                                      <div className="mb-3 mt-2 flex gap-2 flex-wrap text-sm">
+                                        {documentSets.map((documentSet) => (
+                                          <DocumentSetSelectable
+                                            key={documentSet.id}
+                                            documentSet={documentSet}
+                                            isSelected={values.document_set_ids.includes(
+                                              documentSet.id
+                                            )}
+                                            onSelect={() => {
+                                              const index =
+                                                values.document_set_ids.indexOf(
+                                                  documentSet.id
+                                                );
+                                              if (index !== -1) {
+                                                arrayHelpers.remove(index);
+                                              } else {
+                                                arrayHelpers.push(
+                                                  documentSet.id
+                                                );
+                                              }
+                                            }}
+                                          />
+                                        ))}
+                                      </div>
+                                    </div>
+                                  )}
+                                />
+                              ) : (
+                                <p className="text-sm">
+                                  <Link
+                                    href="/admin/documents/sets/new"
+                                    className="text-primary hover:underline"
+                                  >
+                                    + Create Document Set
+                                  </Link>
+                                </p>
+                              )}
+                            </>
+                          )}
+                      </div>
+                    )}
+
+                    <Separator />
+                    <div className="py-2">
+                      <p className="block font-medium text-sm mb-2">Actions</p>
+
+                      {imageGenerationTool && (
+                        <>
+                          <div className="flex items-center content-start mb-2">
+                            <BooleanFormField
+                              name={`enabled_tools_map.${imageGenerationTool.id}`}
+                              label={imageGenerationTool.display_name}
+                              subtext="Generate and manipulate images using AI-powered tools"
+                              disabled={
+                                !currentLLMSupportsImageOutput ||
+                                !isImageGenerationAvailable
+                              }
+                              disabledTooltip={
+                                !currentLLMSupportsImageOutput
+                                  ? "To use Image Generation, select GPT-4 or another image compatible model as the default model for this Assistant."
+                                  : "Image Generation requires an OpenAI or Azure Dall-E configuration."
+                              }
+                            />
+                          </div>
+                        </>
+                      )}
+
+                      {internetSearchTool && (
+                        <>
+                          <BooleanFormField
+                            name={`enabled_tools_map.${internetSearchTool.id}`}
+                            label={internetSearchTool.display_name}
+                            subtext="Access real-time information and search the web for up-to-date results"
+                          />
+                        </>
+                      )}
+
+                      {/* Regular Custom Tools */}
+                      {customTools.length > 0 &&
+                        customTools.map((tool) => (
+                          <BooleanFormField
+                            key={tool.id}
+                            name={`enabled_tools_map.${tool.id}`}
+                            label={tool.display_name}
+                            subtext={tool.description}
+                          />
+                        ))}
+
+                      {/* MCP Server Tools - Hierarchical Structure */}
+                      {Object.keys(mcpToolsByServer).length > 0 &&
+                        Object.entries(mcpToolsByServer).map(
+                          ([serverId, serverTools]) => {
+                            const serverIdNum = parseInt(serverId);
+                            const serverInfo = getMCPServerInfo(serverIdNum);
+                            const isCollapsed =
+                              collapsedServers.has(serverIdNum);
+
+                            // Extract server name from tool name (format: "server_name_tool_name")
+                            const firstTool = serverTools[0];
+                            const serverName =
+                              serverInfo?.name ||
+                              firstTool?.name
+                                ?.split("_")
+                                .slice(0, -1)
+                                .join("_") ||
+                              `MCP Server ${serverId}`;
+
+                            const serverUrl =
+                              serverInfo?.server_url || "Unknown URL";
+
+                            const checkboxState = getMCPServerCheckboxState(
+                              serverIdNum,
+                              values.enabled_tools_map
+                            );
+
+                            return (
+                              <div
+                                key={`mcp-server-${serverId}`}
+                                className="border rounded-lg p-4 space-y-3 dark:border-gray-700"
+                              >
+                                {/* Server-level header with collapse button */}
+                                <div className="flex items-center space-x-3">
+                                  <button
+                                    type="button"
+                                    onClick={() =>
+                                      toggleServerCollapse(serverIdNum)
+                                    }
+                                    className="flex-shrink-0 p-1 hover:bg-gray-100 dark:hover:bg-gray-700 rounded transition-colors"
+                                  >
+                                    {isCollapsed ? (
+                                      <FiChevronRight className="w-4 h-4 text-gray-600 dark:text-gray-400" />
+                                    ) : (
+                                      <FiChevronDown className="w-4 h-4 text-gray-600 dark:text-gray-400" />
+                                    )}
+                                  </button>
+                                  <input
+                                    type="checkbox"
+                                    checked={checkboxState === true}
+                                    ref={(el) => {
+                                      if (el)
+                                        el.indeterminate =
+                                          checkboxState === "indeterminate";
+                                    }}
+                                    onChange={() =>
+                                      toggleMCPServerTools(
+                                        serverIdNum,
+                                        values.enabled_tools_map,
+                                        setFieldValue
+                                      )
+                                    }
+                                    className="w-4 h-4 text-blue-600 bg-gray-100 dark:bg-gray-700 border-gray-300 dark:border-gray-600 rounded focus:ring-blue-500"
+                                  />
+                                  <div className="flex-grow">
+                                    <div className="font-medium text-sm text-gray-900 dark:text-gray-100">
+                                      {serverName}
+                                    </div>
+                                    <div className="text-xs text-gray-600 dark:text-gray-400">
+                                      {serverUrl} ({serverTools.length} tools)
+                                    </div>
+                                  </div>
+                                </div>
+
+                                {/* Individual tool checkboxes - only show when not collapsed */}
+                                {!isCollapsed && (
+                                  <div className="ml-7 space-y-2">
+                                    {serverTools.map((tool) => (
+                                      <BooleanFormField
+                                        key={tool.id}
+                                        name={`enabled_tools_map.${tool.id}`}
+                                        label={tool.display_name}
+                                        subtext={tool.description}
+                                      />
+                                    ))}
+                                  </div>
+                                )}
+                              </div>
+                            );
+                          }
+                        )}
+                    </div>
+                  </div>
+                </div>
+                <Separator className="max-w-4xl mt-0" />
+
+                <div className="-mt-2">
+                  <div className="flex gap-x-2 mb-2 items-center">
+                    <div className="block font-medium text-sm">
+                      Default Model
+                    </div>
+                  </div>
+                  <LLMSelector
+                    llmProviders={llmProviders}
+                    currentLlm={
+                      values.llm_model_version_override
+                        ? structureValue(
+                            values.llm_model_provider_override,
+                            "",
+                            values.llm_model_version_override
+                          )
+                        : null
+                    }
+                    requiresImageGeneration={
+                      imageGenerationTool
+                        ? values.enabled_tools_map[imageGenerationTool.id]
+                        : false
+                    }
+                    onSelect={(selected) => {
+                      if (selected === null) {
+                        setFieldValue("llm_model_version_override", null);
+                        setFieldValue("llm_model_provider_override", null);
+                      } else {
+                        const { modelName, provider, name } =
+                          parseLlmDescriptor(selected);
+                        if (modelName && name) {
+                          setFieldValue(
+                            "llm_model_version_override",
+                            modelName
+                          );
+                          setFieldValue("llm_model_provider_override", name);
+                        }
+                      }
+                    }}
+                  />
+                </div>
+
+                <Separator />
+                <AdvancedOptionsToggle
+                  showAdvancedOptions={showAdvancedOptions}
+                  setShowAdvancedOptions={setShowAdvancedOptions}
+                />
+                {showAdvancedOptions && (
+                  <>
+                    <div className="max-w-4xl w-full">
+                      {user?.role === UserRole.ADMIN && (
+                        <BooleanFormField
+                          onChange={(checked) => {
+                            if (checked) {
+                              setFieldValue("is_public", true);
+                              setFieldValue("is_default_persona", true);
+                            }
+                          }}
+                          name="is_default_persona"
+                          label="Featured Assistant"
+                          subtext="If set, this assistant will be pinned for all new users and appear in the Featured list in the assistant explorer. This also makes the assistant public."
+                        />
+                      )}
+
+                      <Separator />
+
+                      <div className="flex gap-x-2 items-center ">
+                        <div className="block font-medium text-sm">Access</div>
+                      </div>
+                      <SubLabel>
+                        Control who can access and use this assistant
+                      </SubLabel>
+
+                      <div className="min-h-[100px]">
+                        <div className="flex items-center mb-2">
+                          <TooltipProvider delayDuration={0}>
+                            <Tooltip>
+                              <TooltipTrigger asChild>
+                                <div>
+                                  <SwitchField
+                                    name="is_public"
+                                    size="md"
+                                    onCheckedChange={(checked) => {
+                                      if (
+                                        values.is_default_persona &&
+                                        !checked
+                                      ) {
+                                        setShowVisibilityWarning(true);
+                                      } else {
+                                        setFieldValue("is_public", checked);
+                                        if (!checked) {
+                                          // Even though this code path should not be possible,
+                                          // we set the default persona to false to be safe
+                                          setFieldValue(
+                                            "is_default_persona",
+                                            false
+                                          );
+                                        }
+                                        if (checked) {
+                                          setFieldValue("selectedUsers", []);
+                                          setFieldValue("selectedGroups", []);
+                                        }
+                                      }
+                                    }}
+                                    disabled={values.is_default_persona}
+                                  />
+                                </div>
+                              </TooltipTrigger>
+                              {values.is_default_persona && (
+                                <TooltipContent side="top" align="center">
+                                  Default persona must be public. Set
+                                  &quot;Default Persona&quot; to false to change
+                                  visibility.
+                                </TooltipContent>
+                              )}
+                            </Tooltip>
+                          </TooltipProvider>
+                          <span className="text-sm ml-2">
+                            Organization Public
+                          </span>
+                        </div>
+
+                        {showVisibilityWarning && (
+                          <div className="flex items-center text-warning mt-2">
+                            <InfoIcon size={16} className="mr-2" />
+                            <span className="text-sm">
+                              Default persona must be public. Visibility has
+                              been automatically set to organization public.
+                            </span>
+                          </div>
+                        )}
+
+                        {values.is_public ? (
+                          <p className="text-sm text-text-dark">
+                            This assistant will be available to everyone in your
+                            organization
+                          </p>
+                        ) : (
+                          <>
+                            <p className="text-sm text-text-dark mb-2">
+                              This assistant will only be available to specific
+                              users and groups
+                            </p>
+                            <div className="mt-2">
+                              <Label className="mb-2" small>
+                                Share with Users and Groups
+                              </Label>
+
+                              <SearchMultiSelectDropdown
+                                options={[
+                                  ...(Array.isArray(users) ? users : [])
+                                    .filter(
+                                      (u: MinimalUserSnapshot) =>
+                                        !values.selectedUsers.some(
+                                          (su: MinimalUserSnapshot) =>
+                                            su.id === u.id
+                                        ) && u.id !== user?.id
+                                    )
+                                    .map((u: MinimalUserSnapshot) => ({
+                                      name: u.email,
+                                      value: u.id,
+                                      type: "user",
+                                    })),
+                                  ...(userGroups || [])
+                                    .filter(
+                                      (g: UserGroup) =>
+                                        !values.selectedGroups.includes(g.id)
+                                    )
+                                    .map((g: UserGroup) => ({
+                                      name: g.name,
+                                      value: g.id,
+                                      type: "group",
+                                    })),
+                                ]}
+                                onSelect={(
+                                  selected: DropdownOption<string | number>
+                                ) => {
+                                  const option = selected as {
+                                    name: string;
+                                    value: string | number;
+                                    type: "user" | "group";
+                                  };
+                                  if (option.type === "user") {
+                                    setFieldValue("selectedUsers", [
+                                      ...values.selectedUsers,
+                                      { id: option.value, email: option.name },
+                                    ]);
+                                  } else {
+                                    setFieldValue("selectedGroups", [
+                                      ...values.selectedGroups,
+                                      option.value,
+                                    ]);
+                                  }
+                                }}
+                              />
+                            </div>
+                            <div className="flex flex-wrap gap-2 mt-2">
+                              {values.selectedUsers.map(
+                                (user: MinimalUserSnapshot) => (
+                                  <SourceChip
+                                    key={user.id}
+                                    onRemove={() => {
+                                      setFieldValue(
+                                        "selectedUsers",
+                                        values.selectedUsers.filter(
+                                          (u: MinimalUserSnapshot) =>
+                                            u.id !== user.id
+                                        )
+                                      );
+                                    }}
+                                    title={user.email}
+                                    icon={<UserIcon size={12} />}
+                                  />
+                                )
+                              )}
+                              {values.selectedGroups.map((groupId: number) => {
+                                const group = (userGroups || []).find(
+                                  (g: UserGroup) => g.id === groupId
+                                );
+                                return group ? (
+                                  <SourceChip
+                                    key={group.id}
+                                    title={group.name}
+                                    onRemove={() => {
+                                      setFieldValue(
+                                        "selectedGroups",
+                                        values.selectedGroups.filter(
+                                          (id: number) => id !== group.id
+                                        )
+                                      );
+                                    }}
+                                    icon={<GroupsIconSkeleton size={12} />}
+                                  />
+                                ) : null;
+                              })}
+                            </div>
+                          </>
+                        )}
+                      </div>
+                    </div>
+
+                    <Separator />
+
+                    <div className="w-full flex flex-col">
+                      <div className="flex gap-x-2 items-center">
+                        <div className="block font-medium text-sm">
+                          [Optional] Starter Messages
+                        </div>
+                      </div>
+
+                      <SubLabel>
+                        Sample messages that help users understand what this
+                        assistant can do and how to interact with it
+                        effectively. New input fields will appear automatically
+                        as you type.
+                      </SubLabel>
+
+                      <div className="w-full">
+                        <FieldArray
+                          name="starter_messages"
+                          render={(arrayHelpers: ArrayHelpers) => (
+                            <StarterMessagesList
+                              debouncedRefreshPrompts={() =>
+                                debouncedRefreshPrompts(values, setFieldValue)
+                              }
+                              autoStarterMessageEnabled={
+                                autoStarterMessageEnabled
+                              }
+                              isRefreshing={isRefreshing}
+                              values={values.starter_messages}
+                              arrayHelpers={arrayHelpers}
+                              setFieldValue={setFieldValue}
+                            />
+                          )}
+                        />
+                      </div>
+                    </div>
+
+                    <div className=" w-full max-w-4xl">
+                      <Separator />
+                      <div className="flex gap-x-2 items-center mt-4 ">
+                        <div className="block font-medium text-sm">Labels</div>
+                      </div>
+                      <p
+                        className="text-sm text-subtle"
+                        style={{ color: "rgb(113, 114, 121)" }}
+                      >
+                        Select labels to categorize this assistant
+                      </p>
+                      <div className="mt-3">
+                        <SearchMultiSelectDropdown
+                          onCreate={async (name: string) => {
+                            await createLabel(name);
+                            const currentLabels = await refreshLabels();
+
+                            setTimeout(() => {
+                              const newLabelId = currentLabels.find(
+                                (l: { name: string }) => l.name === name
+                              )?.id;
+                              const updatedLabelIds = [
+                                ...values.label_ids,
+                                newLabelId as number,
+                              ];
+                              setFieldValue("label_ids", updatedLabelIds);
+                            }, 300);
+                          }}
+                          options={Array.from(
+                            new Set(labels.map((label) => label.name))
+                          ).map((name) => ({
+                            name,
+                            value: name,
+                          }))}
+                          onSelect={(selected) => {
+                            const newLabelIds = [
+                              ...values.label_ids,
+                              labels.find((l) => l.name === selected.value)
+                                ?.id as number,
+                            ];
+                            setFieldValue("label_ids", newLabelIds);
+                          }}
+                          itemComponent={({ option }) => (
+                            <div className="flex items-center justify-between px-4 py-3 text-sm hover:bg-accent-background-hovered cursor-pointer border-b border-border last:border-b-0">
+                              <div
+                                className="flex-grow"
+                                onClick={() => {
+                                  const label = labels.find(
+                                    (l) => l.name === option.value
+                                  );
+                                  if (label) {
+                                    const isSelected =
+                                      values.label_ids.includes(label.id);
+                                    const newLabelIds = isSelected
+                                      ? values.label_ids.filter(
+                                          (id: number) => id !== label.id
+                                        )
+                                      : [...values.label_ids, label.id];
+                                    setFieldValue("label_ids", newLabelIds);
+                                  }
+                                }}
+                              >
+                                <span className="font-normal leading-none">
+                                  {option.name}
+                                </span>
+                              </div>
+                              {user?.role === UserRole.ADMIN && (
+                                <button
+                                  onClick={(e) => {
+                                    e.stopPropagation();
+                                    const label = labels.find(
+                                      (l) => l.name === option.value
+                                    );
+                                    if (label) {
+                                      deleteLabel(label.id);
+                                    }
+                                  }}
+                                  className="ml-2 p-1 hover:bg-background-hover rounded"
+                                >
+                                  <TrashIcon size={16} />
+                                </button>
+                              )}
+                            </div>
+                          )}
+                        />
+                        <div className="mt-2 flex flex-wrap gap-2">
+                          {values.label_ids.map((labelId: number) => {
+                            const label = labels.find((l) => l.id === labelId);
+                            return label ? (
+                              <SourceChip
+                                key={label.id}
+                                onRemove={() => {
+                                  setFieldValue(
+                                    "label_ids",
+                                    values.label_ids.filter(
+                                      (id: number) => id !== label.id
+                                    )
+                                  );
+                                }}
+                                title={label.name}
+                                icon={<TagIcon size={12} />}
+                              />
+                            ) : null;
+                          })}
+                        </div>
+                      </div>
+                    </div>
+                    <Separator />
+
+                    <div className="flex flex-col gap-y-4">
+                      <div className="flex flex-col gap-y-4">
+                        <h3 className="font-medium text-sm">
+                          Knowledge Options
+                        </h3>
+                        <div className="flex flex-col gap-y-4 ml-4">
+                          <TextFormField
+                            small={true}
+                            name="num_chunks"
+                            label="[Optional] Number of Context Documents"
+                            placeholder="Default 10"
+                            onChange={(e) => {
+                              const value = e.target.value;
+                              if (value === "" || /^[0-9]+$/.test(value)) {
+                                setFieldValue("num_chunks", value);
+                              }
+                            }}
+                          />
+
+                          <TextFormField
+                            width="max-w-xl"
+                            type="date"
+                            small
+                            subtext="Documents prior to this date will be ignored."
+                            label="[Optional] Knowledge Cutoff Date"
+                            name="search_start_date"
+                          />
+
+                          <BooleanFormField
+                            small
+                            removeIndent
+                            name="llm_relevance_filter"
+                            label="AI Relevance Filter"
+                            subtext="If enabled, the LLM will filter out documents that are not useful for answering the user query prior to generating a response. This typically improves the quality of the response but incurs slightly higher cost."
+                          />
+
+                          <BooleanFormField
+                            small
+                            removeIndent
+                            name="include_citations"
+                            label="Citations"
+                            subtext="Response will include citations ([1], [2], etc.) for documents referenced by the LLM. In general, we recommend to leave this enabled in order to increase trust in the LLM answer."
+                          />
+                        </div>
+                      </div>
+                    </div>
+                    <Separator />
+
+                    <BooleanFormField
+                      small
+                      removeIndent
+                      name="datetime_aware"
+                      label="Date and Time Aware"
+                      subtext='Toggle this option to let the assistant know the current date and time (formatted like: "Thursday Jan 1, 1970 00:01"). To inject it in a specific place in the prompt, use the pattern [[CURRENT_DATETIME]]'
+                    />
+
+                    <Separator />
+
+                    <TextFormField
+                      maxWidth="max-w-4xl"
+                      name="task_prompt"
+                      label="[Optional] Reminders"
+                      isTextArea={true}
+                      placeholder="Remember to reference all of the points mentioned in my message to you and focus on identifying action items that can move things forward"
+                      onChange={(e) => {
+                        setFieldValue("task_prompt", e.target.value);
+                      }}
+                      explanationText="Learn about prompting in our docs!"
+                      explanationLink="https://docs.onyx.app/guides/assistants"
+                      className="[&_textarea]:placeholder:text-text-muted/50"
+                    />
+                  </>
+                )}
+
+                <div className="mt-12 w-full flex justify-between items-center">
+                  <div>
+                    {existingPersona && (
+                      <Button
+                        variant="destructive"
+                        onClick={openDeleteModal}
+                        type="button"
+                      >
+                        Delete
+                      </Button>
+                    )}
+                  </div>
                   <div className="flex gap-x-4 items-center">
                     <Button
                       type="submit"
@@ -2156,28 +3591,6 @@
                 </div>
               </Form>
             </>
-=======
-                </>
-              )}
-
-              <div className="mt-12 gap-x-2 w-full  justify-end flex">
-                <Button
-                  type="submit"
-                  disabled={isSubmitting || isRequestSuccessful || isDeleting}
-                >
-                  {isUpdate ? "Update" : "Create"}
-                </Button>
-                <Button
-                  type="button"
-                  variant="outline"
-                  disabled={isDeleting}
-                  onClick={() => router.back()}
-                >
-                  Cancel
-                </Button>
-              </div>
-            </Form>
->>>>>>> 4c5a865d
           );
         }}
       </Formik>
