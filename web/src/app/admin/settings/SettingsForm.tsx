"use client";

import { Label, SubLabel } from "@/components/admin/connectors/Field";
import { usePopup } from "@/components/admin/connectors/Popup";
import Title from "@/components/ui/title";
import { Button } from "@/components/ui/button";
import { Settings } from "./interfaces";
import { useRouter } from "next/navigation";
import { DefaultDropdown, Option } from "@/components/Dropdown";
import React, { useContext, useState, useEffect } from "react";
import { SettingsContext } from "@/components/settings/SettingsProvider";
import { usePaidEnterpriseFeaturesEnabled } from "@/components/settings/usePaidEnterpriseFeaturesEnabled";
import { Modal } from "@/components/Modal";
import { NEXT_PUBLIC_CLOUD_ENABLED } from "@/lib/constants";
import { AnonymousUserPath } from "./AnonymousUserPath";

export function Checkbox({
  label,
  sublabel,
  checked,
  onChange,
}: {
  label: string;
  sublabel?: string;
  checked: boolean;
  onChange: (e: React.ChangeEvent<HTMLInputElement>) => void;
}) {
  return (
    <label className="flex text-sm cursor-pointer">
      <input
        checked={checked}
        onChange={onChange}
        type="checkbox"
        className="mr-2 w-3.5 h-3.5 my-auto"
      />
      <div>
<<<<<<< HEAD
        <span className="block font-medium text-text-700 dark:text-neutral-100 text-sm">
          {label}
        </span>
=======
        <Label>{label}</Label>
>>>>>>> 4c5a865d
        {sublabel && <SubLabel>{sublabel}</SubLabel>}
      </div>
    </label>
  );
}

function Selector({
  label,
  subtext,
  options,
  selected,
  onSelect,
}: {
  label: string;
  subtext: string;
  options: Option<string>[];
  selected: string;
  onSelect: (value: string | number | null) => void;
}) {
  return (
    <div className="mb-8">
      {label && <Label>{label}</Label>}
      {subtext && <SubLabel>{subtext}</SubLabel>}

      <div className="mt-2 w-full max-w-96">
        <DefaultDropdown
          options={options}
          selected={selected}
          onSelect={onSelect}
        />
      </div>
    </div>
  );
}

function IntegerInput({
  label,
  sublabel,
  value,
  onChange,
  id,
  placeholder = "Enter a number", // Default placeholder if none is provided
}: {
  label: string;
  sublabel: string;
  value: number | null;
  onChange: (e: React.ChangeEvent<HTMLInputElement>) => void;
  id?: string;
  placeholder?: string;
}) {
  return (
    <label className="flex flex-col text-sm mb-4">
      <Label>{label}</Label>
      <SubLabel>{sublabel}</SubLabel>
      <input
        type="number"
        className="mt-1 p-2 border rounded w-full max-w-xs"
        value={value ?? ""}
        onChange={onChange}
        min="1"
        step="1"
        id={id}
        placeholder={placeholder}
      />
    </label>
  );
}

export function SettingsForm() {
  const router = useRouter();
  const [showConfirmModal, setShowConfirmModal] = useState(false);
  const [settings, setSettings] = useState<Settings | null>(null);
  const [chatRetention, setChatRetention] = useState("");
  const { popup, setPopup } = usePopup();
  const isEnterpriseEnabled = usePaidEnterpriseFeaturesEnabled();

  const combinedSettings = useContext(SettingsContext);

  useEffect(() => {
    if (combinedSettings) {
      setSettings(combinedSettings.settings);
      setChatRetention(
        combinedSettings.settings.maximum_chat_retention_days?.toString() || ""
      );
    }
  }, []);

  if (!settings) {
    return null;
  }

  async function updateSettingField(
    updateRequests: { fieldName: keyof Settings; newValue: any }[]
  ) {
    // Optimistically update the local state
    const newSettings: Settings | null = settings
      ? {
          ...settings,
          ...updateRequests.reduce((acc, { fieldName, newValue }) => {
            acc[fieldName] = newValue ?? settings[fieldName];
            return acc;
          }, {} as Partial<Settings>),
        }
      : null;
    setSettings(newSettings);

    try {
      const response = await fetch("/api/admin/settings", {
        method: "PUT",
        headers: {
          "Content-Type": "application/json",
        },
        body: JSON.stringify(newSettings),
      });

      if (!response.ok) {
        const errorMsg = (await response.json()).detail;
        throw new Error(errorMsg);
      }

      router.refresh();
      setPopup({
        message: "Settings updated successfully!",
        type: "success",
      });
    } catch (error) {
      // Revert the optimistic update
      setSettings(settings);
      console.error("Error updating settings:", error);
      setPopup({
        message: `Failed to update settings`,
        type: "error",
      });
    }
  }

  function handleToggleSettingsField(
    fieldName: keyof Settings,
    checked: boolean
  ) {
    if (fieldName === "anonymous_user_enabled" && checked) {
      setShowConfirmModal(true);
    } else {
      const updates: { fieldName: keyof Settings; newValue: any }[] = [
        { fieldName, newValue: checked },
      ];
      updateSettingField(updates);
    }
  }

  function handleConfirmAnonymousUsers() {
    const updates: { fieldName: keyof Settings; newValue: any }[] = [
      { fieldName: "anonymous_user_enabled", newValue: true },
    ];
    updateSettingField(updates);
    setShowConfirmModal(false);
  }

  function handleSetChatRetention() {
    const newValue = chatRetention === "" ? null : parseInt(chatRetention, 10);
    updateSettingField([
      { fieldName: "maximum_chat_retention_days", newValue },
    ]);
  }

  function handleClearChatRetention() {
    setChatRetention("");
    updateSettingField([
      { fieldName: "maximum_chat_retention_days", newValue: null },
    ]);
  }

  return (
    <div>
      {popup}
      <Title className="mb-4">Workspace Settings</Title>
      <Checkbox
        label="Auto-scroll"
        sublabel="If set, the chat window will automatically scroll to the bottom as new lines of text are generated by the AI model."
        checked={settings.auto_scroll}
        onChange={(e) =>
          handleToggleSettingsField("auto_scroll", e.target.checked)
        }
      />
      <Checkbox
        label="Anonymous Users"
        sublabel="If set, users will not be required to sign in to use Seclore."
        checked={settings.anonymous_user_enabled}
        onChange={(e) =>
          handleToggleSettingsField("anonymous_user_enabled", e.target.checked)
        }
      />

<<<<<<< HEAD
      <Checkbox
        label="Deep Research"
        sublabel="If set, users will be able to use Deep Research."
        checked={settings.deep_research_enabled ?? false}
        onChange={(e) =>
          handleToggleSettingsField("deep_research_enabled", e.target.checked)
        }
      />

=======
>>>>>>> 4c5a865d
      {NEXT_PUBLIC_CLOUD_ENABLED && settings.anonymous_user_enabled && (
        <AnonymousUserPath setPopup={setPopup} />
      )}
      {showConfirmModal && (
        <Modal
          width="max-w-3xl w-full"
          onOutsideClick={() => setShowConfirmModal(false)}
        >
          <div className="flex flex-col gap-4">
            <h2 className="text-xl font-bold">Enable Anonymous Users</h2>
            <p>
              Are you sure you want to enable anonymous users? This will allow
              anyone to use Seclore without signing in.
            </p>
            <div className="flex justify-end gap-2">
              <Button
                variant="outline"
                onClick={() => setShowConfirmModal(false)}
              >
                Cancel
              </Button>
              <Button onClick={handleConfirmAnonymousUsers}>Confirm</Button>
            </div>
          </div>
        </Modal>
      )}
      {isEnterpriseEnabled && (
        <>
          <Title className="mt-8 mb-4">Chat Settings</Title>
          <IntegerInput
            label="Chat Retention"
            sublabel="Enter the maximum number of days you would like Seclore to retain chat messages. Leaving this field empty will cause Seclore to never delete chat messages."
            value={chatRetention === "" ? null : Number(chatRetention)}
            onChange={(e) => {
              const numValue = parseInt(e.target.value, 10);
              if (numValue >= 1 || e.target.value === "") {
                setChatRetention(e.target.value);
              }
            }}
            id="chatRetentionInput"
            placeholder="Infinite Retention"
          />
          <Button
            onClick={handleSetChatRetention}
            variant="submit"
            size="sm"
            className="mr-3"
          >
            Set Retention Limit
          </Button>
          <Button
            onClick={handleClearChatRetention}
            variant="default"
            size="sm"
          >
            Retain All
          </Button>
        </>
      )}
    </div>
  );
}<|MERGE_RESOLUTION|>--- conflicted
+++ resolved
@@ -34,13 +34,7 @@
         className="mr-2 w-3.5 h-3.5 my-auto"
       />
       <div>
-<<<<<<< HEAD
-        <span className="block font-medium text-text-700 dark:text-neutral-100 text-sm">
-          {label}
-        </span>
-=======
         <Label>{label}</Label>
->>>>>>> 4c5a865d
         {sublabel && <SubLabel>{sublabel}</SubLabel>}
       </div>
     </label>
@@ -234,18 +228,6 @@
         }
       />
 
-<<<<<<< HEAD
-      <Checkbox
-        label="Deep Research"
-        sublabel="If set, users will be able to use Deep Research."
-        checked={settings.deep_research_enabled ?? false}
-        onChange={(e) =>
-          handleToggleSettingsField("deep_research_enabled", e.target.checked)
-        }
-      />
-
-=======
->>>>>>> 4c5a865d
       {NEXT_PUBLIC_CLOUD_ENABLED && settings.anonymous_user_enabled && (
         <AnonymousUserPath setPopup={setPopup} />
       )}
@@ -307,4 +289,421 @@
       )}
     </div>
   );
+}
+
+"use client";
+
+import { Label, SubLabel } from "@/components/Field";
+import { usePopup } from "@/components/admin/connectors/Popup";
+import Title from "@/components/ui/title";
+import { Button } from "@/components/ui/button";
+import { Settings } from "./interfaces";
+import { useRouter } from "next/navigation";
+import { DefaultDropdown, Option } from "@/components/Dropdown";
+import React, { useContext, useState, useEffect } from "react";
+import { SettingsContext } from "@/components/settings/SettingsProvider";
+import { usePaidEnterpriseFeaturesEnabled } from "@/components/settings/usePaidEnterpriseFeaturesEnabled";
+import { Modal } from "@/components/Modal";
+import { NEXT_PUBLIC_CLOUD_ENABLED } from "@/lib/constants";
+import { AnonymousUserPath } from "./AnonymousUserPath";
+import { LLMSelector } from "@/components/llm/LLMSelector";
+import { useVisionProviders } from "./hooks/useVisionProviders";
+
+export function Checkbox({
+  label,
+  sublabel,
+  checked,
+  onChange,
+}: {
+  label: string;
+  sublabel?: string;
+  checked: boolean;
+  onChange: (e: React.ChangeEvent<HTMLInputElement>) => void;
+}) {
+  return (
+    <label className="flex text-xs cursor-pointer">
+      <input
+        checked={checked}
+        onChange={onChange}
+        type="checkbox"
+        className="mr-2 w-3.5 h-3.5 my-auto"
+      />
+      <div>
+        <span className="block font-medium text-text-700 dark:text-neutral-100 text-sm">
+          {label}
+        </span>
+        {sublabel && <SubLabel>{sublabel}</SubLabel>}
+      </div>
+    </label>
+  );
+}
+
+function Selector({
+  label,
+  subtext,
+  options,
+  selected,
+  onSelect,
+}: {
+  label: string;
+  subtext: string;
+  options: Option<string>[];
+  selected: string;
+  onSelect: (value: string | number | null) => void;
+}) {
+  return (
+    <div className="mb-8">
+      {label && <Label>{label}</Label>}
+      {subtext && <SubLabel>{subtext}</SubLabel>}
+
+      <div className="mt-2 w-full max-w-96">
+        <DefaultDropdown
+          options={options}
+          selected={selected}
+          onSelect={onSelect}
+        />
+      </div>
+    </div>
+  );
+}
+
+function IntegerInput({
+  label,
+  sublabel,
+  value,
+  onChange,
+  id,
+  placeholder = "Enter a number", // Default placeholder if none is provided
+}: {
+  label: string;
+  sublabel: string;
+  value: number | null;
+  onChange: (e: React.ChangeEvent<HTMLInputElement>) => void;
+  id?: string;
+  placeholder?: string;
+}) {
+  return (
+    <label className="flex flex-col text-sm mb-4">
+      <Label>{label}</Label>
+      <SubLabel>{sublabel}</SubLabel>
+      <input
+        type="number"
+        className="mt-1 p-2 border rounded w-full max-w-xs"
+        value={value ?? ""}
+        onChange={onChange}
+        min="1"
+        step="1"
+        id={id}
+        placeholder={placeholder}
+      />
+    </label>
+  );
+}
+
+export function SettingsForm() {
+  const router = useRouter();
+  const [showConfirmModal, setShowConfirmModal] = useState(false);
+  const [settings, setSettings] = useState<Settings | null>(null);
+  const [chatRetention, setChatRetention] = useState("");
+  const { popup, setPopup } = usePopup();
+  const isEnterpriseEnabled = usePaidEnterpriseFeaturesEnabled();
+
+  // Pass setPopup to the hook
+  const {
+    visionProviders,
+    visionLLM,
+    setVisionLLM,
+    updateDefaultVisionProvider,
+  } = useVisionProviders(setPopup);
+
+  const combinedSettings = useContext(SettingsContext);
+
+  useEffect(() => {
+    if (combinedSettings) {
+      setSettings(combinedSettings.settings);
+      setChatRetention(
+        combinedSettings.settings.maximum_chat_retention_days?.toString() || ""
+      );
+    }
+    // We don't need to fetch vision providers here anymore as the hook handles it
+  }, []);
+
+  if (!settings) {
+    return null;
+  }
+
+  async function updateSettingField(
+    updateRequests: { fieldName: keyof Settings; newValue: any }[]
+  ) {
+    // Optimistically update the local state
+    const newSettings: Settings | null = settings
+      ? {
+          ...settings,
+          ...updateRequests.reduce((acc, { fieldName, newValue }) => {
+            acc[fieldName] = newValue ?? settings[fieldName];
+            return acc;
+          }, {} as Partial<Settings>),
+        }
+      : null;
+    setSettings(newSettings);
+
+    try {
+      const response = await fetch("/api/admin/settings", {
+        method: "PUT",
+        headers: {
+          "Content-Type": "application/json",
+        },
+        body: JSON.stringify(newSettings),
+      });
+
+      if (!response.ok) {
+        const errorMsg = (await response.json()).detail;
+        throw new Error(errorMsg);
+      }
+
+      router.refresh();
+      setPopup({
+        message: "Settings updated successfully!",
+        type: "success",
+      });
+    } catch (error) {
+      // Revert the optimistic update
+      setSettings(settings);
+      console.error("Error updating settings:", error);
+      setPopup({
+        message: `Failed to update settings`,
+        type: "error",
+      });
+    }
+  }
+
+  function handleToggleSettingsField(
+    fieldName: keyof Settings,
+    checked: boolean
+  ) {
+    if (fieldName === "anonymous_user_enabled" && checked) {
+      setShowConfirmModal(true);
+    } else {
+      const updates: { fieldName: keyof Settings; newValue: any }[] = [
+        { fieldName, newValue: checked },
+      ];
+      updateSettingField(updates);
+    }
+  }
+
+  function handleConfirmAnonymousUsers() {
+    const updates: { fieldName: keyof Settings; newValue: any }[] = [
+      { fieldName: "anonymous_user_enabled", newValue: true },
+    ];
+    updateSettingField(updates);
+    setShowConfirmModal(false);
+  }
+
+  function handleSetChatRetention() {
+    const newValue = chatRetention === "" ? null : parseInt(chatRetention, 10);
+    updateSettingField([
+      { fieldName: "maximum_chat_retention_days", newValue },
+    ]);
+  }
+
+  function handleClearChatRetention() {
+    setChatRetention("");
+    updateSettingField([
+      { fieldName: "maximum_chat_retention_days", newValue: null },
+    ]);
+  }
+
+  return (
+    <div className="flex flex-col pb-8">
+      {popup}
+      <Title className="mb-4">Workspace Settings</Title>
+      <Checkbox
+        label="Auto-scroll"
+        sublabel="If set, the chat window will automatically scroll to the bottom as new lines of text are generated by the AI model. This can be overridden by individual user settings."
+        checked={settings.auto_scroll}
+        onChange={(e) =>
+          handleToggleSettingsField("auto_scroll", e.target.checked)
+        }
+      />
+      <Checkbox
+        label="Override default temperature"
+        sublabel="If set, users will be able to override the default temperature for each assistant."
+        checked={settings.temperature_override_enabled}
+        onChange={(e) =>
+          handleToggleSettingsField(
+            "temperature_override_enabled",
+            e.target.checked
+          )
+        }
+      />
+      <Checkbox
+        label="Anonymous Users"
+        sublabel="If set, users will not be required to sign in to use Onyx."
+        checked={settings.anonymous_user_enabled}
+        onChange={(e) =>
+          handleToggleSettingsField("anonymous_user_enabled", e.target.checked)
+        }
+      />
+
+      <Checkbox
+        label="Deep Research"
+        sublabel="If set, users will be able to use Deep Research."
+        checked={settings.deep_research_enabled ?? false}
+        onChange={(e) =>
+          handleToggleSettingsField("deep_research_enabled", e.target.checked)
+        }
+      />
+
+      {NEXT_PUBLIC_CLOUD_ENABLED && settings.anonymous_user_enabled && (
+        <AnonymousUserPath setPopup={setPopup} />
+      )}
+      {showConfirmModal && (
+        <Modal
+          width="max-w-3xl w-full"
+          onOutsideClick={() => setShowConfirmModal(false)}
+        >
+          <div className="flex flex-col gap-4">
+            <h2 className="text-xl font-bold">Enable Anonymous Users</h2>
+            <p>
+              Are you sure you want to enable anonymous users? This will allow
+              anyone to use Onyx without signing in.
+            </p>
+            <div className="flex justify-end gap-2">
+              <Button
+                variant="outline"
+                onClick={() => setShowConfirmModal(false)}
+              >
+                Cancel
+              </Button>
+              <Button onClick={handleConfirmAnonymousUsers}>Confirm</Button>
+            </div>
+          </div>
+        </Modal>
+      )}
+      {isEnterpriseEnabled && (
+        <>
+          <Title className="mt-8 mb-4">Chat Settings</Title>
+          <IntegerInput
+            label="Chat Retention"
+            sublabel="Enter the maximum number of days you would like Onyx to retain chat messages. Leaving this field empty will cause Onyx to never delete chat messages."
+            value={chatRetention === "" ? null : Number(chatRetention)}
+            onChange={(e) => {
+              const numValue = parseInt(e.target.value, 10);
+              if (numValue >= 1 || e.target.value === "") {
+                setChatRetention(e.target.value);
+              }
+            }}
+            id="chatRetentionInput"
+            placeholder="Infinite Retention"
+          />
+          <div className="mr-auto flex gap-2">
+            <Button
+              onClick={handleSetChatRetention}
+              variant="submit"
+              size="sm"
+              className="mr-auto"
+            >
+              Set Retention Limit
+            </Button>
+            <Button
+              onClick={handleClearChatRetention}
+              variant="default"
+              size="sm"
+              className="mr-auto"
+            >
+              Retain All
+            </Button>
+          </div>
+        </>
+      )}
+
+      {/* Image Processing Settings */}
+      <Title className="mt-8 mb-4">Image Processing</Title>
+
+      <div className="flex flex-col gap-2">
+        <Checkbox
+          label="Enable Image Extraction and Analysis"
+          sublabel="Extract and analyze images from documents during indexing. This allows the system to process images and create searchable descriptions of them."
+          checked={settings.image_extraction_and_analysis_enabled ?? false}
+          onChange={(e) =>
+            handleToggleSettingsField(
+              "image_extraction_and_analysis_enabled",
+              e.target.checked
+            )
+          }
+        />
+
+        <Checkbox
+          label="Enable Search-time Image Analysis"
+          sublabel="Analyze images at search time when a user asks about images. This provides more detailed and query-specific image analysis but may increase search-time latency."
+          checked={settings.search_time_image_analysis_enabled ?? false}
+          onChange={(e) =>
+            handleToggleSettingsField(
+              "search_time_image_analysis_enabled",
+              e.target.checked
+            )
+          }
+        />
+
+        <IntegerInput
+          label="Maximum Image Size for Analysis (MB)"
+          sublabel="Images larger than this size will not be analyzed to prevent excessive resource usage."
+          value={settings.image_analysis_max_size_mb ?? null}
+          onChange={(e) => {
+            const value = e.target.value ? parseInt(e.target.value) : null;
+            if (value !== null && !isNaN(value) && value > 0) {
+              updateSettingField([
+                { fieldName: "image_analysis_max_size_mb", newValue: value },
+              ]);
+            }
+          }}
+          id="image-analysis-max-size"
+          placeholder="Enter maximum size in MB"
+        />
+        {/* Default Vision LLM Section */}
+        <div className="mt-4">
+          <Label>Default Vision LLM</Label>
+          <SubLabel>
+            Select the default LLM to use for image analysis. This model will be
+            utilized during image indexing and at query time for search results,
+            if the above settings are enabled.
+          </SubLabel>
+
+          <div className="mt-2 max-w-xs">
+            {!visionProviders || visionProviders.length === 0 ? (
+              <div className="text-sm text-gray-500">
+                No vision providers found. Please add a vision provider.
+              </div>
+            ) : visionProviders.length > 0 ? (
+              <>
+                <LLMSelector
+                  userSettings={false}
+                  llmProviders={visionProviders.map((provider) => ({
+                    ...provider,
+                    model_names: provider.vision_models,
+                    display_model_names: provider.vision_models,
+                  }))}
+                  currentLlm={visionLLM}
+                  onSelect={(value) => setVisionLLM(value)}
+                />
+                <Button
+                  onClick={() => updateDefaultVisionProvider(visionLLM)}
+                  className="mt-2"
+                  variant="default"
+                  size="sm"
+                >
+                  Set Default Vision LLM
+                </Button>
+              </>
+            ) : (
+              <div className="text-sm text-gray-500">
+                No vision-capable LLMs found. Please add an LLM provider that
+                supports image input.
+              </div>
+            )}
+          </div>
+        </div>
+      </div>
+    </div>
+  );
 }