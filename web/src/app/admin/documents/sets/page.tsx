--- conflicted
+++ resolved
@@ -13,12 +13,8 @@
 import Text from "@/components/ui/text";
 import Title from "@/components/ui/title";
 import { Separator } from "@/components/ui/separator";
-<<<<<<< HEAD
-import { DocumentSetSummary } from "@/lib/types";
-=======
 import { Button } from "@/components/ui/button";
 import { DocumentSet } from "@/lib/types";
->>>>>>> 4c5a865d
 import { useState } from "react";
 import { useDocumentSets } from "./hooks";
 import { ConnectorTitle } from "@/components/admin/connectors/ConnectorTitle";
@@ -44,12 +40,347 @@
   TooltipProvider,
   TooltipTrigger,
 } from "@/components/ui/tooltip";
-<<<<<<< HEAD
+
+const numToDisplay = 50;
+
+const EditRow = ({
+  documentSet,
+  isEditable,
+}: {
+  documentSet: DocumentSet;
+  isEditable: boolean;
+}) => {
+  const router = useRouter();
+
+  if (!isEditable) {
+    return (
+      <div className="text-emphasis font-medium my-auto p-1">
+        {documentSet.name}
+      </div>
+    );
+  }
+
+  return (
+    <div className="relative flex">
+      <TooltipProvider>
+        <Tooltip>
+          <TooltipTrigger asChild>
+            <div
+              className={`
+              text-emphasis font-medium my-auto p-1 hover:bg-hover-light flex items-center select-none
+              ${documentSet.is_up_to_date ? "cursor-pointer" : "cursor-default"}
+            `}
+              style={{ wordBreak: "normal", overflowWrap: "break-word" }}
+              onClick={() => {
+                if (documentSet.is_up_to_date) {
+                  router.push(`/admin/documents/sets/${documentSet.id}`);
+                }
+              }}
+            >
+              <FiEdit2 className="mr-2 flex-shrink-0" />
+              <span className="font-medium">{documentSet.name}</span>
+            </div>
+          </TooltipTrigger>
+          {!documentSet.is_up_to_date && (
+            <TooltipContent width="max-w-sm">
+              <div className="flex break-words break-keep whitespace-pre-wrap items-start">
+                <InfoIcon className="mr-2 mt-0.5" />
+                Cannot update while syncing! Wait for the sync to finish, then
+                try again.
+              </div>
+            </TooltipContent>
+          )}
+        </Tooltip>
+      </TooltipProvider>
+    </div>
+  );
+};
+
+interface DocumentFeedbackTableProps {
+  documentSets: DocumentSet[];
+  refresh: () => void;
+  refreshEditable: () => void;
+  setPopup: (popupSpec: PopupSpec | null) => void;
+  editableDocumentSets: DocumentSet[];
+}
+
+const DocumentSetTable = ({
+  documentSets,
+  editableDocumentSets,
+  refresh,
+  refreshEditable,
+  setPopup,
+}: DocumentFeedbackTableProps) => {
+  const [page, setPage] = useState(1);
+
+  // sort by name for consistent ordering
+  documentSets.sort((a, b) => {
+    if (a.name < b.name) {
+      return -1;
+    } else if (a.name > b.name) {
+      return 1;
+    } else {
+      return 0;
+    }
+  });
+
+  const sortedDocumentSets = [
+    ...editableDocumentSets,
+    ...documentSets.filter(
+      (ds) => !editableDocumentSets.some((eds) => eds.id === ds.id)
+    ),
+  ];
+
+  return (
+    <div>
+      <Title>Existing Document Sets</Title>
+      <Table className="overflow-visible mt-2">
+        <TableHeader>
+          <TableRow>
+            <TableHead>Name</TableHead>
+            <TableHead>Connectors</TableHead>
+            <TableHead>Status</TableHead>
+            <TableHead>Public</TableHead>
+            <TableHead>Delete</TableHead>
+          </TableRow>
+        </TableHeader>
+        <TableBody>
+          {sortedDocumentSets
+            .slice((page - 1) * numToDisplay, page * numToDisplay)
+            .map((documentSet) => {
+              const isEditable = editableDocumentSets.some(
+                (eds) => eds.id === documentSet.id
+              );
+              return (
+                <TableRow key={documentSet.id}>
+                  <TableCell className="whitespace-normal break-all">
+                    <div className="flex gap-x-1 text-emphasis">
+                      <EditRow
+                        documentSet={documentSet}
+                        isEditable={isEditable}
+                      />
+                    </div>
+                  </TableCell>
+                  <TableCell>
+                    <div>
+                      {documentSet.cc_pair_descriptors.map(
+                        (ccPairDescriptor, ind) => {
+                          return (
+                            <div
+                              className={
+                                ind !==
+                                documentSet.cc_pair_descriptors.length - 1
+                                  ? "mb-3"
+                                  : ""
+                              }
+                              key={ccPairDescriptor.id}
+                            >
+                              <ConnectorTitle
+                                connector={ccPairDescriptor.connector}
+                                ccPairName={ccPairDescriptor.name}
+                                ccPairId={ccPairDescriptor.id}
+                                showMetadata={false}
+                              />
+                            </div>
+                          );
+                        }
+                      )}
+                    </div>
+                  </TableCell>
+                  <TableCell>
+                    {documentSet.is_up_to_date ? (
+                      <Badge variant="success" icon={FiCheckCircle}>
+                        Up to Date
+                      </Badge>
+                    ) : documentSet.cc_pair_descriptors.length > 0 ? (
+                      <Badge variant="in_progress" icon={FiClock}>
+                        Syncing
+                      </Badge>
+                    ) : (
+                      <Badge variant="destructive" icon={FiAlertTriangle}>
+                        Deleting
+                      </Badge>
+                    )}
+                  </TableCell>
+                  <TableCell>
+                    {documentSet.is_public ? (
+                      <Badge
+                        variant={isEditable ? "success" : "default"}
+                        icon={FiUnlock}
+                      >
+                        Public
+                      </Badge>
+                    ) : (
+                      <Badge
+                        variant={isEditable ? "in_progress" : "outline"}
+                        icon={FiLock}
+                      >
+                        Private
+                      </Badge>
+                    )}
+                  </TableCell>
+                  <TableCell>
+                    {isEditable ? (
+                      <DeleteButton
+                        onClick={async () => {
+                          const response = await deleteDocumentSet(
+                            documentSet.id
+                          );
+                          if (response.ok) {
+                            setPopup({
+                              message: `Document set "${documentSet.name}" scheduled for deletion`,
+                              type: "success",
+                            });
+                          } else {
+                            const errorMsg = (await response.json()).detail;
+                            setPopup({
+                              message: `Failed to schedule document set for deletion - ${errorMsg}`,
+                              type: "error",
+                            });
+                          }
+                          refresh();
+                          refreshEditable();
+                        }}
+                      />
+                    ) : (
+                      "-"
+                    )}
+                  </TableCell>
+                </TableRow>
+              );
+            })}
+        </TableBody>
+      </Table>
+
+      <div className="mt-3 flex">
+        <div className="mx-auto">
+          <PageSelector
+            totalPages={Math.ceil(sortedDocumentSets.length / numToDisplay)}
+            currentPage={page}
+            onPageChange={(newPage) => setPage(newPage)}
+          />
+        </div>
+      </div>
+    </div>
+  );
+};
+
+const Main = () => {
+  const { popup, setPopup } = usePopup();
+  const {
+    data: documentSets,
+    isLoading: isDocumentSetsLoading,
+    error: documentSetsError,
+    refreshDocumentSets,
+  } = useDocumentSets();
+
+  const {
+    data: editableDocumentSets,
+    isLoading: isEditableDocumentSetsLoading,
+    error: editableDocumentSetsError,
+    refreshDocumentSets: refreshEditableDocumentSets,
+  } = useDocumentSets(true);
+
+  if (isDocumentSetsLoading || isEditableDocumentSetsLoading) {
+    return <ThreeDotsLoader />;
+  }
+
+  if (documentSetsError || !documentSets) {
+    return <div>Error: {documentSetsError}</div>;
+  }
+
+  if (editableDocumentSetsError || !editableDocumentSets) {
+    return <div>Error: {editableDocumentSetsError}</div>;
+  }
+
+  return (
+    <div className="mb-8">
+      {popup}
+      <Text className="mb-3">
+        <b>Document Sets</b> allow you to group logically connected documents
+        into a single bundle. These can then be used as a filter when performing
+        searches to control the scope of information Seclore searches over.
+      </Text>
+
+      <div className="mb-3"></div>
+
+      <div className="flex mb-6">
+        <Link href="/admin/documents/sets/new">
+          <Button variant="navigate">New Document Set</Button>
+        </Link>
+      </div>
+
+      {documentSets.length > 0 && (
+        <>
+          <Separator />
+          <DocumentSetTable
+            documentSets={documentSets}
+            editableDocumentSets={editableDocumentSets}
+            refresh={refreshDocumentSets}
+            refreshEditable={refreshEditableDocumentSets}
+            setPopup={setPopup}
+          />
+        </>
+      )}
+    </div>
+  );
+};
+
+const Page = () => {
+  return (
+    <div className="container mx-auto">
+      <AdminPageTitle icon={<BookmarkIcon size={32} />} title="Document Sets" />
+
+      <Main />
+    </div>
+  );
+};
+
+export default Page;
+
+"use client";
+
+import { ThreeDotsLoader } from "@/components/Loading";
+import { PageSelector } from "@/components/PageSelector";
+import { BookmarkIcon, InfoIcon } from "@/components/icons/icons";
+import {
+  Table,
+  TableHead,
+  TableRow,
+  TableBody,
+  TableCell,
+} from "@/components/ui/table";
+import Text from "@/components/ui/text";
+import Title from "@/components/ui/title";
+import { Separator } from "@/components/ui/separator";
+import { DocumentSetSummary } from "@/lib/types";
+import { useState } from "react";
+import { useDocumentSets } from "./hooks";
+import { ConnectorTitle } from "@/components/admin/connectors/ConnectorTitle";
+import { deleteDocumentSet } from "./lib";
+import { PopupSpec, usePopup } from "@/components/admin/connectors/Popup";
+import { AdminPageTitle } from "@/components/admin/Title";
+import {
+  FiAlertTriangle,
+  FiCheckCircle,
+  FiClock,
+  FiEdit2,
+  FiLock,
+  FiUnlock,
+} from "react-icons/fi";
+import { DeleteButton } from "@/components/DeleteButton";
+import { useRouter } from "next/navigation";
+import { TableHeader } from "@/components/ui/table";
+import { Badge } from "@/components/ui/badge";
+import {
+  Tooltip,
+  TooltipContent,
+  TooltipProvider,
+  TooltipTrigger,
+} from "@/components/ui/tooltip";
 import CreateButton from "@/components/ui/createButton";
 import { SourceIcon } from "@/components/SourceIcon";
 import Link from "next/link";
-=======
->>>>>>> 4c5a865d
 
 const numToDisplay = 50;
 
@@ -121,7 +452,7 @@
 
   if (!isEditable) {
     return (
-      <div className="text-emphasis font-medium my-auto p-1">
+      <div className="text-text-darkerfont-medium my-auto p-1">
         {documentSet.name}
       </div>
     );
@@ -134,7 +465,7 @@
           <TooltipTrigger asChild>
             <div
               className={`
-              text-emphasis font-medium my-auto p-1 hover:bg-hover-light flex items-center select-none
+              text-text-darkerfont-medium my-auto p-1 hover:bg-accent-background flex items-center select-none
               ${documentSet.is_up_to_date ? "cursor-pointer" : "cursor-default"}
             `}
               style={{ wordBreak: "normal", overflowWrap: "break-word" }}
@@ -318,7 +649,7 @@
                       </Badge>
                     ) : (
                       <Badge
-                        variant={isEditable ? "in_progress" : "outline"}
+                        variant={isEditable ? "private" : "default"}
                         icon={FiLock}
                       >
                         Private
@@ -409,22 +740,16 @@
       <Text className="mb-3">
         <b>Document Sets</b> allow you to group logically connected documents
         into a single bundle. These can then be used as a filter when performing
-        searches to control the scope of information Seclore searches over.
+        searches to control the scope of information Onyx searches over.
       </Text>
 
       <div className="mb-3"></div>
 
       <div className="flex mb-6">
-<<<<<<< HEAD
         <CreateButton
           href="/admin/documents/sets/new"
           text="New Document Set"
         />
-=======
-        <Link href="/admin/documents/sets/new">
-          <Button variant="navigate">New Document Set</Button>
-        </Link>
->>>>>>> 4c5a865d
       </div>
 
       {documentSets.length > 0 && (
