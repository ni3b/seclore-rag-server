--- conflicted
+++ resolved
@@ -8,41 +8,23 @@
   updateDocumentSet,
   DocumentSetCreationRequest,
 } from "./lib";
-<<<<<<< HEAD
-import {
-  ConnectorStatus,
-  DocumentSetSummary,
-  UserGroup,
-  UserRole,
-  FederatedConnectorConfig,
-} from "@/lib/types";
-import { TextFormField } from "@/components/Field";
-=======
 import { ConnectorStatus, DocumentSet, UserGroup, UserRole } from "@/lib/types";
 import { TextFormField } from "@/components/admin/connectors/Field";
 import { ConnectorTitle } from "@/components/admin/connectors/ConnectorTitle";
->>>>>>> 4c5a865d
 import { Separator } from "@/components/ui/separator";
 import { Button } from "@/components/ui/button";
 import { usePaidEnterpriseFeaturesEnabled } from "@/components/settings/usePaidEnterpriseFeaturesEnabled";
 import { IsPublicGroupSelector } from "@/components/IsPublicGroupSelector";
 import React, { useEffect, useState } from "react";
 import { useUser } from "@/components/user/UserProvider";
-<<<<<<< HEAD
-import { ConnectorMultiSelect } from "@/components/ConnectorMultiSelect";
-import { NonSelectableConnectors } from "@/components/NonSelectableConnectors";
-import { FederatedConnectorSelector } from "@/components/FederatedConnectorSelector";
-import { useFederatedConnectors } from "@/lib/hooks";
-=======
 import { CheckmarkIcon } from "@/components/icons/icons";
->>>>>>> 4c5a865d
 
 interface SetCreationPopupProps {
   ccPairs: ConnectorStatus<any, any>[];
   userGroups: UserGroup[] | undefined;
   onClose: () => void;
   setPopup: (popupSpec: PopupSpec | null) => void;
-  existingDocumentSet?: DocumentSetSummary;
+  existingDocumentSet?: DocumentSet;
 }
 
 export const DocumentSetCreationForm = ({
@@ -56,7 +38,6 @@
   const isUpdate = existingDocumentSet !== undefined;
   const [localCcPairs, setLocalCcPairs] = useState(ccPairs);
   const { user } = useUser();
-  const { data: federatedConnectors } = useFederatedConnectors();
 
   useEffect(() => {
     if (existingDocumentSet?.is_public) {
@@ -71,42 +52,20 @@
           name: existingDocumentSet?.name ?? "",
           description: existingDocumentSet?.description ?? "",
           cc_pair_ids:
-            existingDocumentSet?.cc_pair_summaries.map(
-              (ccPairSummary) => ccPairSummary.id
+            existingDocumentSet?.cc_pair_descriptors.map(
+              (ccPairDescriptor) => ccPairDescriptor.id
             ) ?? [],
           is_public: existingDocumentSet?.is_public ?? true,
           users: existingDocumentSet?.users ?? [],
           groups: existingDocumentSet?.groups ?? [],
-          federated_connectors:
-            existingDocumentSet?.federated_connector_summaries?.map((fc) => ({
-              federated_connector_id: fc.id,
-              entities: fc.entities,
-            })) ?? [],
         }}
-        validationSchema={Yup.object()
-          .shape({
-            name: Yup.string().required("Please enter a name for the set"),
-            description: Yup.string().optional(),
-            cc_pair_ids: Yup.array().of(Yup.number().required()),
-            federated_connectors: Yup.array().of(
-              Yup.object().shape({
-                federated_connector_id: Yup.number().required(),
-                entities: Yup.object().required(),
-              })
-            ),
-          })
-          .test(
-            "at-least-one-connector",
-            "Please select at least one connector (regular or federated)",
-            function (values) {
-              const hasRegularConnectors =
-                values.cc_pair_ids && values.cc_pair_ids.length > 0;
-              const hasFederatedConnectors =
-                values.federated_connectors &&
-                values.federated_connectors.length > 0;
-              return hasRegularConnectors || hasFederatedConnectors;
-            }
-          )}
+        validationSchema={Yup.object().shape({
+          name: Yup.string().required("Please enter a name for the set"),
+          description: Yup.string().optional(),
+          cc_pair_ids: Yup.array()
+            .of(Yup.number().required())
+            .required("Please select at least one connector"),
+        })}
         onSubmit={async (values, formikHelpers) => {
           formikHelpers.setSubmitting(true);
           // If the document set is public, then we don't want to send any groups
@@ -390,7 +349,270 @@
                       </div>
                     )}
                   />
-<<<<<<< HEAD
+                </div>
+              )}
+
+              <div className="flex mt-6">
+                <Button
+                  type="submit"
+                  variant="submit"
+                  disabled={props.isSubmitting}
+                  className="w-64 mx-auto"
+                >
+                  {isUpdate ? "Update!" : "Create!"}
+                </Button>
+              </div>
+            </Form>
+          );
+        }}
+      </Formik>
+    </div>
+  );
+};
+
+"use client";
+
+import { Form, Formik } from "formik";
+import * as Yup from "yup";
+import { PopupSpec } from "@/components/admin/connectors/Popup";
+import {
+  createDocumentSet,
+  updateDocumentSet,
+  DocumentSetCreationRequest,
+} from "./lib";
+import {
+  ConnectorStatus,
+  DocumentSetSummary,
+  UserGroup,
+  UserRole,
+  FederatedConnectorConfig,
+} from "@/lib/types";
+import { TextFormField } from "@/components/Field";
+import { Separator } from "@/components/ui/separator";
+import { Button } from "@/components/ui/button";
+import { usePaidEnterpriseFeaturesEnabled } from "@/components/settings/usePaidEnterpriseFeaturesEnabled";
+import { IsPublicGroupSelector } from "@/components/IsPublicGroupSelector";
+import React, { useEffect, useState } from "react";
+import { useUser } from "@/components/user/UserProvider";
+import { ConnectorMultiSelect } from "@/components/ConnectorMultiSelect";
+import { NonSelectableConnectors } from "@/components/NonSelectableConnectors";
+import { FederatedConnectorSelector } from "@/components/FederatedConnectorSelector";
+import { useFederatedConnectors } from "@/lib/hooks";
+
+interface SetCreationPopupProps {
+  ccPairs: ConnectorStatus<any, any>[];
+  userGroups: UserGroup[] | undefined;
+  onClose: () => void;
+  setPopup: (popupSpec: PopupSpec | null) => void;
+  existingDocumentSet?: DocumentSetSummary;
+}
+
+export const DocumentSetCreationForm = ({
+  ccPairs,
+  userGroups,
+  onClose,
+  setPopup,
+  existingDocumentSet,
+}: SetCreationPopupProps) => {
+  const isPaidEnterpriseFeaturesEnabled = usePaidEnterpriseFeaturesEnabled();
+  const isUpdate = existingDocumentSet !== undefined;
+  const [localCcPairs, setLocalCcPairs] = useState(ccPairs);
+  const { user } = useUser();
+  const { data: federatedConnectors } = useFederatedConnectors();
+
+  useEffect(() => {
+    if (existingDocumentSet?.is_public) {
+      return;
+    }
+  }, [existingDocumentSet?.is_public]);
+
+  return (
+    <div className="max-w-full mx-auto">
+      <Formik<DocumentSetCreationRequest>
+        initialValues={{
+          name: existingDocumentSet?.name ?? "",
+          description: existingDocumentSet?.description ?? "",
+          cc_pair_ids:
+            existingDocumentSet?.cc_pair_summaries.map(
+              (ccPairSummary) => ccPairSummary.id
+            ) ?? [],
+          is_public: existingDocumentSet?.is_public ?? true,
+          users: existingDocumentSet?.users ?? [],
+          groups: existingDocumentSet?.groups ?? [],
+          federated_connectors:
+            existingDocumentSet?.federated_connector_summaries?.map((fc) => ({
+              federated_connector_id: fc.id,
+              entities: fc.entities,
+            })) ?? [],
+        }}
+        validationSchema={Yup.object()
+          .shape({
+            name: Yup.string().required("Please enter a name for the set"),
+            description: Yup.string().optional(),
+            cc_pair_ids: Yup.array().of(Yup.number().required()),
+            federated_connectors: Yup.array().of(
+              Yup.object().shape({
+                federated_connector_id: Yup.number().required(),
+                entities: Yup.object().required(),
+              })
+            ),
+          })
+          .test(
+            "at-least-one-connector",
+            "Please select at least one connector (regular or federated)",
+            function (values) {
+              const hasRegularConnectors =
+                values.cc_pair_ids && values.cc_pair_ids.length > 0;
+              const hasFederatedConnectors =
+                values.federated_connectors &&
+                values.federated_connectors.length > 0;
+              return hasRegularConnectors || hasFederatedConnectors;
+            }
+          )}
+        onSubmit={async (values, formikHelpers) => {
+          formikHelpers.setSubmitting(true);
+          // If the document set is public, then we don't want to send any groups
+          const processedValues = {
+            ...values,
+            groups: values.is_public ? [] : values.groups,
+          };
+
+          let response;
+          if (isUpdate) {
+            response = await updateDocumentSet({
+              id: existingDocumentSet.id,
+              ...processedValues,
+              users: processedValues.users,
+            });
+          } else {
+            response = await createDocumentSet(processedValues);
+          }
+          formikHelpers.setSubmitting(false);
+          if (response.ok) {
+            setPopup({
+              message: isUpdate
+                ? "Successfully updated document set!"
+                : "Successfully created document set!",
+              type: "success",
+            });
+            onClose();
+          } else {
+            const errorMsg = await response.text();
+            setPopup({
+              message: isUpdate
+                ? `Error updating document set - ${errorMsg}`
+                : `Error creating document set - ${errorMsg}`,
+              type: "error",
+            });
+          }
+        }}
+      >
+        {(props) => {
+          // Filter visible cc pairs for curator role
+          const visibleCcPairs =
+            user?.role === UserRole.CURATOR
+              ? localCcPairs.filter(
+                  (ccPair) =>
+                    ccPair.access_type === "public" ||
+                    (ccPair.groups.length > 0 &&
+                      props.values.groups.every((group) =>
+                        ccPair.groups.includes(group)
+                      ))
+                )
+              : localCcPairs;
+
+          // Filter non-visible cc pairs for curator role
+          const nonVisibleCcPairs =
+            user?.role === UserRole.CURATOR
+              ? localCcPairs.filter(
+                  (ccPair) =>
+                    !(ccPair.access_type === "public") &&
+                    (ccPair.groups.length === 0 ||
+                      !props.values.groups.every((group) =>
+                        ccPair.groups.includes(group)
+                      ))
+                )
+              : [];
+
+          // Deselect filtered out cc pairs
+          if (user?.role === UserRole.CURATOR) {
+            const visibleCcPairIds = visibleCcPairs.map(
+              (ccPair) => ccPair.cc_pair_id
+            );
+            props.values.cc_pair_ids = props.values.cc_pair_ids.filter((id) =>
+              visibleCcPairIds.includes(id)
+            );
+          }
+
+          return (
+            <Form className="space-y-6 w-full ">
+              <div className="space-y-4 w-full">
+                <TextFormField
+                  name="name"
+                  label="Name:"
+                  placeholder="A name for the document set"
+                  disabled={isUpdate}
+                  autoCompleteDisabled={true}
+                />
+                <TextFormField
+                  name="description"
+                  label="Description:"
+                  placeholder="Describe what the document set represents"
+                  autoCompleteDisabled={true}
+                  optional={true}
+                />
+
+                {isPaidEnterpriseFeaturesEnabled && (
+                  <IsPublicGroupSelector
+                    formikProps={props}
+                    objectName="document set"
+                  />
+                )}
+              </div>
+
+              <Separator className="my-6" />
+
+              <div className="space-y-6">
+                {user?.role === UserRole.CURATOR ? (
+                  <>
+                    <ConnectorMultiSelect
+                      name="cc_pair_ids"
+                      label={`Connectors available to ${
+                        userGroups && userGroups.length > 1
+                          ? "the selected group"
+                          : "the group you curate"
+                      }`}
+                      connectors={visibleCcPairs}
+                      selectedIds={props.values.cc_pair_ids}
+                      onChange={(selectedIds) => {
+                        props.setFieldValue("cc_pair_ids", selectedIds);
+                      }}
+                      placeholder="Search for connectors..."
+                    />
+
+                    <NonSelectableConnectors
+                      connectors={nonVisibleCcPairs}
+                      title={`Connectors not available to the ${
+                        userGroups && userGroups.length > 1
+                          ? `group${
+                              props.values.groups.length > 1 ? "s" : ""
+                            } you have selected`
+                          : "group you curate"
+                      }`}
+                      description="Only connectors that are directly assigned to the group you are trying to add the document set to will be available."
+                    />
+                  </>
+                ) : (
+                  <ConnectorMultiSelect
+                    name="cc_pair_ids"
+                    label="Pick your connectors"
+                    connectors={visibleCcPairs}
+                    selectedIds={props.values.cc_pair_ids}
+                    onChange={(selectedIds) => {
+                      props.setFieldValue("cc_pair_ids", selectedIds);
+                    }}
+                    placeholder="Search for connectors..."
+                  />
                 )}
 
                 {/* Federated Connectors Section */}
@@ -413,19 +635,15 @@
                   </>
                 )}
               </div>
-=======
-                </div>
-              )}
->>>>>>> 4c5a865d
-
-              <div className="flex mt-6">
+
+              <div className="flex mt-6 pt-4 border-t border-neutral-200">
                 <Button
                   type="submit"
                   variant="submit"
                   disabled={props.isSubmitting}
-                  className="w-64 mx-auto"
+                  className="w-56 mx-auto py-1.5 h-auto text-sm"
                 >
-                  {isUpdate ? "Update!" : "Create!"}
+                  {isUpdate ? "Update Document Set" : "Create Document Set"}
                 </Button>
               </div>
             </Form>
