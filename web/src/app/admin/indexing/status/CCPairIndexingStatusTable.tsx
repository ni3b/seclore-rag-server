import React from "react";
import {
  Table,
  TableRow,
  TableHead,
  TableBody,
  TableCell,
  TableHeader,
} from "@/components/ui/table";
import { Badge } from "@/components/ui/badge";
<<<<<<< HEAD
import { CCPairStatus } from "@/components/Status";
=======
import { Button } from "@/components/ui/button";
import { IndexAttemptStatus } from "@/components/Status";
>>>>>>> 4c5a865d
import { timeAgo } from "@/lib/time";
import {
  ValidSources,
<<<<<<< HEAD
  ConnectorIndexingStatusLiteResponse,
  SourceSummary,
  ConnectorIndexingStatusLite,
  FederatedConnectorStatus,
=======
>>>>>>> 4c5a865d
} from "@/lib/types";
import { useRouter } from "next/navigation";
import {
  FiChevronDown,
  FiChevronRight,
  FiSettings,
  FiLock,
  FiUnlock,
  FiRefreshCw,
} from "react-icons/fi";
import {
  Tooltip,
  TooltipContent,
  TooltipProvider,
  TooltipTrigger,
} from "@/components/ui/tooltip";
import { SourceIcon } from "@/components/SourceIcon";
import { getSourceDisplayName } from "@/lib/sources";
<<<<<<< HEAD
import { usePaidEnterpriseFeaturesEnabled } from "@/components/settings/usePaidEnterpriseFeaturesEnabled";
import { ConnectorCredentialPairStatus } from "../../connector/[ccPairId]/types";
import { PageSelector } from "@/components/PageSelector";
import { ConnectorStaggeredSkeleton } from "./ConnectorRowSkeleton";
=======
import { CustomTooltip } from "@/components/tooltip/CustomTooltip";
import { Warning } from "@phosphor-icons/react";
import Cookies from "js-cookie";
import { TOGGLED_CONNECTORS_COOKIE_NAME } from "@/lib/constants";
import { usePaidEnterpriseFeaturesEnabled } from "@/components/settings/usePaidEnterpriseFeaturesEnabled";
import { ConnectorCredentialPairStatus } from "../../connector/[ccPairId]/types";
>>>>>>> 4c5a865d

function isFederatedConnectorStatus(
  status: ConnectorIndexingStatusLite | FederatedConnectorStatus
) {
  return status.name?.toLowerCase().includes("federated");
}

const NUMBER_OF_ROWS_PER_PAGE = 10;
const NUMBER_OF_COLUMNS = 6;
function SummaryRow({
  source,
  summary,
  isOpen,
  onToggle,
}: {
  source: ValidSources;
  summary: SourceSummary;
  isOpen: boolean;
  onToggle: () => void;
}) {
  const isPaidEnterpriseFeaturesEnabled = usePaidEnterpriseFeaturesEnabled();

  return (
    <TableRow
      onClick={onToggle}
      className="border-border group hover:bg-background-settings-hover bg-background-sidebar py-4 rounded-sm !border cursor-pointer"
    >
      <TableCell>
        <div className="text-xl flex items-center truncate ellipsis gap-x-2 font-semibold">
          <div className="cursor-pointer">
            {isOpen ? (
              <FiChevronDown size={20} />
            ) : (
              <FiChevronRight size={20} />
            )}
          </div>
          <SourceIcon iconSize={20} sourceType={source} />
          {getSourceDisplayName(source)}
        </div>
      </TableCell>

      <TableCell>
<<<<<<< HEAD
        <div className="text-sm text-neutral-500 dark:text-neutral-300">
          Total Connectors
        </div>
        <div className="text-xl font-semibold">{summary.total_connectors}</div>
      </TableCell>

      <TableCell>
        <div className="text-sm text-neutral-500 dark:text-neutral-300">
          Active Connectors
        </div>
        <p className="flex text-xl mx-auto font-semibold items-center text-lg mt-1">
          {summary.active_connectors}/{summary.total_connectors}
        </p>
=======
        <div className="text-sm text-gray-500">Total Connectors</div>
        <div className="text-xl font-semibold">{summary.count}</div>
      </TableCell>

      <TableCell>
        <div className="text-sm text-gray-500">Active Connectors</div>
        <TooltipProvider>
          <Tooltip>
            <TooltipTrigger asChild>
              <div className="flex items-center mt-1">
                <div className="w-full bg-white rounded-full h-2 mr-2">
                  <div
                    className="bg-green-500 h-2 rounded-full"
                    style={{ width: `${activePercentage}%` }}
                  ></div>
                </div>
                <span className="text-sm font-medium whitespace-nowrap">
                  {summary.active} ({activePercentage.toFixed(0)}%)
                </span>
              </div>
            </TooltipTrigger>
            <TooltipContent>
              {summary.active} out of {summary.count} connectors are active
            </TooltipContent>
          </Tooltip>
        </TooltipProvider>
>>>>>>> 4c5a865d
      </TableCell>

      {isPaidEnterpriseFeaturesEnabled && (
        <TableCell>
          <div className="text-sm text-gray-500">Public Connectors</div>
          <p className="flex text-xl mx-auto font-semibold items-center text-lg mt-1">
            {summary.public_connectors}/{summary.total_connectors}
          </p>
        </TableCell>
      )}

      <TableCell>
        <div className="text-sm text-gray-500">Total Docs Indexed</div>
        <div className="text-xl font-semibold">
          {summary.total_docs_indexed.toLocaleString()}
        </div>
      </TableCell>

      <TableCell>
        <div className="text-sm text-gray-500">Errors</div>

        <div className="flex items-center text-lg gap-x-1 font-semibold">
          {summary.errors > 0 && <Warning className="text-error h-6 w-6" />}
          {summary.errors}
        </div>
      </TableCell>

      <TableCell />
    </TableRow>
  );
}

function ConnectorRow({
  ccPairsIndexingStatus,
  invisible,
  isEditable,
}: {
  ccPairsIndexingStatus: ConnectorIndexingStatusLite;
  invisible?: boolean;
  isEditable: boolean;
}) {
  const router = useRouter();
  const isPaidEnterpriseFeaturesEnabled = usePaidEnterpriseFeaturesEnabled();

  const handleManageClick = (e: any) => {
    e.stopPropagation();
    router.push(`/admin/connector/${ccPairsIndexingStatus.cc_pair_id}`);
  };

  const getActivityBadge = () => {
    if (
      ccPairsIndexingStatus.cc_pair_status ===
      ConnectorCredentialPairStatus.DELETING
    ) {
      return <Badge variant="destructive">Deleting</Badge>;
    } else if (
      ccPairsIndexingStatus.cc_pair_status ===
      ConnectorCredentialPairStatus.PAUSED
    ) {
      return (
        <Badge icon={FiPauseCircle} variant="paused">
          Paused
        </Badge>
      );
    }

    // ACTIVE case
    switch (ccPairsIndexingStatus.last_status) {
      case "in_progress":
        return (
          <Badge circle variant="success">
            Indexing
          </Badge>
        );
      case "not_started":
        return (
          <Badge circle variant="purple">
            Scheduled
          </Badge>
        );
      default:
        return (
          <Badge circle variant="success">
            Active
          </Badge>
        );
    }
  };

  return (
    <TableRow
<<<<<<< HEAD
      className={`
  border border-border dark:border-neutral-700
          hover:bg-accent-background ${
            invisible
              ? "invisible !h-0 !-mb-10 !border-none"
              : "!border border-border dark:border-neutral-700"
          }  w-full cursor-pointer relative `}
=======
      className={`hover:bg-hover-light ${
        invisible
          ? "invisible !h-0 !-mb-10 !border-none"
          : "!border !border-border"
      }  w-full cursor-pointer relative `}
>>>>>>> 4c5a865d
      onClick={() => {
        router.push(`/admin/connector/${ccPairsIndexingStatus.cc_pair_id}`);
      }}
    >
      <TableCell className="">
        <p className="lg:w-[200px] xl:w-[400px] inline-block ellipsis truncate">
          {ccPairsIndexingStatus.name}
        </p>
      </TableCell>
      <TableCell>
        {timeAgo(ccPairsIndexingStatus?.last_success) || "-"}
      </TableCell>
<<<<<<< HEAD
      <TableCell>
        <CCPairStatus
          ccPairStatus={
            ccPairsIndexingStatus.last_finished_status !== null
              ? ccPairsIndexingStatus.cc_pair_status
              : ccPairsIndexingStatus.last_status == "not_started"
                ? ConnectorCredentialPairStatus.SCHEDULED
                : ConnectorCredentialPairStatus.INITIAL_INDEXING
          }
          inRepeatedErrorState={ccPairsIndexingStatus.in_repeated_error_state}
          lastIndexAttemptStatus={ccPairsIndexingStatus.last_status}
        />
      </TableCell>
=======
      <TableCell>{getActivityBadge()}</TableCell>
>>>>>>> 4c5a865d
      {isPaidEnterpriseFeaturesEnabled && (
        <TableCell>
          {ccPairsIndexingStatus.access_type === "public" ? (
            <Badge variant={isEditable ? "success" : "default"} icon={FiUnlock}>
              Public
            </Badge>
          ) : ccPairsIndexingStatus.access_type === "sync" ? (
            <Badge
              variant={isEditable ? "orange" : "default"}
              icon={FiRefreshCw}
            >
<<<<<<< HEAD
              Inherited from{" "}
              {getSourceDisplayName(ccPairsIndexingStatus.source)}
=======
              Sync
>>>>>>> 4c5a865d
            </Badge>
          ) : (
            <Badge
              variant={isEditable ? "in_progress" : "default"}
              icon={FiLock}
            >
              Private
            </Badge>
          )}
        </TableCell>
      )}
      <TableCell>{ccPairsIndexingStatus.docs_indexed}</TableCell>
      <TableCell>
        <IndexAttemptStatus
          status={ccPairsIndexingStatus.last_finished_status || null}
          errorMsg={ccPairsIndexingStatus?.latest_index_attempt?.error_msg}
        />
      </TableCell>
      <TableCell>
        {isEditable && (
          <CustomTooltip content="Manage Connector">
            <FiSettings
              className="cursor-pointer"
              onClick={handleManageClick}
            />
          </CustomTooltip>
        )}
      </TableCell>
    </TableRow>
  );
}

function FederatedConnectorRow({
  federatedConnector,
  invisible,
}: {
  federatedConnector: FederatedConnectorStatus;
  invisible?: boolean;
}) {
  const router = useRouter();
  const isPaidEnterpriseFeaturesEnabled = usePaidEnterpriseFeaturesEnabled();

<<<<<<< HEAD
  const handleManageClick = (e: any) => {
    e.stopPropagation();
    router.push(`/admin/federated/${federatedConnector.id}`);
=======
  useEffect(() => {
    if (searchInputRef.current) {
      searchInputRef.current.focus();
    }
  }, []);

  const [connectorsToggled, setConnectorsToggled] = useState<
    Record<ValidSources, boolean>
  >(() => {
    const savedState = Cookies.get(TOGGLED_CONNECTORS_COOKIE_NAME);
    return savedState ? JSON.parse(savedState) : {};
  });

  const { groupedStatuses, sortedSources, groupSummaries } = useMemo(() => {
    const grouped: Record<ValidSources, ConnectorIndexingStatus<any, any>[]> =
      {} as Record<ValidSources, ConnectorIndexingStatus<any, any>[]>;

    // First, add editable connectors
    editableCcPairsIndexingStatuses.forEach((status) => {
      const source = status.connector.source;
      if (!grouped[source]) {
        grouped[source] = [];
      }
      grouped[source].unshift(status);
    });

    // Then, add non-editable connectors
    ccPairsIndexingStatuses.forEach((status) => {
      const source = status.connector.source;
      if (!grouped[source]) {
        grouped[source] = [];
      }
      if (
        !editableCcPairsIndexingStatuses.some(
          (e) => e.cc_pair_id === status.cc_pair_id
        )
      ) {
        grouped[source].push(status);
      }
    });

    const sorted = Object.keys(grouped).sort() as ValidSources[];

    const summaries: GroupedConnectorSummaries =
      {} as GroupedConnectorSummaries;
    sorted.forEach((source) => {
      const statuses = grouped[source];
      summaries[source] = {
        count: statuses.length,
        active: statuses.filter(
          (status) =>
            status.cc_pair_status === ConnectorCredentialPairStatus.ACTIVE
        ).length,
        public: statuses.filter((status) => status.access_type === "public")
          .length,
        totalDocsIndexed: statuses.reduce(
          (sum, status) => sum + status.docs_indexed,
          0
        ),
        errors: statuses.filter(
          (status) => status.last_finished_status === "failed"
        ).length,
      };
    });

    return {
      groupedStatuses: grouped,
      sortedSources: sorted,
      groupSummaries: summaries,
    };
  }, [ccPairsIndexingStatuses, editableCcPairsIndexingStatuses]);

  const toggleSource = (
    source: ValidSources,
    toggled: boolean | null = null
  ) => {
    const newConnectorsToggled = {
      ...connectorsToggled,
      [source]: toggled == null ? !connectorsToggled[source] : toggled,
    };
    setConnectorsToggled(newConnectorsToggled);
    Cookies.set(
      TOGGLED_CONNECTORS_COOKIE_NAME,
      JSON.stringify(newConnectorsToggled)
    );
  };
  const toggleSources = () => {
    const connectors = sortedSources.reduce(
      (acc, source) => {
        acc[source] = shouldExpand;
        return acc;
      },
      {} as Record<ValidSources, boolean>
    );

    setConnectorsToggled(connectors);
    Cookies.set(TOGGLED_CONNECTORS_COOKIE_NAME, JSON.stringify(connectors));
>>>>>>> 4c5a865d
  };

  return (
<<<<<<< HEAD
    <TableRow
      className={`
  border border-border dark:border-neutral-700
          hover:bg-accent-background ${
            invisible
              ? "invisible !h-0 !-mb-10 !border-none"
              : "!border border-border dark:border-neutral-700"
          }  w-full cursor-pointer relative `}
      onClick={() => {
        router.push(`/admin/federated/${federatedConnector.id}`);
      }}
    >
      <TableCell className="">
        <p className="lg:w-[200px] xl:w-[400px] inline-block ellipsis truncate">
          {federatedConnector.name}
        </p>
      </TableCell>
      <TableCell>N/A</TableCell>
      <TableCell>
        <Badge variant="success">Indexed</Badge>
      </TableCell>
      {isPaidEnterpriseFeaturesEnabled && (
        <TableCell>
          <Badge variant="secondary" icon={FiRefreshCw}>
            Federated Access
          </Badge>
        </TableCell>
      )}
      <TableCell>N/A</TableCell>
      <TableCell>
        <TooltipProvider>
          <Tooltip>
            <TooltipTrigger asChild>
              <FiSettings
                className="cursor-pointer"
                onClick={handleManageClick}
              />
            </TooltipTrigger>
            <TooltipContent>
              <p>Manage Federated Connector</p>
            </TooltipContent>
          </Tooltip>
        </TooltipProvider>
      </TableCell>
    </TableRow>
  );
}

export function CCPairIndexingStatusTable({
  ccPairsIndexingStatuses,
  connectorsToggled,
  toggleSource,
  onPageChange,
  sourceLoadingStates = {} as Record<ValidSources, boolean>,
}: {
  ccPairsIndexingStatuses: ConnectorIndexingStatusLiteResponse[];
  connectorsToggled: Record<ValidSources, boolean>;
  toggleSource: (source: ValidSources, toggled?: boolean | null) => void;
  onPageChange: (source: ValidSources, newPage: number) => void;
  sourceLoadingStates?: Record<ValidSources, boolean>;
}) {
  const isPaidEnterpriseFeaturesEnabled = usePaidEnterpriseFeaturesEnabled();

  return (
    <Table className="-mt-8">
=======
    <Table>
>>>>>>> 4c5a865d
      <TableHeader>
        <ConnectorRow
          invisible
          ccPairsIndexingStatus={{
            cc_pair_id: 1,
            name: "Sample File Connector",
            cc_pair_status: ConnectorCredentialPairStatus.ACTIVE,
            last_status: "success",
<<<<<<< HEAD
            source: ValidSources.File,
=======
            connector: {
              name: "Sample File Connector",
              source: ValidSources.File,
              input_type: "poll",
              connector_specific_config: {
                file_locations: ["/path/to/sample/file.txt"],
              },
              refresh_freq: 86400,
              prune_freq: null,
              indexing_start: new Date("2023-07-01T12:00:00Z"),
              id: 1,
              credential_ids: [],
              access_type: "public",
              time_created: "2023-07-01T12:00:00Z",
              time_updated: "2023-07-01T12:00:00Z",
            },
            credential: {
              id: 1,
              name: "Sample Credential",
              source: ValidSources.File,
              user_id: "1",
              time_created: "2023-07-01T12:00:00Z",
              time_updated: "2023-07-01T12:00:00Z",
              credential_json: {},
              admin_public: false,
            },
>>>>>>> 4c5a865d
            access_type: "public",
            docs_indexed: 1000,
            last_success: "2023-07-01T12:00:00Z",
            last_finished_status: "success",
<<<<<<< HEAD
            is_editable: false,
            in_repeated_error_state: false,
            in_progress: false,
            latest_index_attempt_docs_indexed: 0,
=======
            latest_index_attempt: null,
            groups: [], // Add this line
>>>>>>> 4c5a865d
          }}
          isEditable={false}
        />
      </TableHeader>
<<<<<<< HEAD
      <TableBody>
        {ccPairsIndexingStatuses.map((ccPairStatus) => (
          <React.Fragment key={ccPairStatus.source}>
            <br className="mt-4 dark:bg-neutral-700" />
            <SummaryRow
              source={ccPairStatus.source}
              summary={ccPairStatus.summary}
              isOpen={connectorsToggled[ccPairStatus.source] || false}
              onToggle={() => toggleSource(ccPairStatus.source)}
            />
            {connectorsToggled[ccPairStatus.source] && (
              <>
                {sourceLoadingStates[ccPairStatus.source] && (
                  <ConnectorStaggeredSkeleton rowCount={8} height="h-[79px]" />
                )}
                {!sourceLoadingStates[ccPairStatus.source] && (
                  <>
                    <TableRow className="border border-border dark:border-neutral-700">
                      <TableHead>Name</TableHead>
                      <TableHead>Last Indexed</TableHead>
                      <TableHead>Status</TableHead>
                      {isPaidEnterpriseFeaturesEnabled && (
                        <TableHead>Permissions / Access</TableHead>
                      )}
                      <TableHead>Total Docs</TableHead>
                      <TableHead></TableHead>
                    </TableRow>
                    {ccPairStatus.indexing_statuses.map((indexingStatus) => {
                      if (isFederatedConnectorStatus(indexingStatus)) {
                        const status =
                          indexingStatus as FederatedConnectorStatus;
                        return (
                          <FederatedConnectorRow
                            key={status.id}
                            federatedConnector={status}
                          />
                        );
                      } else {
                        const status =
                          indexingStatus as ConnectorIndexingStatusLite;
                        return (
                          <ConnectorRow
                            key={status.cc_pair_id}
                            ccPairsIndexingStatus={status}
                            isEditable={status.is_editable}
                          />
                        );
                      }
                    })}
                    {/* Add dummy rows to reach 10 total rows for cleaner UI */}
                    {ccPairStatus.indexing_statuses.length <
                      NUMBER_OF_ROWS_PER_PAGE &&
                      ccPairStatus.total_pages > 1 &&
                      Array.from({
                        length:
                          NUMBER_OF_ROWS_PER_PAGE -
                          ccPairStatus.indexing_statuses.length,
                      }).map((_, index) => {
                        const isLastDummyRow =
                          index ===
                          NUMBER_OF_ROWS_PER_PAGE -
                            ccPairStatus.indexing_statuses.length -
                            1;
                        return (
                          <TableRow
                            key={`dummy-${ccPairStatus.source}-${index}`}
                            className={
                              isLastDummyRow
                                ? "border-l border-r border-b border-border dark:border-neutral-700"
                                : "border-l border-r border-t-0 border-b-0 border-border dark:border-neutral-700"
                            }
                            style={
                              isLastDummyRow
                                ? {
                                    borderBottom: "1px solid var(--border)",
                                    borderRight: "1px solid var(--border)",
                                    borderLeft: "1px solid var(--border)",
                                  }
                                : {}
                            }
                          >
                            {isLastDummyRow ? (
                              <TableCell
                                colSpan={
                                  isPaidEnterpriseFeaturesEnabled
                                    ? NUMBER_OF_COLUMNS
                                    : NUMBER_OF_COLUMNS - 1
                                }
                                className="h-[56px] text-center text-sm text-gray-400 dark:text-gray-500 border-b border-r border-l border-border dark:border-neutral-700"
                              >
                                <span className="italic">
                                  All caught up! No more connectors to show
                                </span>
                              </TableCell>
                            ) : (
                              <>
                                <TableCell className="h-[56px]"></TableCell>
                                <TableCell></TableCell>
                                <TableCell></TableCell>
                                {isPaidEnterpriseFeaturesEnabled && (
                                  <TableCell></TableCell>
                                )}
                                <TableCell></TableCell>
                                <TableCell></TableCell>
                              </>
                            )}
                          </TableRow>
                        );
                      })}
                  </>
                )}
                {ccPairStatus.total_pages > 1 && (
                  <TableRow className="border-l border-r border-b border-border dark:border-neutral-700">
                    <TableCell
                      colSpan={
                        isPaidEnterpriseFeaturesEnabled
                          ? NUMBER_OF_COLUMNS
                          : NUMBER_OF_COLUMNS - 1
                      }
                    >
                      <div className="flex justify-center">
                        <PageSelector
                          currentPage={ccPairStatus.current_page}
                          totalPages={ccPairStatus.total_pages}
                          onPageChange={(newPage) =>
                            onPageChange(ccPairStatus.source, newPage)
                          }
                        />
                      </div>
                    </TableCell>
                  </TableRow>
                )}
              </>
            )}
          </React.Fragment>
        ))}
=======
      <div className="flex -mt-12 items-center w-0 m4 gap-x-2">
        <input
          type="text"
          ref={searchInputRef}
          placeholder="Search connectors..."
          value={searchTerm}
          onChange={(e) => setSearchTerm(e.target.value)}
          className="ml-1 w-96 h-9  border border-border flex-none rounded-md bg-background-50 px-3 py-1 text-sm shadow-sm transition-colors placeholder:text-muted-foreground focus-visible:outline-none focus-visible:ring-1 focus-visible:ring-ring"
        />

        <Button className="h-9" onClick={() => toggleSources()}>
          {!shouldExpand ? "Collapse All" : "Expand All"}
        </Button>
      </div>
      <TableBody>
        {sortedSources
          .filter(
            (source) => source != "not_applicable" && source != "ingestion_api"
          )
          .map((source, ind) => {
            const sourceMatches = source
              .toLowerCase()
              .includes(searchTerm.toLowerCase());
            const matchingConnectors = groupedStatuses[source].filter(
              (status) =>
                (status.name || "")
                  .toLowerCase()
                  .includes(searchTerm.toLowerCase())
            );
            if (sourceMatches || matchingConnectors.length > 0) {
              return (
                <React.Fragment key={ind}>
                  <br className="mt-4" />
                  <SummaryRow
                    source={source}
                    summary={groupSummaries[source]}
                    isOpen={connectorsToggled[source] || false}
                    onToggle={() => toggleSource(source)}
                  />
                  {connectorsToggled[source] && (
                    <>
                      <TableRow className="border border-border">
                        <TableHead>Name</TableHead>
                        <TableHead>Last Indexed</TableHead>
                        <TableHead>Activity</TableHead>
                        {isPaidEnterpriseFeaturesEnabled && (
                          <TableHead>Permissions</TableHead>
                        )}
                        <TableHead>Total Docs</TableHead>
                        <TableHead>Last Status</TableHead>
                        <TableHead></TableHead>
                      </TableRow>
                      {(sourceMatches
                        ? groupedStatuses[source]
                        : matchingConnectors
                      ).map((ccPairsIndexingStatus) => (
                        <ConnectorRow
                          key={ccPairsIndexingStatus.cc_pair_id}
                          ccPairsIndexingStatus={ccPairsIndexingStatus}
                          isEditable={editableCcPairsIndexingStatuses.some(
                            (e) =>
                              e.cc_pair_id === ccPairsIndexingStatus.cc_pair_id
                          )}
                        />
                      ))}
                    </>
                  )}
                </React.Fragment>
              );
            }
            return null;
          })}
>>>>>>> 4c5a865d
      </TableBody>
    </Table>
  );
}<|MERGE_RESOLUTION|>--- conflicted
+++ resolved
@@ -1,4 +1,4 @@
-import React from "react";
+import React, { useState, useMemo, useEffect, useRef } from "react";
 import {
   Table,
   TableRow,
@@ -8,22 +8,14 @@
   TableHeader,
 } from "@/components/ui/table";
 import { Badge } from "@/components/ui/badge";
-<<<<<<< HEAD
-import { CCPairStatus } from "@/components/Status";
-=======
 import { Button } from "@/components/ui/button";
 import { IndexAttemptStatus } from "@/components/Status";
->>>>>>> 4c5a865d
 import { timeAgo } from "@/lib/time";
 import {
+  ConnectorIndexingStatus,
+  ConnectorSummary,
+  GroupedConnectorSummaries,
   ValidSources,
-<<<<<<< HEAD
-  ConnectorIndexingStatusLiteResponse,
-  SourceSummary,
-  ConnectorIndexingStatusLite,
-  FederatedConnectorStatus,
-=======
->>>>>>> 4c5a865d
 } from "@/lib/types";
 import { useRouter } from "next/navigation";
 import {
@@ -33,6 +25,7 @@
   FiLock,
   FiUnlock,
   FiRefreshCw,
+  FiPauseCircle,
 } from "react-icons/fi";
 import {
   Tooltip,
@@ -42,28 +35,13 @@
 } from "@/components/ui/tooltip";
 import { SourceIcon } from "@/components/SourceIcon";
 import { getSourceDisplayName } from "@/lib/sources";
-<<<<<<< HEAD
-import { usePaidEnterpriseFeaturesEnabled } from "@/components/settings/usePaidEnterpriseFeaturesEnabled";
-import { ConnectorCredentialPairStatus } from "../../connector/[ccPairId]/types";
-import { PageSelector } from "@/components/PageSelector";
-import { ConnectorStaggeredSkeleton } from "./ConnectorRowSkeleton";
-=======
 import { CustomTooltip } from "@/components/tooltip/CustomTooltip";
 import { Warning } from "@phosphor-icons/react";
 import Cookies from "js-cookie";
 import { TOGGLED_CONNECTORS_COOKIE_NAME } from "@/lib/constants";
 import { usePaidEnterpriseFeaturesEnabled } from "@/components/settings/usePaidEnterpriseFeaturesEnabled";
 import { ConnectorCredentialPairStatus } from "../../connector/[ccPairId]/types";
->>>>>>> 4c5a865d
-
-function isFederatedConnectorStatus(
-  status: ConnectorIndexingStatusLite | FederatedConnectorStatus
-) {
-  return status.name?.toLowerCase().includes("federated");
-}
-
-const NUMBER_OF_ROWS_PER_PAGE = 10;
-const NUMBER_OF_COLUMNS = 6;
+
 function SummaryRow({
   source,
   summary,
@@ -71,10 +49,11 @@
   onToggle,
 }: {
   source: ValidSources;
-  summary: SourceSummary;
+  summary: ConnectorSummary;
   isOpen: boolean;
   onToggle: () => void;
 }) {
+  const activePercentage = (summary.active / summary.count) * 100;
   const isPaidEnterpriseFeaturesEnabled = usePaidEnterpriseFeaturesEnabled();
 
   return (
@@ -97,21 +76,6 @@
       </TableCell>
 
       <TableCell>
-<<<<<<< HEAD
-        <div className="text-sm text-neutral-500 dark:text-neutral-300">
-          Total Connectors
-        </div>
-        <div className="text-xl font-semibold">{summary.total_connectors}</div>
-      </TableCell>
-
-      <TableCell>
-        <div className="text-sm text-neutral-500 dark:text-neutral-300">
-          Active Connectors
-        </div>
-        <p className="flex text-xl mx-auto font-semibold items-center text-lg mt-1">
-          {summary.active_connectors}/{summary.total_connectors}
-        </p>
-=======
         <div className="text-sm text-gray-500">Total Connectors</div>
         <div className="text-xl font-semibold">{summary.count}</div>
       </TableCell>
@@ -138,14 +102,13 @@
             </TooltipContent>
           </Tooltip>
         </TooltipProvider>
->>>>>>> 4c5a865d
       </TableCell>
 
       {isPaidEnterpriseFeaturesEnabled && (
         <TableCell>
           <div className="text-sm text-gray-500">Public Connectors</div>
           <p className="flex text-xl mx-auto font-semibold items-center text-lg mt-1">
-            {summary.public_connectors}/{summary.total_connectors}
+            {summary.public}/{summary.count}
           </p>
         </TableCell>
       )}
@@ -153,7 +116,7 @@
       <TableCell>
         <div className="text-sm text-gray-500">Total Docs Indexed</div>
         <div className="text-xl font-semibold">
-          {summary.total_docs_indexed.toLocaleString()}
+          {summary.totalDocsIndexed.toLocaleString()}
         </div>
       </TableCell>
 
@@ -176,7 +139,7 @@
   invisible,
   isEditable,
 }: {
-  ccPairsIndexingStatus: ConnectorIndexingStatusLite;
+  ccPairsIndexingStatus: ConnectorIndexingStatus<any, any>;
   invisible?: boolean;
   isEditable: boolean;
 }) {
@@ -230,21 +193,11 @@
 
   return (
     <TableRow
-<<<<<<< HEAD
-      className={`
-  border border-border dark:border-neutral-700
-          hover:bg-accent-background ${
-            invisible
-              ? "invisible !h-0 !-mb-10 !border-none"
-              : "!border border-border dark:border-neutral-700"
-          }  w-full cursor-pointer relative `}
-=======
       className={`hover:bg-hover-light ${
         invisible
           ? "invisible !h-0 !-mb-10 !border-none"
           : "!border !border-border"
       }  w-full cursor-pointer relative `}
->>>>>>> 4c5a865d
       onClick={() => {
         router.push(`/admin/connector/${ccPairsIndexingStatus.cc_pair_id}`);
       }}
@@ -257,23 +210,7 @@
       <TableCell>
         {timeAgo(ccPairsIndexingStatus?.last_success) || "-"}
       </TableCell>
-<<<<<<< HEAD
-      <TableCell>
-        <CCPairStatus
-          ccPairStatus={
-            ccPairsIndexingStatus.last_finished_status !== null
-              ? ccPairsIndexingStatus.cc_pair_status
-              : ccPairsIndexingStatus.last_status == "not_started"
-                ? ConnectorCredentialPairStatus.SCHEDULED
-                : ConnectorCredentialPairStatus.INITIAL_INDEXING
-          }
-          inRepeatedErrorState={ccPairsIndexingStatus.in_repeated_error_state}
-          lastIndexAttemptStatus={ccPairsIndexingStatus.last_status}
-        />
-      </TableCell>
-=======
       <TableCell>{getActivityBadge()}</TableCell>
->>>>>>> 4c5a865d
       {isPaidEnterpriseFeaturesEnabled && (
         <TableCell>
           {ccPairsIndexingStatus.access_type === "public" ? (
@@ -285,12 +222,7 @@
               variant={isEditable ? "orange" : "default"}
               icon={FiRefreshCw}
             >
-<<<<<<< HEAD
-              Inherited from{" "}
-              {getSourceDisplayName(ccPairsIndexingStatus.source)}
-=======
               Sync
->>>>>>> 4c5a865d
             </Badge>
           ) : (
             <Badge
@@ -323,21 +255,18 @@
   );
 }
 
-function FederatedConnectorRow({
-  federatedConnector,
-  invisible,
+export function CCPairIndexingStatusTable({
+  ccPairsIndexingStatuses,
+  editableCcPairsIndexingStatuses,
 }: {
-  federatedConnector: FederatedConnectorStatus;
-  invisible?: boolean;
+  ccPairsIndexingStatuses: ConnectorIndexingStatus<any, any>[];
+  editableCcPairsIndexingStatuses: ConnectorIndexingStatus<any, any>[];
 }) {
-  const router = useRouter();
+  const [searchTerm, setSearchTerm] = useState("");
+
+  const searchInputRef = useRef<HTMLInputElement>(null);
   const isPaidEnterpriseFeaturesEnabled = usePaidEnterpriseFeaturesEnabled();
 
-<<<<<<< HEAD
-  const handleManageClick = (e: any) => {
-    e.stopPropagation();
-    router.push(`/admin/federated/${federatedConnector.id}`);
-=======
   useEffect(() => {
     if (searchInputRef.current) {
       searchInputRef.current.focus();
@@ -435,79 +364,14 @@
 
     setConnectorsToggled(connectors);
     Cookies.set(TOGGLED_CONNECTORS_COOKIE_NAME, JSON.stringify(connectors));
->>>>>>> 4c5a865d
   };
 
+  const shouldExpand =
+    Object.values(connectorsToggled).filter(Boolean).length <
+    sortedSources.length;
+
   return (
-<<<<<<< HEAD
-    <TableRow
-      className={`
-  border border-border dark:border-neutral-700
-          hover:bg-accent-background ${
-            invisible
-              ? "invisible !h-0 !-mb-10 !border-none"
-              : "!border border-border dark:border-neutral-700"
-          }  w-full cursor-pointer relative `}
-      onClick={() => {
-        router.push(`/admin/federated/${federatedConnector.id}`);
-      }}
-    >
-      <TableCell className="">
-        <p className="lg:w-[200px] xl:w-[400px] inline-block ellipsis truncate">
-          {federatedConnector.name}
-        </p>
-      </TableCell>
-      <TableCell>N/A</TableCell>
-      <TableCell>
-        <Badge variant="success">Indexed</Badge>
-      </TableCell>
-      {isPaidEnterpriseFeaturesEnabled && (
-        <TableCell>
-          <Badge variant="secondary" icon={FiRefreshCw}>
-            Federated Access
-          </Badge>
-        </TableCell>
-      )}
-      <TableCell>N/A</TableCell>
-      <TableCell>
-        <TooltipProvider>
-          <Tooltip>
-            <TooltipTrigger asChild>
-              <FiSettings
-                className="cursor-pointer"
-                onClick={handleManageClick}
-              />
-            </TooltipTrigger>
-            <TooltipContent>
-              <p>Manage Federated Connector</p>
-            </TooltipContent>
-          </Tooltip>
-        </TooltipProvider>
-      </TableCell>
-    </TableRow>
-  );
-}
-
-export function CCPairIndexingStatusTable({
-  ccPairsIndexingStatuses,
-  connectorsToggled,
-  toggleSource,
-  onPageChange,
-  sourceLoadingStates = {} as Record<ValidSources, boolean>,
-}: {
-  ccPairsIndexingStatuses: ConnectorIndexingStatusLiteResponse[];
-  connectorsToggled: Record<ValidSources, boolean>;
-  toggleSource: (source: ValidSources, toggled?: boolean | null) => void;
-  onPageChange: (source: ValidSources, newPage: number) => void;
-  sourceLoadingStates?: Record<ValidSources, boolean>;
-}) {
-  const isPaidEnterpriseFeaturesEnabled = usePaidEnterpriseFeaturesEnabled();
-
-  return (
-    <Table className="-mt-8">
-=======
     <Table>
->>>>>>> 4c5a865d
       <TableHeader>
         <ConnectorRow
           invisible
@@ -516,9 +380,6 @@
             name: "Sample File Connector",
             cc_pair_status: ConnectorCredentialPairStatus.ACTIVE,
             last_status: "success",
-<<<<<<< HEAD
-            source: ValidSources.File,
-=======
             connector: {
               name: "Sample File Connector",
               source: ValidSources.File,
@@ -545,25 +406,411 @@
               credential_json: {},
               admin_public: false,
             },
->>>>>>> 4c5a865d
             access_type: "public",
             docs_indexed: 1000,
             last_success: "2023-07-01T12:00:00Z",
             last_finished_status: "success",
-<<<<<<< HEAD
+            latest_index_attempt: null,
+            groups: [], // Add this line
+          }}
+          isEditable={false}
+        />
+      </TableHeader>
+      <div className="flex -mt-12 items-center w-0 m4 gap-x-2">
+        <input
+          type="text"
+          ref={searchInputRef}
+          placeholder="Search connectors..."
+          value={searchTerm}
+          onChange={(e) => setSearchTerm(e.target.value)}
+          className="ml-1 w-96 h-9  border border-border flex-none rounded-md bg-background-50 px-3 py-1 text-sm shadow-sm transition-colors placeholder:text-muted-foreground focus-visible:outline-none focus-visible:ring-1 focus-visible:ring-ring"
+        />
+
+        <Button className="h-9" onClick={() => toggleSources()}>
+          {!shouldExpand ? "Collapse All" : "Expand All"}
+        </Button>
+      </div>
+      <TableBody>
+        {sortedSources
+          .filter(
+            (source) => source != "not_applicable" && source != "ingestion_api"
+          )
+          .map((source, ind) => {
+            const sourceMatches = source
+              .toLowerCase()
+              .includes(searchTerm.toLowerCase());
+            const matchingConnectors = groupedStatuses[source].filter(
+              (status) =>
+                (status.name || "")
+                  .toLowerCase()
+                  .includes(searchTerm.toLowerCase())
+            );
+            if (sourceMatches || matchingConnectors.length > 0) {
+              return (
+                <React.Fragment key={ind}>
+                  <br className="mt-4" />
+                  <SummaryRow
+                    source={source}
+                    summary={groupSummaries[source]}
+                    isOpen={connectorsToggled[source] || false}
+                    onToggle={() => toggleSource(source)}
+                  />
+                  {connectorsToggled[source] && (
+                    <>
+                      <TableRow className="border border-border">
+                        <TableHead>Name</TableHead>
+                        <TableHead>Last Indexed</TableHead>
+                        <TableHead>Activity</TableHead>
+                        {isPaidEnterpriseFeaturesEnabled && (
+                          <TableHead>Permissions</TableHead>
+                        )}
+                        <TableHead>Total Docs</TableHead>
+                        <TableHead>Last Status</TableHead>
+                        <TableHead></TableHead>
+                      </TableRow>
+                      {(sourceMatches
+                        ? groupedStatuses[source]
+                        : matchingConnectors
+                      ).map((ccPairsIndexingStatus) => (
+                        <ConnectorRow
+                          key={ccPairsIndexingStatus.cc_pair_id}
+                          ccPairsIndexingStatus={ccPairsIndexingStatus}
+                          isEditable={editableCcPairsIndexingStatuses.some(
+                            (e) =>
+                              e.cc_pair_id === ccPairsIndexingStatus.cc_pair_id
+                          )}
+                        />
+                      ))}
+                    </>
+                  )}
+                </React.Fragment>
+              );
+            }
+            return null;
+          })}
+      </TableBody>
+    </Table>
+  );
+}
+
+import React from "react";
+import {
+  Table,
+  TableRow,
+  TableHead,
+  TableBody,
+  TableCell,
+  TableHeader,
+} from "@/components/ui/table";
+import { Badge } from "@/components/ui/badge";
+import { CCPairStatus } from "@/components/Status";
+import { timeAgo } from "@/lib/time";
+import {
+  ValidSources,
+  ConnectorIndexingStatusLiteResponse,
+  SourceSummary,
+  ConnectorIndexingStatusLite,
+  FederatedConnectorStatus,
+} from "@/lib/types";
+import { useRouter } from "next/navigation";
+import {
+  FiChevronDown,
+  FiChevronRight,
+  FiSettings,
+  FiLock,
+  FiUnlock,
+  FiRefreshCw,
+} from "react-icons/fi";
+import {
+  Tooltip,
+  TooltipContent,
+  TooltipProvider,
+  TooltipTrigger,
+} from "@/components/ui/tooltip";
+import { SourceIcon } from "@/components/SourceIcon";
+import { getSourceDisplayName } from "@/lib/sources";
+import { usePaidEnterpriseFeaturesEnabled } from "@/components/settings/usePaidEnterpriseFeaturesEnabled";
+import { ConnectorCredentialPairStatus } from "../../connector/[ccPairId]/types";
+import { PageSelector } from "@/components/PageSelector";
+import { ConnectorStaggeredSkeleton } from "./ConnectorRowSkeleton";
+
+function isFederatedConnectorStatus(
+  status: ConnectorIndexingStatusLite | FederatedConnectorStatus
+) {
+  return status.name?.toLowerCase().includes("federated");
+}
+
+const NUMBER_OF_ROWS_PER_PAGE = 10;
+const NUMBER_OF_COLUMNS = 6;
+function SummaryRow({
+  source,
+  summary,
+  isOpen,
+  onToggle,
+}: {
+  source: ValidSources;
+  summary: SourceSummary;
+  isOpen: boolean;
+  onToggle: () => void;
+}) {
+  const isPaidEnterpriseFeaturesEnabled = usePaidEnterpriseFeaturesEnabled();
+
+  return (
+    <TableRow
+      onClick={onToggle}
+      className="border-border dark:hover:bg-neutral-800 dark:border-neutral-700 group hover:bg-background-settings-hover/20 bg-background-sidebar py-4 rounded-sm !border cursor-pointer"
+    >
+      <TableCell>
+        <div className="text-xl flex items-center truncate ellipsis gap-x-2 font-semibold">
+          <div className="cursor-pointer">
+            {isOpen ? (
+              <FiChevronDown size={20} />
+            ) : (
+              <FiChevronRight size={20} />
+            )}
+          </div>
+          <SourceIcon iconSize={20} sourceType={source} />
+          {getSourceDisplayName(source)}
+        </div>
+      </TableCell>
+
+      <TableCell>
+        <div className="text-sm text-neutral-500 dark:text-neutral-300">
+          Total Connectors
+        </div>
+        <div className="text-xl font-semibold">{summary.total_connectors}</div>
+      </TableCell>
+
+      <TableCell>
+        <div className="text-sm text-neutral-500 dark:text-neutral-300">
+          Active Connectors
+        </div>
+        <p className="flex text-xl mx-auto font-semibold items-center text-lg mt-1">
+          {summary.active_connectors}/{summary.total_connectors}
+        </p>
+      </TableCell>
+
+      {isPaidEnterpriseFeaturesEnabled && (
+        <TableCell>
+          <div className="text-sm text-neutral-500 dark:text-neutral-300">
+            Public Connectors
+          </div>
+          <p className="flex text-xl mx-auto font-semibold items-center text-lg mt-1">
+            {summary.public_connectors}/{summary.total_connectors}
+          </p>
+        </TableCell>
+      )}
+
+      <TableCell>
+        <div className="text-sm text-neutral-500 dark:text-neutral-300">
+          Total Docs Indexed
+        </div>
+        <div className="text-xl font-semibold">
+          {summary.total_docs_indexed.toLocaleString()}
+        </div>
+      </TableCell>
+
+      <TableCell />
+    </TableRow>
+  );
+}
+
+function ConnectorRow({
+  ccPairsIndexingStatus,
+  invisible,
+  isEditable,
+}: {
+  ccPairsIndexingStatus: ConnectorIndexingStatusLite;
+  invisible?: boolean;
+  isEditable: boolean;
+}) {
+  const router = useRouter();
+  const isPaidEnterpriseFeaturesEnabled = usePaidEnterpriseFeaturesEnabled();
+
+  const handleManageClick = (e: any) => {
+    e.stopPropagation();
+    router.push(`/admin/connector/${ccPairsIndexingStatus.cc_pair_id}`);
+  };
+
+  return (
+    <TableRow
+      className={`
+  border border-border dark:border-neutral-700
+          hover:bg-accent-background ${
+            invisible
+              ? "invisible !h-0 !-mb-10 !border-none"
+              : "!border border-border dark:border-neutral-700"
+          }  w-full cursor-pointer relative `}
+      onClick={() => {
+        router.push(`/admin/connector/${ccPairsIndexingStatus.cc_pair_id}`);
+      }}
+    >
+      <TableCell className="">
+        <p className="lg:w-[200px] xl:w-[400px] inline-block ellipsis truncate">
+          {ccPairsIndexingStatus.name}
+        </p>
+      </TableCell>
+      <TableCell>
+        {timeAgo(ccPairsIndexingStatus?.last_success) || "-"}
+      </TableCell>
+      <TableCell>
+        <CCPairStatus
+          ccPairStatus={
+            ccPairsIndexingStatus.last_finished_status !== null
+              ? ccPairsIndexingStatus.cc_pair_status
+              : ccPairsIndexingStatus.last_status == "not_started"
+                ? ConnectorCredentialPairStatus.SCHEDULED
+                : ConnectorCredentialPairStatus.INITIAL_INDEXING
+          }
+          inRepeatedErrorState={ccPairsIndexingStatus.in_repeated_error_state}
+          lastIndexAttemptStatus={ccPairsIndexingStatus.last_status}
+        />
+      </TableCell>
+      {isPaidEnterpriseFeaturesEnabled && (
+        <TableCell>
+          {ccPairsIndexingStatus.access_type === "public" ? (
+            <Badge variant={isEditable ? "success" : "default"} icon={FiUnlock}>
+              Organization Public
+            </Badge>
+          ) : ccPairsIndexingStatus.access_type === "sync" ? (
+            <Badge
+              variant={isEditable ? "auto-sync" : "default"}
+              icon={FiRefreshCw}
+            >
+              Inherited from{" "}
+              {getSourceDisplayName(ccPairsIndexingStatus.source)}
+            </Badge>
+          ) : (
+            <Badge variant={isEditable ? "private" : "default"} icon={FiLock}>
+              Private
+            </Badge>
+          )}
+        </TableCell>
+      )}
+      <TableCell>{ccPairsIndexingStatus.docs_indexed}</TableCell>
+      <TableCell>
+        {isEditable && (
+          <TooltipProvider>
+            <Tooltip>
+              <TooltipTrigger asChild>
+                <FiSettings
+                  className="cursor-pointer"
+                  onClick={handleManageClick}
+                />
+              </TooltipTrigger>
+              <TooltipContent>
+                <p>Manage Connector</p>
+              </TooltipContent>
+            </Tooltip>
+          </TooltipProvider>
+        )}
+      </TableCell>
+    </TableRow>
+  );
+}
+
+function FederatedConnectorRow({
+  federatedConnector,
+  invisible,
+}: {
+  federatedConnector: FederatedConnectorStatus;
+  invisible?: boolean;
+}) {
+  const router = useRouter();
+  const isPaidEnterpriseFeaturesEnabled = usePaidEnterpriseFeaturesEnabled();
+
+  const handleManageClick = (e: any) => {
+    e.stopPropagation();
+    router.push(`/admin/federated/${federatedConnector.id}`);
+  };
+
+  return (
+    <TableRow
+      className={`
+  border border-border dark:border-neutral-700
+          hover:bg-accent-background ${
+            invisible
+              ? "invisible !h-0 !-mb-10 !border-none"
+              : "!border border-border dark:border-neutral-700"
+          }  w-full cursor-pointer relative `}
+      onClick={() => {
+        router.push(`/admin/federated/${federatedConnector.id}`);
+      }}
+    >
+      <TableCell className="">
+        <p className="lg:w-[200px] xl:w-[400px] inline-block ellipsis truncate">
+          {federatedConnector.name}
+        </p>
+      </TableCell>
+      <TableCell>N/A</TableCell>
+      <TableCell>
+        <Badge variant="success">Indexed</Badge>
+      </TableCell>
+      {isPaidEnterpriseFeaturesEnabled && (
+        <TableCell>
+          <Badge variant="secondary" icon={FiRefreshCw}>
+            Federated Access
+          </Badge>
+        </TableCell>
+      )}
+      <TableCell>N/A</TableCell>
+      <TableCell>
+        <TooltipProvider>
+          <Tooltip>
+            <TooltipTrigger asChild>
+              <FiSettings
+                className="cursor-pointer"
+                onClick={handleManageClick}
+              />
+            </TooltipTrigger>
+            <TooltipContent>
+              <p>Manage Federated Connector</p>
+            </TooltipContent>
+          </Tooltip>
+        </TooltipProvider>
+      </TableCell>
+    </TableRow>
+  );
+}
+
+export function CCPairIndexingStatusTable({
+  ccPairsIndexingStatuses,
+  connectorsToggled,
+  toggleSource,
+  onPageChange,
+  sourceLoadingStates = {} as Record<ValidSources, boolean>,
+}: {
+  ccPairsIndexingStatuses: ConnectorIndexingStatusLiteResponse[];
+  connectorsToggled: Record<ValidSources, boolean>;
+  toggleSource: (source: ValidSources, toggled?: boolean | null) => void;
+  onPageChange: (source: ValidSources, newPage: number) => void;
+  sourceLoadingStates?: Record<ValidSources, boolean>;
+}) {
+  const isPaidEnterpriseFeaturesEnabled = usePaidEnterpriseFeaturesEnabled();
+
+  return (
+    <Table className="-mt-8">
+      <TableHeader>
+        <ConnectorRow
+          invisible
+          ccPairsIndexingStatus={{
+            cc_pair_id: 1,
+            name: "Sample File Connector",
+            cc_pair_status: ConnectorCredentialPairStatus.ACTIVE,
+            last_status: "success",
+            source: ValidSources.File,
+            access_type: "public",
+            docs_indexed: 1000,
+            last_success: "2023-07-01T12:00:00Z",
+            last_finished_status: "success",
             is_editable: false,
             in_repeated_error_state: false,
             in_progress: false,
             latest_index_attempt_docs_indexed: 0,
-=======
-            latest_index_attempt: null,
-            groups: [], // Add this line
->>>>>>> 4c5a865d
           }}
           isEditable={false}
         />
       </TableHeader>
-<<<<<<< HEAD
       <TableBody>
         {ccPairsIndexingStatuses.map((ccPairStatus) => (
           <React.Fragment key={ccPairStatus.source}>
@@ -700,80 +947,6 @@
             )}
           </React.Fragment>
         ))}
-=======
-      <div className="flex -mt-12 items-center w-0 m4 gap-x-2">
-        <input
-          type="text"
-          ref={searchInputRef}
-          placeholder="Search connectors..."
-          value={searchTerm}
-          onChange={(e) => setSearchTerm(e.target.value)}
-          className="ml-1 w-96 h-9  border border-border flex-none rounded-md bg-background-50 px-3 py-1 text-sm shadow-sm transition-colors placeholder:text-muted-foreground focus-visible:outline-none focus-visible:ring-1 focus-visible:ring-ring"
-        />
-
-        <Button className="h-9" onClick={() => toggleSources()}>
-          {!shouldExpand ? "Collapse All" : "Expand All"}
-        </Button>
-      </div>
-      <TableBody>
-        {sortedSources
-          .filter(
-            (source) => source != "not_applicable" && source != "ingestion_api"
-          )
-          .map((source, ind) => {
-            const sourceMatches = source
-              .toLowerCase()
-              .includes(searchTerm.toLowerCase());
-            const matchingConnectors = groupedStatuses[source].filter(
-              (status) =>
-                (status.name || "")
-                  .toLowerCase()
-                  .includes(searchTerm.toLowerCase())
-            );
-            if (sourceMatches || matchingConnectors.length > 0) {
-              return (
-                <React.Fragment key={ind}>
-                  <br className="mt-4" />
-                  <SummaryRow
-                    source={source}
-                    summary={groupSummaries[source]}
-                    isOpen={connectorsToggled[source] || false}
-                    onToggle={() => toggleSource(source)}
-                  />
-                  {connectorsToggled[source] && (
-                    <>
-                      <TableRow className="border border-border">
-                        <TableHead>Name</TableHead>
-                        <TableHead>Last Indexed</TableHead>
-                        <TableHead>Activity</TableHead>
-                        {isPaidEnterpriseFeaturesEnabled && (
-                          <TableHead>Permissions</TableHead>
-                        )}
-                        <TableHead>Total Docs</TableHead>
-                        <TableHead>Last Status</TableHead>
-                        <TableHead></TableHead>
-                      </TableRow>
-                      {(sourceMatches
-                        ? groupedStatuses[source]
-                        : matchingConnectors
-                      ).map((ccPairsIndexingStatus) => (
-                        <ConnectorRow
-                          key={ccPairsIndexingStatus.cc_pair_id}
-                          ccPairsIndexingStatus={ccPairsIndexingStatus}
-                          isEditable={editableCcPairsIndexingStatuses.some(
-                            (e) =>
-                              e.cc_pair_id === ccPairsIndexingStatus.cc_pair_id
-                          )}
-                        />
-                      ))}
-                    </>
-                  )}
-                </React.Fragment>
-              );
-            }
-            return null;
-          })}
->>>>>>> 4c5a865d
       </TableBody>
     </Table>
   );
