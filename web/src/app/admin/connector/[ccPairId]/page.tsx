--- conflicted
+++ resolved
@@ -22,24 +22,11 @@
 import { AdvancedConfigDisplay, ConfigDisplay } from "./ConfigDisplay";
 import { DeletionButton } from "./DeletionButton";
 import DeletionErrorStatus from "./DeletionErrorStatus";
-<<<<<<< HEAD
-import { IndexAttemptsTable } from "./IndexAttemptsTable";
-
-import { buildCCPairInfoUrl, triggerIndexing } from "./lib";
-import { Alert, AlertDescription, AlertTitle } from "@/components/ui/alert";
-import {
-  CCPairFullInfo,
-  ConnectorCredentialPairStatus,
-  IndexAttemptError,
-  statusIsNotCurrentlyActive,
-} from "./types";
-=======
 import { IndexingAttemptsTable } from "./IndexingAttemptsTable";
 import { ModifyStatusButtonCluster } from "./ModifyStatusButtonCluster";
 import { ReIndexButton } from "./ReIndexButton";
 import { buildCCPairInfoUrl } from "./lib";
 import { CCPairFullInfo, ConnectorCredentialPairStatus } from "./types";
->>>>>>> 4c5a865d
 import { EditableStringFieldDisplay } from "@/components/EditableStringFieldDisplay";
 import { Button } from "@/components/ui/button";
 import EditPropertyModal from "@/components/modals/EditPropertyModal";
@@ -57,17 +44,15 @@
   propertyValue: Yup.number()
     .typeError("Property value must be a valid number")
     .integer("Property value must be an integer")
-    .min(1, "Property value must be greater than or equal to 1 minute")
+    .min(60, "Property value must be greater than or equal to 60")
     .required("Property value is required"),
 });
 
 const PruneFrequencySchema = Yup.object().shape({
   propertyValue: Yup.number()
     .typeError("Property value must be a valid number")
-    .min(
-      0.083,
-      "Property value must be greater than or equal to 0.083 hours (5 minutes)"
-    )
+    .integer("Property value must be an integer")
+    .min(86400, "Property value must be greater than or equal to 86400")
     .required("Property value is required"),
 });
 
@@ -83,49 +68,6 @@
     { refreshInterval: 5000 } // 5 seconds
   );
 
-<<<<<<< HEAD
-  const {
-    currentPageData: indexAttempts,
-    isLoading: isLoadingIndexAttempts,
-    currentPage,
-    totalPages,
-    goToPage,
-  } = usePaginatedFetch<IndexAttemptSnapshot>({
-    itemsPerPage: ITEMS_PER_PAGE,
-    pagesPerBatch: PAGES_PER_BATCH,
-    endpoint: `${buildCCPairInfoUrl(ccPairId)}/index-attempts`,
-  });
-
-  const { currentPageData: indexAttemptErrorsPage } =
-    usePaginatedFetch<IndexAttemptError>({
-      itemsPerPage: 10,
-      pagesPerBatch: 1,
-      endpoint: `/api/manage/admin/cc-pair/${ccPairId}/errors`,
-    });
-
-  // Initialize hooks at top level to avoid conditional hook calls
-  const { showReIndexModal, ReIndexModal } = useReIndexModal(
-    ccPair?.connector?.id || null,
-    ccPair?.credential?.id || null,
-    ccPairId,
-    setPopup
-  );
-
-  const {
-    handleStatusChange,
-    isUpdating: isStatusUpdating,
-    ConfirmModal,
-  } = useStatusChange(ccPair || null);
-
-  const indexAttemptErrors = indexAttemptErrorsPage
-    ? {
-        items: indexAttemptErrorsPage,
-        total_items: indexAttemptErrorsPage.length,
-      }
-    : null;
-
-=======
->>>>>>> 4c5a865d
   const [hasLoadedOnce, setHasLoadedOnce] = useState(false);
   const [editingRefreshFrequency, setEditingRefreshFrequency] = useState(false);
   const [editingPruningFrequency, setEditingPruningFrequency] = useState(false);
@@ -186,24 +128,21 @@
     propertyName: string,
     propertyValue: string
   ) => {
-    const parsedRefreshFreqMinutes = parseInt(propertyValue, 10);
-
-    if (isNaN(parsedRefreshFreqMinutes)) {
+    const parsedRefreshFreq = parseInt(propertyValue, 10);
+
+    if (isNaN(parsedRefreshFreq)) {
       setPopup({
         message: "Invalid refresh frequency: must be an integer",
         type: "error",
       });
       return;
     }
-
-    // Convert minutes to seconds
-    const parsedRefreshFreqSeconds = parsedRefreshFreqMinutes * 60;
 
     try {
       const response = await updateConnectorCredentialPairProperty(
         ccPairId,
         propertyName,
-        String(parsedRefreshFreqSeconds)
+        String(parsedRefreshFreq)
       );
       if (!response.ok) {
         throw new Error(await response.text());
@@ -225,24 +164,21 @@
     propertyName: string,
     propertyValue: string
   ) => {
-    const parsedFreqHours = parseFloat(propertyValue);
-
-    if (isNaN(parsedFreqHours)) {
-      setPopup({
-        message: "Invalid pruning frequency: must be a valid number",
+    const parsedFreq = parseInt(propertyValue, 10);
+
+    if (isNaN(parsedFreq)) {
+      setPopup({
+        message: "Invalid pruning frequency: must be an integer",
         type: "error",
       });
       return;
     }
-
-    // Convert hours to seconds
-    const parsedFreqSeconds = parsedFreqHours * 3600;
 
     try {
       const response = await updateConnectorCredentialPairProperty(
         ccPairId,
         propertyName,
-        String(parsedFreqSeconds)
+        String(parsedFreq)
       );
       if (!response.ok) {
         throw new Error(await response.text());
@@ -260,11 +196,7 @@
     }
   };
 
-<<<<<<< HEAD
-  if (isLoadingCCPair || isLoadingIndexAttempts) {
-=======
   if (isLoading) {
->>>>>>> 4c5a865d
     return <ThreeDotsLoader />;
   }
 
@@ -296,9 +228,9 @@
       {editingRefreshFrequency && (
         <EditPropertyModal
           propertyTitle="Refresh Frequency"
-          propertyDetails="How often the connector should refresh (in minutes)"
+          propertyDetails="How often the connector should refresh (in seconds)"
           propertyName="refresh_frequency"
-          propertyValue={String(Math.round((refreshFreq || 0) / 60))}
+          propertyValue={String(refreshFreq)}
           validationSchema={RefreshFrequencySchema}
           onSubmit={handleRefreshSubmit}
           onClose={() => setEditingRefreshFrequency(false)}
@@ -308,11 +240,9 @@
       {editingPruningFrequency && (
         <EditPropertyModal
           propertyTitle="Pruning Frequency"
-          propertyDetails="How often the connector should be pruned (in hours)"
+          propertyDetails="How often the connector should be pruned (in seconds)"
           propertyName="pruning_frequency"
-          propertyValue={String(
-            ((pruneFreq || 0) / 3600).toFixed(3).replace(/\.?0+$/, "")
-          )}
+          propertyValue={String(pruneFreq)}
           validationSchema={PruneFrequencySchema}
           onSubmit={handlePruningSubmit}
           onClose={() => setEditingPruningFrequency(false)}
@@ -435,7 +365,712 @@
             <DeletionButton ccPair={ccPair} refresh={refresh} />
           )}
         </div>
-<<<<<<< HEAD
+      </div>
+    </>
+  );
+}
+
+export default function Page(props: { params: Promise<{ ccPairId: string }> }) {
+  const params = use(props.params);
+  const ccPairId = parseInt(params.ccPairId);
+
+  return (
+    <div className="mx-auto container">
+      <Main ccPairId={ccPairId} />
+    </div>
+  );
+}
+
+"use client";
+
+import { BackButton } from "@/components/BackButton";
+import { ErrorCallout } from "@/components/ErrorCallout";
+import { ThreeDotsLoader } from "@/components/Loading";
+import { SourceIcon } from "@/components/SourceIcon";
+import { CCPairStatus } from "@/components/Status";
+import { usePopup } from "@/components/admin/connectors/Popup";
+import CredentialSection from "@/components/credentials/CredentialSection";
+import {
+  updateConnectorCredentialPairName,
+  updateConnectorCredentialPairProperty,
+} from "@/lib/connector";
+import { credentialTemplates } from "@/lib/connectors/credentials";
+import { errorHandlingFetcher } from "@/lib/fetcher";
+import Title from "@/components/ui/title";
+import { useRouter } from "next/navigation";
+import { useCallback, useEffect, useState, use } from "react";
+import useSWR, { mutate } from "swr";
+import {
+  AdvancedConfigDisplay,
+  buildConfigEntries,
+  ConfigDisplay,
+} from "./ConfigDisplay";
+import DeletionErrorStatus from "./DeletionErrorStatus";
+import { IndexAttemptsTable } from "./IndexAttemptsTable";
+
+import { buildCCPairInfoUrl, triggerIndexing } from "./lib";
+import { Alert, AlertDescription, AlertTitle } from "@/components/ui/alert";
+import {
+  CCPairFullInfo,
+  ConnectorCredentialPairStatus,
+  IndexAttemptError,
+  statusIsNotCurrentlyActive,
+} from "./types";
+import { EditableStringFieldDisplay } from "@/components/EditableStringFieldDisplay";
+import EditPropertyModal from "@/components/modals/EditPropertyModal";
+import { AdvancedOptionsToggle } from "@/components/AdvancedOptionsToggle";
+import { deleteCCPair } from "@/lib/documentDeletion";
+import * as Yup from "yup";
+import {
+  AlertCircle,
+  PlayIcon,
+  PauseIcon,
+  Trash2Icon,
+  RefreshCwIcon,
+} from "lucide-react";
+import IndexAttemptErrorsModal from "./IndexAttemptErrorsModal";
+import usePaginatedFetch from "@/hooks/usePaginatedFetch";
+import { IndexAttemptSnapshot } from "@/lib/types";
+import { Spinner } from "@/components/Spinner";
+import { Callout } from "@/components/ui/callout";
+import { Card } from "@/components/ui/card";
+import {
+  DropdownMenu,
+  DropdownMenuContent,
+  DropdownMenuTrigger,
+} from "@/components/ui/dropdown-menu";
+import { DropdownMenuItemWithTooltip } from "@/components/ui/dropdown-menu-with-tooltip";
+import { FiSettings } from "react-icons/fi";
+import { timeAgo } from "@/lib/time";
+import { useStatusChange } from "./useStatusChange";
+import { useReIndexModal } from "./ReIndexModal";
+import { Button } from "@/components/ui/button";
+
+// synchronize these validations with the SQLAlchemy connector class until we have a
+// centralized schema for both frontend and backend
+const RefreshFrequencySchema = Yup.object().shape({
+  propertyValue: Yup.number()
+    .typeError("Property value must be a valid number")
+    .integer("Property value must be an integer")
+    .min(1, "Property value must be greater than or equal to 1 minute")
+    .required("Property value is required"),
+});
+
+const PruneFrequencySchema = Yup.object().shape({
+  propertyValue: Yup.number()
+    .typeError("Property value must be a valid number")
+    .min(
+      0.083,
+      "Property value must be greater than or equal to 0.083 hours (5 minutes)"
+    )
+    .required("Property value is required"),
+});
+
+const ITEMS_PER_PAGE = 8;
+const PAGES_PER_BATCH = 8;
+
+function Main({ ccPairId }: { ccPairId: number }) {
+  const router = useRouter();
+  const { popup, setPopup } = usePopup();
+
+  const {
+    data: ccPair,
+    isLoading: isLoadingCCPair,
+    error: ccPairError,
+  } = useSWR<CCPairFullInfo>(
+    buildCCPairInfoUrl(ccPairId),
+    errorHandlingFetcher,
+    { refreshInterval: 5000 } // 5 seconds
+  );
+
+  const {
+    currentPageData: indexAttempts,
+    isLoading: isLoadingIndexAttempts,
+    currentPage,
+    totalPages,
+    goToPage,
+  } = usePaginatedFetch<IndexAttemptSnapshot>({
+    itemsPerPage: ITEMS_PER_PAGE,
+    pagesPerBatch: PAGES_PER_BATCH,
+    endpoint: `${buildCCPairInfoUrl(ccPairId)}/index-attempts`,
+  });
+
+  const { currentPageData: indexAttemptErrorsPage } =
+    usePaginatedFetch<IndexAttemptError>({
+      itemsPerPage: 10,
+      pagesPerBatch: 1,
+      endpoint: `/api/manage/admin/cc-pair/${ccPairId}/errors`,
+    });
+
+  // Initialize hooks at top level to avoid conditional hook calls
+  const { showReIndexModal, ReIndexModal } = useReIndexModal(
+    ccPair?.connector?.id || null,
+    ccPair?.credential?.id || null,
+    ccPairId,
+    setPopup
+  );
+
+  const {
+    handleStatusChange,
+    isUpdating: isStatusUpdating,
+    ConfirmModal,
+  } = useStatusChange(ccPair || null);
+
+  const indexAttemptErrors = indexAttemptErrorsPage
+    ? {
+        items: indexAttemptErrorsPage,
+        total_items: indexAttemptErrorsPage.length,
+      }
+    : null;
+
+  const [hasLoadedOnce, setHasLoadedOnce] = useState(false);
+  const [editingRefreshFrequency, setEditingRefreshFrequency] = useState(false);
+  const [editingPruningFrequency, setEditingPruningFrequency] = useState(false);
+  const [showIndexAttemptErrors, setShowIndexAttemptErrors] = useState(false);
+
+  const [showIsResolvingKickoffLoader, setShowIsResolvingKickoffLoader] =
+    useState(false);
+  const [showAdvancedOptions, setShowAdvancedOptions] = useState(false);
+
+  const latestIndexAttempt = indexAttempts?.[0];
+  const isResolvingErrors =
+    (latestIndexAttempt?.status === "in_progress" ||
+      latestIndexAttempt?.status === "not_started") &&
+    latestIndexAttempt?.from_beginning &&
+    // if there are errors in the latest index attempt, we don't want to show the loader
+    !indexAttemptErrors?.items?.some(
+      (error) => error.index_attempt_id === latestIndexAttempt?.id
+    );
+
+  const finishConnectorDeletion = useCallback(() => {
+    router.push("/admin/indexing/status?message=connector-deleted");
+  }, [router]);
+
+  const handleStatusUpdate = async (
+    newStatus: ConnectorCredentialPairStatus
+  ) => {
+    setShowIsResolvingKickoffLoader(true); // Show fullscreen spinner
+    await handleStatusChange(newStatus);
+    setShowIsResolvingKickoffLoader(false); // Hide fullscreen spinner
+  };
+
+  const triggerReIndex = async (fromBeginning: boolean) => {
+    if (!ccPair) return;
+
+    setShowIsResolvingKickoffLoader(true);
+
+    try {
+      const result = await triggerIndexing(
+        fromBeginning,
+        ccPair.connector.id,
+        ccPair.credential.id,
+        ccPair.id,
+        setPopup
+      );
+
+      if (result.success) {
+        setPopup({
+          message: `${
+            fromBeginning ? "Complete re-indexing" : "Indexing update"
+          } started successfully`,
+          type: "success",
+        });
+      } else {
+        setPopup({
+          message: result.message || "Failed to start indexing",
+          type: "error",
+        });
+      }
+    } catch (error) {
+      console.error("Failed to trigger indexing:", error);
+      setPopup({
+        message: "An unexpected error occurred while trying to start indexing",
+        type: "error",
+      });
+    } finally {
+      setShowIsResolvingKickoffLoader(false);
+    }
+  };
+
+  useEffect(() => {
+    if (isLoadingCCPair) {
+      return;
+    }
+    if (ccPair && !ccPairError) {
+      setHasLoadedOnce(true);
+    }
+
+    if (
+      (hasLoadedOnce && (ccPairError || !ccPair)) ||
+      (ccPair?.status === ConnectorCredentialPairStatus.DELETING &&
+        !ccPair.connector)
+    ) {
+      finishConnectorDeletion();
+    }
+  }, [
+    isLoadingCCPair,
+    ccPair,
+    ccPairError,
+    hasLoadedOnce,
+    finishConnectorDeletion,
+  ]);
+
+  const handleUpdateName = async (newName: string) => {
+    try {
+      const response = await updateConnectorCredentialPairName(
+        ccPair?.id!,
+        newName
+      );
+      if (!response.ok) {
+        throw new Error(await response.text());
+      }
+      mutate(buildCCPairInfoUrl(ccPairId));
+      setPopup({
+        message: "Connector name updated successfully",
+        type: "success",
+      });
+    } catch (error) {
+      setPopup({
+        message: `Failed to update connector name`,
+        type: "error",
+      });
+    }
+  };
+
+  const handleRefreshEdit = async () => {
+    setEditingRefreshFrequency(true);
+  };
+
+  const handlePruningEdit = async () => {
+    setEditingPruningFrequency(true);
+  };
+
+  const handleRefreshSubmit = async (
+    propertyName: string,
+    propertyValue: string
+  ) => {
+    const parsedRefreshFreqMinutes = parseInt(propertyValue, 10);
+
+    if (isNaN(parsedRefreshFreqMinutes)) {
+      setPopup({
+        message: "Invalid refresh frequency: must be an integer",
+        type: "error",
+      });
+      return;
+    }
+
+    // Convert minutes to seconds
+    const parsedRefreshFreqSeconds = parsedRefreshFreqMinutes * 60;
+
+    try {
+      const response = await updateConnectorCredentialPairProperty(
+        ccPairId,
+        propertyName,
+        String(parsedRefreshFreqSeconds)
+      );
+      if (!response.ok) {
+        throw new Error(await response.text());
+      }
+      mutate(buildCCPairInfoUrl(ccPairId));
+      setPopup({
+        message: "Connector refresh frequency updated successfully",
+        type: "success",
+      });
+    } catch (error) {
+      setPopup({
+        message: "Failed to update connector refresh frequency",
+        type: "error",
+      });
+    }
+  };
+
+  const handlePruningSubmit = async (
+    propertyName: string,
+    propertyValue: string
+  ) => {
+    const parsedFreqHours = parseFloat(propertyValue);
+
+    if (isNaN(parsedFreqHours)) {
+      setPopup({
+        message: "Invalid pruning frequency: must be a valid number",
+        type: "error",
+      });
+      return;
+    }
+
+    // Convert hours to seconds
+    const parsedFreqSeconds = parsedFreqHours * 3600;
+
+    try {
+      const response = await updateConnectorCredentialPairProperty(
+        ccPairId,
+        propertyName,
+        String(parsedFreqSeconds)
+      );
+      if (!response.ok) {
+        throw new Error(await response.text());
+      }
+      mutate(buildCCPairInfoUrl(ccPairId));
+      setPopup({
+        message: "Connector pruning frequency updated successfully",
+        type: "success",
+      });
+    } catch (error) {
+      setPopup({
+        message: "Failed to update connector pruning frequency",
+        type: "error",
+      });
+    }
+  };
+
+  if (isLoadingCCPair || isLoadingIndexAttempts) {
+    return <ThreeDotsLoader />;
+  }
+
+  if (!ccPair || (!hasLoadedOnce && ccPairError)) {
+    return (
+      <ErrorCallout
+        errorTitle={`Failed to fetch info on Connector with ID ${ccPairId}`}
+        errorMsg={
+          ccPairError?.info?.detail ||
+          ccPairError?.toString() ||
+          "Unknown error"
+        }
+      />
+    );
+  }
+
+  const isDeleting = ccPair.status === ConnectorCredentialPairStatus.DELETING;
+
+  const refresh = () => {
+    mutate(buildCCPairInfoUrl(ccPairId));
+  };
+
+  const {
+    prune_freq: pruneFreq,
+    refresh_freq: refreshFreq,
+    indexing_start: indexingStart,
+  } = ccPair.connector;
+
+  return (
+    <>
+      {popup}
+      {showIsResolvingKickoffLoader && !isResolvingErrors && <Spinner />}
+      {ReIndexModal}
+      {ConfirmModal}
+
+      {editingRefreshFrequency && (
+        <EditPropertyModal
+          propertyTitle="Refresh Frequency"
+          propertyDetails="How often the connector should refresh (in minutes)"
+          propertyName="refresh_frequency"
+          propertyValue={String(Math.round((refreshFreq || 0) / 60))}
+          validationSchema={RefreshFrequencySchema}
+          onSubmit={handleRefreshSubmit}
+          onClose={() => setEditingRefreshFrequency(false)}
+        />
+      )}
+
+      {editingPruningFrequency && (
+        <EditPropertyModal
+          propertyTitle="Pruning Frequency"
+          propertyDetails="How often the connector should be pruned (in hours)"
+          propertyName="pruning_frequency"
+          propertyValue={String(
+            ((pruneFreq || 0) / 3600).toFixed(3).replace(/\.?0+$/, "")
+          )}
+          validationSchema={PruneFrequencySchema}
+          onSubmit={handlePruningSubmit}
+          onClose={() => setEditingPruningFrequency(false)}
+        />
+      )}
+
+      {showIndexAttemptErrors && indexAttemptErrors && (
+        <IndexAttemptErrorsModal
+          errors={indexAttemptErrors}
+          onClose={() => setShowIndexAttemptErrors(false)}
+          onResolveAll={async () => {
+            setShowIndexAttemptErrors(false);
+            setShowIsResolvingKickoffLoader(true);
+            await triggerReIndex(true);
+          }}
+          isResolvingErrors={isResolvingErrors}
+        />
+      )}
+
+      <BackButton
+        behaviorOverride={() => router.push("/admin/indexing/status")}
+      />
+      <div
+        className="flex
+        items-center
+        justify-between
+        h-16
+        pb-2
+        border-b
+        border-neutral-200
+        dark:border-neutral-600"
+      >
+        <div className="my-auto">
+          <SourceIcon iconSize={32} sourceType={ccPair.connector.source} />
+        </div>
+
+        <div className="ml-2 overflow-hidden text-ellipsis whitespace-nowrap flex-1 mr-4">
+          <EditableStringFieldDisplay
+            value={ccPair.name}
+            isEditable={ccPair.is_editable_for_current_user}
+            onUpdate={handleUpdateName}
+            scale={2.1}
+          />
+        </div>
+
+        <div className="ml-auto flex gap-x-2">
+          {ccPair.is_editable_for_current_user && (
+            <DropdownMenu>
+              <DropdownMenuTrigger asChild>
+                <Button
+                  variant="outline"
+                  size="sm"
+                  className="flex items-center gap-x-1"
+                >
+                  <FiSettings className="h-4 w-4" />
+                  <span className="text-sm ml-1">Manage</span>
+                </Button>
+              </DropdownMenuTrigger>
+              <DropdownMenuContent align="end">
+                <DropdownMenuItemWithTooltip
+                  onClick={() => {
+                    if (
+                      !ccPair.indexing &&
+                      ccPair.status !== ConnectorCredentialPairStatus.PAUSED &&
+                      ccPair.status !== ConnectorCredentialPairStatus.INVALID
+                    ) {
+                      showReIndexModal();
+                    }
+                  }}
+                  disabled={
+                    ccPair.indexing ||
+                    ccPair.status === ConnectorCredentialPairStatus.PAUSED ||
+                    ccPair.status === ConnectorCredentialPairStatus.INVALID
+                  }
+                  className="flex items-center gap-x-2 cursor-pointer px-3 py-2"
+                  tooltip={
+                    ccPair.indexing
+                      ? "Cannot re-index while indexing is already in progress"
+                      : ccPair.status === ConnectorCredentialPairStatus.PAUSED
+                        ? "Resume the connector before re-indexing"
+                        : ccPair.status ===
+                            ConnectorCredentialPairStatus.INVALID
+                          ? "Fix the connector configuration before re-indexing"
+                          : undefined
+                  }
+                >
+                  <RefreshCwIcon className="h-4 w-4" />
+                  <span>Re-Index</span>
+                </DropdownMenuItemWithTooltip>
+                {!isDeleting && (
+                  <DropdownMenuItemWithTooltip
+                    onClick={() =>
+                      handleStatusUpdate(
+                        statusIsNotCurrentlyActive(ccPair.status)
+                          ? ConnectorCredentialPairStatus.ACTIVE
+                          : ConnectorCredentialPairStatus.PAUSED
+                      )
+                    }
+                    disabled={isStatusUpdating}
+                    className="flex items-center gap-x-2 cursor-pointer px-3 py-2"
+                    tooltip={
+                      isStatusUpdating ? "Status update in progress" : undefined
+                    }
+                  >
+                    {statusIsNotCurrentlyActive(ccPair.status) ? (
+                      <PlayIcon className="h-4 w-4" />
+                    ) : (
+                      <PauseIcon className="h-4 w-4" />
+                    )}
+                    <span>
+                      {statusIsNotCurrentlyActive(ccPair.status)
+                        ? "Resume"
+                        : "Pause"}
+                    </span>
+                  </DropdownMenuItemWithTooltip>
+                )}
+                {!isDeleting && (
+                  <DropdownMenuItemWithTooltip
+                    onClick={async () => {
+                      try {
+                        await deleteCCPair(
+                          ccPair.connector.id,
+                          ccPair.credential.id,
+                          setPopup,
+                          () => mutate(buildCCPairInfoUrl(ccPair.id))
+                        );
+                        refresh();
+                      } catch (error) {
+                        console.error("Error deleting connector:", error);
+                      }
+                    }}
+                    disabled={!statusIsNotCurrentlyActive(ccPair.status)}
+                    className="flex items-center gap-x-2 cursor-pointer px-3 py-2 text-red-600 hover:text-red-700 dark:text-red-400 dark:hover:text-red-300"
+                    tooltip={
+                      !statusIsNotCurrentlyActive(ccPair.status)
+                        ? "Pause the connector before deleting"
+                        : undefined
+                    }
+                  >
+                    <Trash2Icon className="h-4 w-4" />
+                    <span>Delete</span>
+                  </DropdownMenuItemWithTooltip>
+                )}
+              </DropdownMenuContent>
+            </DropdownMenu>
+          )}
+        </div>
+      </div>
+
+      {ccPair.deletion_failure_message &&
+        ccPair.status === ConnectorCredentialPairStatus.DELETING && (
+          <>
+            <div className="mt-6" />
+            <DeletionErrorStatus
+              deletion_failure_message={ccPair.deletion_failure_message}
+            />
+          </>
+        )}
+
+      {ccPair.status === ConnectorCredentialPairStatus.INVALID && (
+        <div className="mt-6">
+          <Callout type="warning" title="Invalid Connector State">
+            This connector is in an invalid state. Please update your
+            credentials or create a new connector before re-indexing.
+          </Callout>
+        </div>
+      )}
+
+      {indexAttemptErrors && indexAttemptErrors.total_items > 0 && (
+        <Alert className="border-alert bg-yellow-50 dark:bg-yellow-800 my-2 mt-6">
+          <AlertCircle className="h-4 w-4 text-yellow-700 dark:text-yellow-500" />
+          <AlertTitle className="text-yellow-950 dark:text-yellow-200 font-semibold">
+            Some documents failed to index
+          </AlertTitle>
+          <AlertDescription className="text-yellow-900 dark:text-yellow-300">
+            {isResolvingErrors ? (
+              <span>
+                <span className="text-sm text-yellow-700 dark:text-yellow-400 da animate-pulse">
+                  Resolving failures
+                </span>
+              </span>
+            ) : (
+              <>
+                We ran into some issues while processing some documents.{" "}
+                <b
+                  className="text-link cursor-pointer dark:text-blue-300"
+                  onClick={() => setShowIndexAttemptErrors(true)}
+                >
+                  View details.
+                </b>
+              </>
+            )}
+          </AlertDescription>
+        </Alert>
+      )}
+
+      <Title className="mb-2 mt-6" size="md">
+        Indexing
+      </Title>
+
+      <Card className="px-8 py-12">
+        <div className="flex">
+          <div className="w-[200px]">
+            <div className="text-sm font-medium mb-1">Status</div>
+            <CCPairStatus
+              ccPairStatus={ccPair.status}
+              inRepeatedErrorState={ccPair.in_repeated_error_state}
+              lastIndexAttemptStatus={latestIndexAttempt?.status}
+            />
+          </div>
+
+          <div className="w-[200px]">
+            <div className="text-sm font-medium mb-1">Documents Indexed</div>
+            <div className="text-sm text-text-default flex items-center gap-x-1">
+              {ccPair.num_docs_indexed.toLocaleString()}
+              {ccPair.status ===
+                ConnectorCredentialPairStatus.INITIAL_INDEXING &&
+                ccPair.overall_indexing_speed !== null &&
+                ccPair.num_docs_indexed > 0 && (
+                  <div className="ml-0.5 text-xs font-medium">
+                    ({ccPair.overall_indexing_speed.toFixed(1)} docs / min)
+                  </div>
+                )}
+            </div>
+          </div>
+
+          <div className="w-[200px]">
+            <div className="text-sm font-medium mb-1">Last Indexed</div>
+            <div className="text-sm text-text-default">
+              {timeAgo(
+                indexAttempts?.find((attempt) => attempt.status === "success")
+                  ?.time_started
+              ) ?? "-"}
+            </div>
+          </div>
+
+          {ccPair.access_type === "sync" && (
+            <div className="w-[200px]">
+              <div className="text-sm font-medium mb-1">
+                Last Permission Synced
+              </div>
+              <div className="text-sm text-text-default">
+                {timeAgo(ccPair.last_full_permission_sync) ?? "-"}
+              </div>
+            </div>
+          )}
+        </div>
+      </Card>
+
+      {credentialTemplates[ccPair.connector.source] &&
+        ccPair.is_editable_for_current_user && (
+          <>
+            <Title size="md" className="mt-10 mb-2">
+              Credential
+            </Title>
+
+            <div className="mt-2">
+              <CredentialSection
+                ccPair={ccPair}
+                sourceType={ccPair.connector.source}
+                refresh={() => refresh()}
+              />
+            </div>
+          </>
+        )}
+
+      {ccPair.connector.connector_specific_config &&
+        Object.keys(ccPair.connector.connector_specific_config).length > 0 && (
+          <>
+            <Title size="md" className="mt-10 mb-2">
+              Connector Configuration
+            </Title>
+
+            <Card className="px-8 py-4">
+              <ConfigDisplay
+                configEntries={buildConfigEntries(
+                  ccPair.connector.connector_specific_config,
+                  ccPair.connector.source
+                )}
+              />
+            </Card>
+          </>
+        )}
+
+      <div className="mt-6">
+        <div className="flex">
+          <AdvancedOptionsToggle
+            showAdvancedOptions={showAdvancedOptions}
+            setShowAdvancedOptions={setShowAdvancedOptions}
+            title="Advanced"
+          />
+        </div>
         {showAdvancedOptions && (
           <div className="pb-16">
             {(pruneFreq || indexingStart || refreshFreq) && (
@@ -471,8 +1106,6 @@
             )}
           </div>
         )}
-=======
->>>>>>> 4c5a865d
       </div>
     </>
   );
@@ -483,7 +1116,7 @@
   const ccPairId = parseInt(params.ccPairId);
 
   return (
-    <div className="mx-auto container">
+    <div className="mx-auto w-[800px]">
       <Main ccPairId={ccPairId} />
     </div>
   );
