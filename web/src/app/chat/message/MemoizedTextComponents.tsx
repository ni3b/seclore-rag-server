import { Citation } from "@/components/search/results/Citation";
import { LoadedOnyxDocument, OnyxDocument } from "@/lib/search/interfaces";
import React, { memo } from "react";
import isEqual from "lodash/isEqual";
import { SourceIcon } from "@/components/SourceIcon";
import { WebResultIcon } from "@/components/WebResultIcon";
<<<<<<< HEAD
import { SubQuestionDetail } from "../interfaces";
import { ValidSources } from "@/lib/types";
import { FileResponse } from "../my-documents/DocumentsContext";
import { BlinkingDot } from "./BlinkingDot";
=======

>>>>>>> 4c5a865d

export const MemoizedAnchor = memo(
  ({
    docs,
    updatePresentingDocument,
    children,
    href,
  }: {
    docs?: OnyxDocument[] | null;
    updatePresentingDocument: (doc: OnyxDocument) => void;
    children: React.ReactNode;
    href?: string;
  }) => {
    const value = children?.toString();
    
    //console.log("MemoizedAnchor called with:", { value, href, docs: docs?.length });
    
    // Check for citation patterns: [number] or [[number]](url)
    if (value?.startsWith("[") && value?.endsWith("]")) {
      const match = value.match(/\[(\d+)\]/);
      if (match) {
        const index = parseInt(match[1], 10) - 1;
        const associatedDoc = docs?.[index];
        //console.log("Found [number] citation:", { match: match[1], index, associatedDoc });
        if (!associatedDoc) {
          // If no associated doc, render as simple citation with href
          return (
            <a 
              href={href} 
              target="_blank"
              rel="noopener noreferrer"
              className="inline-flex items-center cursor-pointer transition-all duration-200 ease-in-out no-underline"
              title={href}
            >
              <span className="flex items-center justify-center w-5 h-5 text-[11px] font-medium text-gray-700 bg-neutral-100 rounded-full border border-gray-300 hover:bg-gray-200 hover:text-gray-900 shadow-sm">
                {match[1]}
              </span>
            </a>
          );
        }

        let icon: React.ReactNode = null;
        if (associatedDoc.source_type === "web") {
          icon = <WebResultIcon url={associatedDoc.link} />;
        } else {
          icon = (
            <SourceIcon sourceType={associatedDoc.source_type} iconSize={18} />
          );
        }

        return (
          <MemoizedLink
            updatePresentingDocument={updatePresentingDocument}
            document={{
              ...associatedDoc,
              icon,
              url: associatedDoc.link,
            }}
          >
            {children}
          </MemoizedLink>
        );
      }
    }
    
    // Check for [[number]](url) format - this is a citation link
    if (value?.startsWith("[[") && value?.endsWith("]]") && href) {
      const match = value.match(/\[\[(\d+)\]\]/);
      if (match) {
        const index = parseInt(match[1], 10) - 1;
        const associatedDoc = docs?.[index];
        //console.log("Found [[number]](url) citation:", { match: match[1], index, associatedDoc, href });
        if (!associatedDoc) {
          // If no associated doc, render as simple citation with href
          return (
            <a 
              href={href} 
              target="_blank"
              rel="noopener noreferrer"
              className="inline-flex items-center cursor-pointer transition-all duration-200 ease-in-out no-underline"
              title={href}
            >
              <span className="flex items-center justify-center w-5 h-5 text-[11px] font-medium text-gray-700 bg-neutral-100 rounded-full border border-gray-300 hover:bg-gray-200 hover:text-gray-900 shadow-sm">
                {match[1]}
              </span>
            </a>
          );
        }

        let icon: React.ReactNode = null;
        if (associatedDoc.source_type === "web") {
          icon = <WebResultIcon url={associatedDoc.link} />;
        } else {
          icon = (
            <SourceIcon sourceType={associatedDoc.source_type} iconSize={18} />
          );
        }

        return (
          <MemoizedLink
            updatePresentingDocument={updatePresentingDocument}
            document={{
              ...associatedDoc,
              icon,
              url: associatedDoc.link,
            }}
          >
            {children}
          </MemoizedLink>
        );
      }
    }

    //console.log("No citation pattern found, rendering as regular link");
    return (
      <MemoizedLink
        updatePresentingDocument={updatePresentingDocument}
        href={href}
      >
        {children}
      </MemoizedLink>
    );
  }
);

export const MemoizedLink = memo((props: any) => {
  const { node, document, updatePresentingDocument, ...rest } = props;
  const value = rest.children;

  //console.log("MemoizedLink called with:", { value, document, rest });

<<<<<<< HEAD
    if (value?.toString().startsWith("*")) {
      return <BlinkingDot addMargin />;
    } else if (value?.toString().startsWith("[")) {
=======
  if (value?.toString().startsWith("*")) {
    return (
      <div className="flex-none bg-background-800 inline-block rounded-full h-3 w-3 ml-2" />
    );
  } else if (value?.toString().startsWith("[")) {
    // Check if this is a citation pattern that should be styled
    const citationMatch = value.toString().match(/\[\[?(\d+)\]\]?/);
    if (citationMatch && document) {
      //console.log("MemoizedLink found citation with document:", citationMatch[1], document);
>>>>>>> 4c5a865d
      return (
        <Citation
          url={document?.url}
          icon={document?.icon as React.ReactNode}
          document={document as LoadedOnyxDocument}
          updatePresentingDocument={updatePresentingDocument}
        >
          {rest.children}
        </Citation>
      );
    }
    
    // If no document but it looks like a citation, try to find it in docs
    if (citationMatch && !document) {
      //console.log("MemoizedLink found citation without document:", citationMatch[1]);
      // This will be handled by MemoizedAnchor, so just render as regular link
    }
    
    return (
      <Citation
        url={document?.url}
        icon={document?.icon as React.ReactNode}
        document={document as LoadedOnyxDocument}
        updatePresentingDocument={updatePresentingDocument}
      >
        {rest.children}
      </Citation>
    );
  }

  const handleMouseDown = () => {
    let url = rest.href || rest.children?.toString();
    if (url && !url.startsWith("http://") && !url.startsWith("https://")) {
      // Try to construct a valid URL
      const httpsUrl = `https://${url}`;
      try {
        new URL(httpsUrl);
        url = httpsUrl;
      } catch {
        // If not a valid URL, don't modify original url
      }
    }
    window.open(url, "_blank");
  };
  const sanitizedHref = rest.href?.startsWith("http") ? rest.href : `https://${rest.href}`;

  return (
    <a
      href={sanitizedHref}
      onClick={(e) => {
        e.preventDefault();
        handleMouseDown();
      }}
      className="cursor-pointer text-link hover:text-link-hover"
    >
      {rest.children}
    </a>
  );
});

export const MemoizedParagraph = memo(
<<<<<<< HEAD
  function MemoizedParagraph({ children, fontSize }: any) {
    return (
      <p
        className={`text-neutral-900 dark:text-neutral-200 my-2.5 last:mb-0 first:mt-0 ${
          fontSize === "sm" ? "leading-tight text-sm" : ""
        }`}
      >
        {children}
      </p>
    );
=======
  function MemoizedParagraph({ children }: any) {
    return <p className="text-default">{children}</p>;
>>>>>>> 4c5a865d
  },
  (prevProps, nextProps) => {
    const areEqual = isEqual(prevProps.children, nextProps.children);
    return areEqual;
  }
);

MemoizedAnchor.displayName = "MemoizedAnchor";
MemoizedLink.displayName = "MemoizedLink";
MemoizedParagraph.displayName = "MemoizedParagraph";<|MERGE_RESOLUTION|>--- conflicted
+++ resolved
@@ -4,14 +4,7 @@
 import isEqual from "lodash/isEqual";
 import { SourceIcon } from "@/components/SourceIcon";
 import { WebResultIcon } from "@/components/WebResultIcon";
-<<<<<<< HEAD
-import { SubQuestionDetail } from "../interfaces";
-import { ValidSources } from "@/lib/types";
-import { FileResponse } from "../my-documents/DocumentsContext";
-import { BlinkingDot } from "./BlinkingDot";
-=======
-
->>>>>>> 4c5a865d
+
 
 export const MemoizedAnchor = memo(
   ({
@@ -143,11 +136,6 @@
 
   //console.log("MemoizedLink called with:", { value, document, rest });
 
-<<<<<<< HEAD
-    if (value?.toString().startsWith("*")) {
-      return <BlinkingDot addMargin />;
-    } else if (value?.toString().startsWith("[")) {
-=======
   if (value?.toString().startsWith("*")) {
     return (
       <div className="flex-none bg-background-800 inline-block rounded-full h-3 w-3 ml-2" />
@@ -157,7 +145,6 @@
     const citationMatch = value.toString().match(/\[\[?(\d+)\]\]?/);
     if (citationMatch && document) {
       //console.log("MemoizedLink found citation with document:", citationMatch[1], document);
->>>>>>> 4c5a865d
       return (
         <Citation
           url={document?.url}
@@ -219,7 +206,223 @@
 });
 
 export const MemoizedParagraph = memo(
-<<<<<<< HEAD
+  function MemoizedParagraph({ children }: any) {
+    return <p className="text-default">{children}</p>;
+  },
+  (prevProps, nextProps) => {
+    const areEqual = isEqual(prevProps.children, nextProps.children);
+    return areEqual;
+  }
+);
+
+MemoizedAnchor.displayName = "MemoizedAnchor";
+MemoizedLink.displayName = "MemoizedLink";
+MemoizedParagraph.displayName = "MemoizedParagraph";
+
+import {
+  Citation,
+  QuestionCardProps,
+  DocumentCardProps,
+} from "@/components/search/results/Citation";
+import { LoadedOnyxDocument, OnyxDocument } from "@/lib/search/interfaces";
+import React, { memo } from "react";
+import isEqual from "lodash/isEqual";
+import { SourceIcon } from "@/components/SourceIcon";
+import { WebResultIcon } from "@/components/WebResultIcon";
+import { SubQuestionDetail } from "../interfaces";
+import { ValidSources } from "@/lib/types";
+import { FileResponse } from "../my-documents/DocumentsContext";
+import { BlinkingDot } from "./BlinkingDot";
+
+export const MemoizedAnchor = memo(
+  ({
+    docs,
+    subQuestions,
+    openQuestion,
+    userFiles,
+    href,
+    updatePresentingDocument,
+    children,
+  }: {
+    subQuestions?: SubQuestionDetail[];
+    openQuestion?: (question: SubQuestionDetail) => void;
+    docs?: OnyxDocument[] | null;
+    userFiles?: FileResponse[] | null;
+    updatePresentingDocument: (doc: OnyxDocument) => void;
+    href?: string;
+    children: React.ReactNode;
+  }): JSX.Element => {
+    const value = children?.toString();
+    if (value?.startsWith("[") && value?.endsWith("]")) {
+      const match = value.match(/\[(D|Q)?(\d+)\]/);
+      if (match) {
+        const match_item = match[2];
+        if (match_item !== undefined) {
+          const isUserFileCitation = userFiles?.length && userFiles.length > 0;
+          if (isUserFileCitation) {
+            const index = Math.min(
+              parseInt(match_item, 10) - 1,
+              userFiles?.length - 1
+            );
+            const associatedUserFile = userFiles?.[index];
+            if (!associatedUserFile) {
+              return <a href={children as string}>{children}</a>;
+            }
+          } else if (!isUserFileCitation) {
+            const index = parseInt(match_item, 10) - 1;
+            const associatedDoc = docs?.[index];
+            if (!associatedDoc) {
+              return <a href={children as string}>{children}</a>;
+            }
+          } else {
+            const index = parseInt(match_item, 10) - 1;
+            const associatedSubQuestion = subQuestions?.[index];
+            if (!associatedSubQuestion) {
+              return <a href={href || (children as string)}>{children}</a>;
+            }
+          }
+        }
+      }
+
+      if (match) {
+        const match_item = match[2];
+        if (match_item !== undefined) {
+          const isSubQuestion = match[1] === "Q";
+          const isDocument = !isSubQuestion;
+
+          // Fix: parseInt now uses match[2], which is the numeric part
+          const index = parseInt(match_item, 10) - 1;
+
+          const associatedDoc = isDocument ? docs?.[index] : null;
+          const associatedSubQuestion = isSubQuestion
+            ? subQuestions?.[index]
+            : undefined;
+
+          if (!associatedDoc && !associatedSubQuestion) {
+            return <>{children}</>;
+          }
+
+          let icon: React.ReactNode = null;
+          if (associatedDoc?.source_type === "web") {
+            icon = <WebResultIcon url={associatedDoc.link} />;
+          } else {
+            icon = (
+              <SourceIcon
+                sourceType={associatedDoc?.source_type as ValidSources}
+                iconSize={18}
+              />
+            );
+          }
+          const associatedDocInfo = associatedDoc
+            ? {
+                ...associatedDoc,
+                icon: icon as any,
+                link: associatedDoc.link,
+              }
+            : undefined;
+
+          return (
+            <MemoizedLink
+              updatePresentingDocument={updatePresentingDocument}
+              href={href}
+              document={associatedDocInfo}
+              question={associatedSubQuestion}
+              openQuestion={openQuestion}
+            >
+              {children}
+            </MemoizedLink>
+          );
+        }
+      }
+    }
+    return (
+      <MemoizedLink
+        updatePresentingDocument={updatePresentingDocument}
+        href={href}
+      >
+        {children}
+      </MemoizedLink>
+    );
+  }
+);
+
+export const MemoizedLink = memo(
+  ({
+    node,
+    document,
+    updatePresentingDocument,
+    question,
+    href,
+    openQuestion,
+    ...rest
+  }: Partial<DocumentCardProps & QuestionCardProps> & {
+    node?: any;
+    [key: string]: any;
+  }) => {
+    const value = rest.children;
+    const questionCardProps: QuestionCardProps | undefined =
+      question && openQuestion
+        ? {
+            question: question,
+            openQuestion: openQuestion,
+          }
+        : undefined;
+
+    const documentCardProps: DocumentCardProps | undefined =
+      document && updatePresentingDocument
+        ? {
+            url: document.link,
+            icon: document.icon as unknown as React.ReactNode,
+            document: document as LoadedOnyxDocument,
+            updatePresentingDocument: updatePresentingDocument!,
+          }
+        : undefined;
+
+    if (value?.toString().startsWith("*")) {
+      return <BlinkingDot addMargin />;
+    } else if (value?.toString().startsWith("[")) {
+      return (
+        <>
+          {documentCardProps ? (
+            <Citation document_info={documentCardProps}>
+              {rest.children}
+            </Citation>
+          ) : (
+            <Citation question_info={questionCardProps}>
+              {rest.children}
+            </Citation>
+          )}
+        </>
+      );
+    }
+
+    const handleMouseDown = () => {
+      let url = href || rest.children?.toString();
+
+      if (url && !url.includes("://")) {
+        // Only add https:// if the URL doesn't already have a protocol
+        const httpsUrl = `https://${url}`;
+        try {
+          new URL(httpsUrl);
+          url = httpsUrl;
+        } catch {
+          // If not a valid URL, don't modify original url
+        }
+      }
+      window.open(url, "_blank");
+    };
+    return (
+      <a
+        onMouseDown={handleMouseDown}
+        className="cursor-pointer text-link hover:text-link-hover"
+      >
+        {rest.children}
+      </a>
+    );
+  }
+);
+
+export const MemoizedParagraph = memo(
   function MemoizedParagraph({ children, fontSize }: any) {
     return (
       <p
@@ -230,10 +433,6 @@
         {children}
       </p>
     );
-=======
-  function MemoizedParagraph({ children }: any) {
-    return <p className="text-default">{children}</p>;
->>>>>>> 4c5a865d
   },
   (prevProps, nextProps) => {
     const areEqual = isEqual(prevProps.children, nextProps.children);
