--- conflicted
+++ resolved
@@ -3,12 +3,6 @@
 
 import { humanReadableFormat } from "@/lib/time";
 import { BackendChatSession } from "../../interfaces";
-<<<<<<< HEAD
-import { processRawChatHistory } from "../../services/lib";
-import { getLatestMessageChain } from "../../services/messageTree";
-import { HumanMessage } from "../../message/HumanMessage";
-import { AIMessage } from "../../message/messageComponents/AIMessage";
-=======
 import {
   buildLatestMessageChain,
   getCitedDocumentsFromMessage,
@@ -16,7 +10,6 @@
   processRawChatHistory,
 } from "../../lib";
 import { AIMessage, HumanMessage } from "../../message/Messages";
->>>>>>> 4c5a865d
 import { Callout } from "@/components/ui/callout";
 import { Separator } from "@/components/ui/separator";
 import { useRouter } from "next/navigation";
@@ -24,15 +17,6 @@
 import { SettingsContext } from "@/components/settings/SettingsProvider";
 import { OnyxInitializingLoader } from "@/components/OnyxInitializingLoader";
 import { Persona } from "@/app/admin/assistants/interfaces";
-<<<<<<< HEAD
-import { MinimalOnyxDocument } from "@/lib/search/interfaces";
-import TextView from "@/components/chat/TextView";
-import { DocumentResults } from "../../components/documentSidebar/DocumentResults";
-import { Modal } from "@/components/Modal";
-import FunctionalHeader from "@/components/chat/Header";
-import FixedLogo from "@/components/logo/FixedLogo";
-import Link from "next/link";
-=======
 import { Button } from "@/components/ui/button";
 import { OnyxDocument } from "@/lib/search/interfaces";
 import TextView from "@/components/chat_search/TextView";
@@ -41,7 +25,6 @@
 import FunctionalHeader from "@/components/chat_search/Header";
 import FixedLogo from "../../shared_chat_search/FixedLogo";
 import { useDocumentSelection } from "../../useDocumentSelection";
->>>>>>> 4c5a865d
 
 function BackToOnyxButton({
   documentSidebarToggled,
@@ -81,24 +64,17 @@
   persona: Persona;
 }) {
   const settings = useContext(SettingsContext);
-<<<<<<< HEAD
-  const [documentSidebarVisible, setDocumentSidebarVisible] = useState(false);
-=======
   const [documentSidebarToggled, setDocumentSidebarToggled] = useState(false);
   const [selectedMessageForDocDisplay, setSelectedMessageForDocDisplay] =
     useState<number | null>(null);
->>>>>>> 4c5a865d
   const [isReady, setIsReady] = useState(false);
   const [presentingDocument, setPresentingDocument] =
     useState<OnyxDocument | null>(null);
 
-<<<<<<< HEAD
-=======
   const toggleDocumentSidebar = () => {
     setDocumentSidebarToggled(!documentSidebarToggled);
   };
 
->>>>>>> 4c5a865d
   useEffect(() => {
     Prism.highlightAll();
     setIsReady(true);
@@ -116,8 +92,8 @@
     );
   }
 
-  const messages = getLatestMessageChain(
-    processRawChatHistory(chatSession.messages, chatSession.packets)
+  const messages = buildLatestMessageChain(
+    processRawChatHistory(chatSession.messages)
   );
 
   return (
@@ -133,6 +109,14 @@
           <Modal noPadding noScroll>
             <DocumentResults
               isSharedChat={true}
+              selectedMessage={
+                selectedMessageForDocDisplay
+                  ? messages.find(
+                      (message) =>
+                        message.messageId === selectedMessageForDocDisplay
+                    ) || null
+                  : null
+              }
               toggleDocumentSelection={() => {
                 setDocumentSidebarToggled(true);
               }}
@@ -181,6 +165,14 @@
                 <DocumentResults
                   modal={false}
                   isSharedChat={true}
+                  selectedMessage={
+                    selectedMessageForDocDisplay
+                      ? messages.find(
+                          (message) =>
+                            message.messageId === selectedMessageForDocDisplay
+                        ) || null
+                      : null
+                  }
                   toggleDocumentSelection={() => {
                     setDocumentSidebarToggled(true);
                   }}
@@ -243,44 +235,8 @@
                             timestamp={message.timestamp}
                           />
                         );
-<<<<<<< HEAD
-                      } else if (message.type === "assistant") {
+                      } else {
                         return (
-                          <AIMessage
-                            key={message.messageId}
-                            rawPackets={message.packets}
-                            chatState={{
-                              handleFeedback: () => {}, // No feedback in shared chat
-                              assistant: persona,
-                              docs: message.documents,
-                              userFiles: [],
-                              citations: message.citations,
-                              setPresentingDocument: setPresentingDocument,
-                              regenerate: undefined, // No regeneration in shared chat
-                              overriddenModel: message.overridden_model,
-                            }}
-                            nodeId={message.nodeId}
-                            otherMessagesCanSwitchTo={undefined}
-                            onMessageSelection={undefined}
-                          />
-                        );
-=======
->>>>>>> 4c5a865d
-                      } else {
-                        // Error message case
-                        return (
-<<<<<<< HEAD
-                          <div
-                            key={message.messageId}
-                            className="py-5 ml-4 lg:px-5"
-                          >
-                            <div className="mx-auto w-[90%] max-w-message-max">
-                              <p className="text-red-700 text-sm my-auto">
-                                {message.message}
-                              </p>
-                            </div>
-                          </div>
-=======
                           <AIMessage
                             shared
                             query={message.query || undefined}
@@ -301,7 +257,6 @@
                             )}
                             timestamp={message.timestamp}
                           />
->>>>>>> 4c5a865d
                         );
                       }
                     })}
@@ -336,4 +291,296 @@
       </div>
     </>
   );
+}
+
+"use client";
+import Prism from "prismjs";
+
+import { humanReadableFormat } from "@/lib/time";
+import { BackendChatSession } from "../../interfaces";
+import { processRawChatHistory } from "../../services/lib";
+import { getLatestMessageChain } from "../../services/messageTree";
+import { HumanMessage } from "../../message/HumanMessage";
+import { AIMessage } from "../../message/messageComponents/AIMessage";
+import { Callout } from "@/components/ui/callout";
+import { useContext, useEffect, useState } from "react";
+import { SettingsContext } from "@/components/settings/SettingsProvider";
+import { OnyxInitializingLoader } from "@/components/OnyxInitializingLoader";
+import { Persona } from "@/app/admin/assistants/interfaces";
+import { MinimalOnyxDocument } from "@/lib/search/interfaces";
+import TextView from "@/components/chat/TextView";
+import { DocumentResults } from "../../components/documentSidebar/DocumentResults";
+import { Modal } from "@/components/Modal";
+import FunctionalHeader from "@/components/chat/Header";
+import FixedLogo from "@/components/logo/FixedLogo";
+import Link from "next/link";
+
+function BackToOnyxButton({
+  documentSidebarVisible,
+}: {
+  documentSidebarVisible: boolean;
+}) {
+  const enterpriseSettings = useContext(SettingsContext)?.enterpriseSettings;
+
+  return (
+    <div className="absolute bottom-0 bg-background w-full flex border-t border-border py-4">
+      <div className="mx-auto">
+        <Link href="/chat">
+          Back to {enterpriseSettings?.application_name || "Onyx Chat"}
+        </Link>
+      </div>
+      <div
+        style={{ transition: "width 0.30s ease-out" }}
+        className={`
+            flex-none 
+            overflow-y-hidden 
+            transition-all 
+            duration-300 
+            ease-in-out
+            ${documentSidebarVisible ? "w-[400px]" : "w-[0px]"}
+        `}
+      ></div>
+    </div>
+  );
+}
+
+export function SharedChatDisplay({
+  chatSession,
+  persona,
+}: {
+  chatSession: BackendChatSession | null;
+  persona: Persona;
+}) {
+  const settings = useContext(SettingsContext);
+  const [documentSidebarVisible, setDocumentSidebarVisible] = useState(false);
+  const [isReady, setIsReady] = useState(false);
+  const [presentingDocument, setPresentingDocument] =
+    useState<MinimalOnyxDocument | null>(null);
+
+  useEffect(() => {
+    Prism.highlightAll();
+    setIsReady(true);
+  }, []);
+  if (!chatSession) {
+    return (
+      <div className="min-h-full w-full">
+        <div className="mx-auto w-fit pt-8">
+          <Callout type="danger" title="Shared Chat Not Found">
+            Did not find a shared chat with the specified ID.
+          </Callout>
+        </div>
+        <BackToOnyxButton documentSidebarVisible={documentSidebarVisible} />
+      </div>
+    );
+  }
+
+  const messages = getLatestMessageChain(
+    processRawChatHistory(chatSession.messages, chatSession.packets)
+  );
+
+  const firstMessage = messages[0];
+
+  if (firstMessage === undefined) {
+    return (
+      <div className="min-h-full w-full">
+        <div className="mx-auto w-fit pt-8">
+          <Callout type="danger" title="Shared Chat Not Found">
+            No messages found in shared chat.
+          </Callout>
+        </div>
+        <BackToOnyxButton documentSidebarVisible={documentSidebarVisible} />
+      </div>
+    );
+  }
+
+  return (
+    <>
+      {presentingDocument && (
+        <TextView
+          presentingDocument={presentingDocument}
+          onClose={() => setPresentingDocument(null)}
+        />
+      )}
+      {documentSidebarVisible && settings?.isMobile && (
+        <div className="md:hidden">
+          <Modal noPadding noScroll>
+            <DocumentResults
+              isSharedChat={true}
+              toggleDocumentSelection={() => {
+                setDocumentSidebarVisible(true);
+              }}
+              selectedDocuments={[]}
+              clearSelectedDocuments={() => {}}
+              selectedDocumentTokens={0}
+              maxTokens={0}
+              initialWidth={400}
+              isOpen={true}
+              setPresentingDocument={setPresentingDocument}
+              modal={true}
+              closeSidebar={() => {
+                setDocumentSidebarVisible(false);
+              }}
+            />
+          </Modal>
+        </div>
+      )}
+
+      <div className="fixed inset-0 flex flex-col text-default">
+        <div className="h-[100dvh] px-2 overflow-y-hidden">
+          <div className="w-full h-[100dvh] flex flex-col overflow-hidden">
+            {!settings?.isMobile && (
+              <div
+                style={{ transition: "width 0.30s ease-out" }}
+                className={`
+                  flex-none 
+                  fixed
+                  right-0
+                  z-[1000]
+                  bg-background
+                  h-screen
+                  transition-all
+                  bg-opacity-80
+                  duration-300
+                  ease-in-out
+                  bg-transparent
+                  transition-all
+                  bg-opacity-80
+                  duration-300
+                  ease-in-out
+                  h-full
+                  ${documentSidebarVisible ? "w-[400px]" : "w-[0px]"}
+            `}
+              >
+                <DocumentResults
+                  modal={false}
+                  isSharedChat={true}
+                  toggleDocumentSelection={() => {
+                    setDocumentSidebarVisible(true);
+                  }}
+                  clearSelectedDocuments={() => {}}
+                  selectedDocumentTokens={0}
+                  maxTokens={0}
+                  initialWidth={400}
+                  isOpen={true}
+                  setPresentingDocument={setPresentingDocument}
+                  closeSidebar={() => {
+                    setDocumentSidebarVisible(false);
+                  }}
+                  selectedDocuments={[]}
+                />
+              </div>
+            )}
+            <div className="flex mobile:hidden max-h-full overflow-hidden ">
+              <FunctionalHeader
+                sidebarToggled={false}
+                toggleSidebar={() => {}}
+                page="chat"
+                reset={() => {}}
+              />
+            </div>
+
+            <div className="flex w-full overflow-hidden overflow-y-scroll">
+              <div className="w-full h-full   flex-col flex max-w-message-max mx-auto">
+                <div className="fixed z-10 w-full ">
+                  <div className="bg-background relative px-5 pt-4 w-full">
+                    <h1 className="text-3xl text-strong font-bold">
+                      {chatSession.description || `Unnamed Chat`}
+                    </h1>
+                    <p className=" text-text-darker">
+                      {humanReadableFormat(chatSession.time_created)}
+                    </p>
+                    <div
+                      className={`
+                      h-full absolute top-0  z-10 w-full sm:w-[90%] lg:w-[70%]
+                      bg-gradient-to-b via-50% z-[-1] from-background via-background to-background/10 flex
+                      transition-all duration-300 ease-in-out
+                      ${
+                        documentSidebarVisible
+                          ? "left-[200px] transform -translate-x-[calc(50%+100px)]"
+                          : "left-1/2 transform -translate-x-1/2"
+                      }
+                    `}
+                    />
+                  </div>
+                </div>
+                {isReady ? (
+                  <div className="w-full pt-24 pb-16">
+                    {messages.map((message, i) => {
+                      if (message.type === "user") {
+                        return (
+                          <HumanMessage
+                            shared
+                            key={message.messageId}
+                            content={message.message}
+                            files={message.files}
+                            setPresentingDocument={setPresentingDocument}
+                          />
+                        );
+                      } else if (message.type === "assistant") {
+                        return (
+                          <AIMessage
+                            key={message.messageId}
+                            rawPackets={message.packets}
+                            chatState={{
+                              handleFeedback: () => {}, // No feedback in shared chat
+                              assistant: persona,
+                              docs: message.documents,
+                              userFiles: [],
+                              citations: message.citations,
+                              setPresentingDocument: setPresentingDocument,
+                              regenerate: undefined, // No regeneration in shared chat
+                              overriddenModel: message.overridden_model,
+                            }}
+                            nodeId={message.nodeId}
+                            otherMessagesCanSwitchTo={undefined}
+                            onMessageSelection={undefined}
+                          />
+                        );
+                      } else {
+                        // Error message case
+                        return (
+                          <div
+                            key={message.messageId}
+                            className="py-5 ml-4 lg:px-5"
+                          >
+                            <div className="mx-auto w-[90%] max-w-message-max">
+                              <p className="text-red-700 text-sm my-auto">
+                                {message.message}
+                              </p>
+                            </div>
+                          </div>
+                        );
+                      }
+                    })}
+                  </div>
+                ) : (
+                  <div className="grow flex-0 h-screen w-full flex items-center justify-center">
+                    <div className="mb-[33vh]">
+                      <OnyxInitializingLoader />
+                    </div>
+                  </div>
+                )}
+              </div>
+              {!settings?.isMobile && (
+                <div
+                  style={{ transition: "width 0.30s ease-out" }}
+                  className={`
+                          flex-none 
+                          overflow-y-hidden 
+                          transition-all 
+                          duration-300 
+                          ease-in-out
+                          ${documentSidebarVisible ? "w-[400px]" : "w-[0px]"}
+                      `}
+                ></div>
+              )}
+            </div>
+          </div>
+
+          <FixedLogo backgroundToggled={false} />
+          <BackToOnyxButton documentSidebarVisible={documentSidebarVisible} />
+        </div>
+      </div>
+    </>
+  );
 }