--- conflicted
+++ resolved
@@ -1,20 +1,45 @@
 "use client";
-
 import { useChatContext } from "@/components/context/ChatContext";
-<<<<<<< HEAD
-import { ChatPage } from "./components/ChatPage";
-import { useCallback, useState } from "react";
-=======
 import { ChatPage } from "./ChatPage";
 import FunctionalWrapper from "./shared_chat_search/FunctionalWrapper";
->>>>>>> 4c5a865d
 
-export default function ChatLayout({
+export default function WrappedChat({
   firstMessage,
 }: {
   firstMessage?: string;
 }) {
   const { toggledSidebar } = useChatContext();
+
+  return (
+    <FunctionalWrapper
+      initiallyToggled={toggledSidebar}
+      content={(toggledSidebar, toggle) => (
+        <ChatPage
+          toggle={toggle}
+          toggledSidebar={toggledSidebar}
+          firstMessage={firstMessage}
+        />
+      )}
+    />
+  );
+}
+
+"use client";
+
+import { useChatContext } from "@/components/context/ChatContext";
+import { ChatPage } from "./components/ChatPage";
+import { useCallback, useState } from "react";
+
+export default function ChatLayout({
+  firstMessage,
+  defaultSidebarOff,
+}: {
+  firstMessage?: string;
+  // This is required for the chrome extension side panel
+  // we don't want to show the sidebar by default when the user opens the side panel
+  defaultSidebarOff?: boolean;
+}) {
+  const { sidebarInitiallyVisible } = useChatContext();
 
   const [sidebarVisible, setSidebarVisible] = useState(
     (sidebarInitiallyVisible && !defaultSidebarOff) ?? false
@@ -27,17 +52,11 @@
   }, []);
 
   return (
-<<<<<<< HEAD
     <>
       <div className="overscroll-y-contain overflow-y-scroll overscroll-contain left-0 top-0 w-full h-svh">
-=======
-    <FunctionalWrapper
-      initiallyToggled={toggledSidebar}
-      content={(toggledSidebar, toggle) => (
->>>>>>> 4c5a865d
         <ChatPage
           toggle={toggle}
-          toggledSidebar={toggledSidebar}
+          sidebarVisible={sidebarVisible}
           firstMessage={firstMessage}
         />
       </div>
