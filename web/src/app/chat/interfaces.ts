--- conflicted
+++ resolved
@@ -4,19 +4,6 @@
   SearchOnyxDocument,
   StreamStopReason,
 } from "@/lib/search/interfaces";
-import { Packet } from "./services/streamingModels";
-
-export type FeedbackType = "like" | "dislike";
-export type ChatState =
-  | "input"
-  | "loading"
-  | "streaming"
-  | "toolBuilding"
-  | "uploading";
-export interface RegenerationState {
-  regenerating: boolean;
-  finalMessageIndex: number;
-}
 
 export enum RetrievalType {
   None = "none",
@@ -39,8 +26,7 @@
   enable_auto_detect_filters?: boolean | null;
 }
 
-// Document ID -> Citation number
-export type CitationMap = { [key: string]: number };
+type CitationMap = { [key: string]: number };
 
 export enum ChatFileType {
   IMAGE = "image",
@@ -48,14 +34,6 @@
   PLAIN_TEXT = "plain_text",
   CSV = "csv",
 }
-
-export const isTextFile = (fileType: ChatFileType) =>
-  [
-    ChatFileType.PLAIN_TEXT,
-    ChatFileType.CSV,
-    ChatFileType.USER_KNOWLEDGE,
-    ChatFileType.DOCUMENT,
-  ].includes(fileType);
 
 export interface FileDescriptor {
   id: string;
@@ -101,38 +79,24 @@
 }
 
 export interface Message {
-<<<<<<< HEAD
-  is_generating?: boolean;
-  messageId?: number;
-  nodeId: number; // Unique identifier for tree structure (can be negative for temp messages)
-=======
   messageId: number;
->>>>>>> 4c5a865d
   message: string;
   type: "user" | "assistant" | "system" | "error";
   retrievalType?: RetrievalType;
   query?: string | null;
+  documents?: OnyxDocument[] | null;
+  citations?: CitationMap;
   files: FileDescriptor[];
   toolCall: ToolCallMetadata | null;
-  // for rebuilding the message tree - these now use nodeId
-  parentNodeId: number | null;
-  childrenNodeIds?: number[];
-  latestChildNodeId?: number | null;
+  // for rebuilding the message tree
+  parentMessageId: number | null;
+  childrenMessageIds?: number[];
+  latestChildMessageId?: number | null;
   alternateAssistantID?: number | null;
   stackTrace?: string | null;
   overridden_model?: string;
   stopReason?: StreamStopReason | null;
-<<<<<<< HEAD
-
-  // new gen
-  packets: Packet[];
-
-  // cached values for easy access
-  documents?: OnyxDocument[] | null;
-  citations?: CitationMap;
-=======
   timestamp?: string;
->>>>>>> 4c5a865d
 }
 
 export interface BackendChatSession {
@@ -147,8 +111,6 @@
   time_created: string;
   shared_status: ChatSessionSharedStatus;
   current_alternate_model?: string;
-
-  packets: Packet[][];
 }
 
 export interface BackendMessage {
@@ -174,13 +136,6 @@
   reserved_assistant_message_id: number;
 }
 
-<<<<<<< HEAD
-export interface UserKnowledgeFilePacket {
-  user_files: FileDescriptor[];
-}
-
-=======
->>>>>>> 4c5a865d
 export interface DocumentsResponse {
   top_documents: OnyxDocument[];
   rephrased_query: string | null;
@@ -226,7 +181,239 @@
   id: number;
   prompt: string;
   content: string;
-<<<<<<< HEAD
+}
+
+import {
+  OnyxDocument,
+  Filters,
+  SearchOnyxDocument,
+  StreamStopReason,
+} from "@/lib/search/interfaces";
+import { Packet } from "./services/streamingModels";
+
+export type FeedbackType = "like" | "dislike";
+export type ChatState =
+  | "input"
+  | "loading"
+  | "streaming"
+  | "toolBuilding"
+  | "uploading";
+export interface RegenerationState {
+  regenerating: boolean;
+  finalMessageIndex: number;
+}
+
+export enum RetrievalType {
+  None = "none",
+  Search = "search",
+  SelectedDocs = "selectedDocs",
+}
+
+export enum ChatSessionSharedStatus {
+  Private = "private",
+  Public = "public",
+}
+
+// The number of messages to buffer on the client side.
+export const BUFFER_COUNT = 35;
+
+export interface RetrievalDetails {
+  run_search: "always" | "never" | "auto";
+  real_time: boolean;
+  filters?: Filters;
+  enable_auto_detect_filters?: boolean | null;
+}
+
+// Document ID -> Citation number
+export type CitationMap = { [key: string]: number };
+
+export enum ChatFileType {
+  IMAGE = "image",
+  DOCUMENT = "document",
+  PLAIN_TEXT = "plain_text",
+  CSV = "csv",
+  USER_KNOWLEDGE = "user_knowledge",
+}
+
+export const isTextFile = (fileType: ChatFileType) =>
+  [
+    ChatFileType.PLAIN_TEXT,
+    ChatFileType.CSV,
+    ChatFileType.USER_KNOWLEDGE,
+    ChatFileType.DOCUMENT,
+  ].includes(fileType);
+
+export interface FileDescriptor {
+  id: string;
+  type: ChatFileType;
+  name?: string | null;
+
+  // FE only
+  isUploading?: boolean;
+}
+
+export interface FileDescriptorWithHighlights extends FileDescriptor {
+  match_highlights: string[];
+}
+
+export interface LLMRelevanceFilterPacket {
+  relevant_chunk_indices: number[];
+}
+
+export interface ToolCallMetadata {
+  tool_name: string;
+  tool_args: Record<string, any>;
+  tool_result?: Record<string, any>;
+}
+
+export interface ToolCallFinalResult {
+  tool_name: string;
+  tool_args: Record<string, any>;
+  tool_result: Record<string, any>;
+}
+
+export interface ChatSession {
+  id: string;
+  name: string;
+  persona_id: number;
+  time_created: string;
+  time_updated: string;
+  shared_status: ChatSessionSharedStatus;
+  folder_id: number | null;
+  current_alternate_model: string;
+  current_temperature_override: number | null;
+}
+
+export interface SearchSession {
+  search_session_id: string;
+  documents: SearchOnyxDocument[];
+  messages: BackendMessage[];
+  description: string;
+}
+
+export interface Message {
+  is_generating?: boolean;
+  messageId?: number;
+  nodeId: number; // Unique identifier for tree structure (can be negative for temp messages)
+  message: string;
+  type: "user" | "assistant" | "system" | "error";
+  retrievalType?: RetrievalType;
+  query?: string | null;
+  files: FileDescriptor[];
+  toolCall: ToolCallMetadata | null;
+  // for rebuilding the message tree - these now use nodeId
+  parentNodeId: number | null;
+  childrenNodeIds?: number[];
+  latestChildNodeId?: number | null;
+  alternateAssistantID?: number | null;
+  stackTrace?: string | null;
+  overridden_model?: string;
+  stopReason?: StreamStopReason | null;
+
+  // new gen
+  packets: Packet[];
+
+  // cached values for easy access
+  documents?: OnyxDocument[] | null;
+  citations?: CitationMap;
+}
+
+export interface BackendChatSession {
+  chat_session_id: string;
+  description: string;
+  persona_id: number;
+  persona_name: string;
+  persona_icon_color: string | null;
+  persona_icon_shape: number | null;
+  messages: BackendMessage[];
+  time_created: string;
+  time_updated: string;
+  shared_status: ChatSessionSharedStatus;
+  current_temperature_override: number | null;
+  current_alternate_model?: string;
+
+  packets: Packet[][];
+}
+
+export interface BackendMessage {
+  message_id: number;
+  message_type: string;
+  parent_message: number | null;
+  latest_child_message: number | null;
+  message: string;
+  rephrased_query: string | null;
+  context_docs: { top_documents: OnyxDocument[] } | null;
+  time_sent: string;
+  overridden_model: string;
+  alternate_assistant_id: number | null;
+  chat_session_id: string;
+  citations: CitationMap | null;
+  files: FileDescriptor[];
+  tool_call: ToolCallFinalResult | null;
+
+  sub_questions: SubQuestionDetail[];
+  // Keeping existing properties
+  comments: any;
+  parentMessageId: number | null;
+  refined_answer_improvement: boolean | null;
+  is_agentic: boolean | null;
+}
+
+export interface MessageResponseIDInfo {
+  user_message_id: number | null;
+  reserved_assistant_message_id: number;
+}
+
+export interface UserKnowledgeFilePacket {
+  user_files: FileDescriptor[];
+}
+
+export interface DocumentsResponse {
+  top_documents: OnyxDocument[];
+  rephrased_query: string | null;
+  level?: number | null;
+  level_question_num?: number | null;
+}
+
+export interface FileChatDisplay {
+  file_ids: string[];
+}
+
+export interface StreamingError {
+  error: string;
+  stack_trace: string;
+}
+
+export interface InputPrompt {
+  id: number;
+  prompt: string;
+  content: string;
+  active: boolean;
+  is_public: boolean;
+}
+
+export interface EditPromptModalProps {
+  onClose: () => void;
+
+  promptId: number;
+  editInputPrompt: (
+    promptId: number,
+    values: CreateInputPromptRequest
+  ) => Promise<void>;
+}
+export interface CreateInputPromptRequest {
+  prompt: string;
+  content: string;
+}
+
+export interface AddPromptModalProps {
+  onClose: () => void;
+  onSubmit: (promptData: CreateInputPromptRequest) => void;
+}
+export interface PromptData {
+  id: number;
+  prompt: string;
+  content: string;
 }
 
 /**
@@ -252,6 +439,4 @@
   query: string;
   query_id: number;
   doc_ids?: number[] | null;
-=======
->>>>>>> 4c5a865d
 }