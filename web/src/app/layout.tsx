--- conflicted
+++ resolved
@@ -12,15 +12,8 @@
 import { Metadata } from "next";
 import { buildClientUrl } from "@/lib/utilsSS";
 import { Inter } from "next/font/google";
-<<<<<<< HEAD
-import {
-  EnterpriseSettings,
-  ApplicationStatus,
-} from "./admin/settings/interfaces";
-=======
 import { EnterpriseSettings, GatingType } from "./admin/settings/interfaces";
 import { fetchAssistantData } from "@/lib/chat/fetchAssistantdata";
->>>>>>> 4c5a865d
 import { AppProvider } from "@/components/context/AppProvider";
 import { PHProvider } from "./providers";
 import { getCurrentUserSS } from "@/lib/userSS";
@@ -31,15 +24,6 @@
 import { LogoType } from "@/components/logo/Logo";
 import { Hanken_Grotesk } from "next/font/google";
 import { WebVitals } from "./web-vitals";
-<<<<<<< HEAD
-import { ThemeProvider } from "next-themes";
-import { DocumentsProvider } from "./chat/my-documents/DocumentsContext";
-import CloudError from "@/components/errorPages/CloudErrorPage";
-import Error from "@/components/errorPages/ErrorPage";
-import AccessRestrictedPage from "@/components/errorPages/AccessRestrictedPage";
-import { fetchAssistantData } from "@/lib/chat/fetchAssistantdata";
-=======
->>>>>>> 4c5a865d
 
 const inter = Inter({
   subsets: ["latin"],
@@ -80,21 +64,11 @@
 }: {
   children: React.ReactNode;
 }) {
-<<<<<<< HEAD
-  const [combinedSettings, assistants, user, authTypeMetadata] =
-    await Promise.all([
-      fetchSettingsSS(),
-      fetchAssistantData(),
-      getCurrentUserSS(),
-      getAuthTypeMetadataSS(),
-    ]);
-=======
   const [combinedSettings, assistantsData, user] = await Promise.all([
     fetchSettingsSS(),
     fetchAssistantData(),
     getCurrentUserSS(),
   ]);
->>>>>>> 4c5a865d
 
   const productGating =
     combinedSettings?.settings.product_gating ?? GatingType.NONE;
@@ -205,11 +179,16 @@
     );
   }
 
+  const { assistants, hasAnyConnectors, hasImageCompatibleModel } =
+    assistantsData;
+
   return getPageContent(
     <AppProvider
       user={user}
       settings={combinedSettings}
       assistants={assistants}
+      hasAnyConnectors={hasAnyConnectors}
+      hasImageCompatibleModel={hasImageCompatibleModel}
     >
       <Suspense fallback={null}>
         <PostHogPageView />
@@ -218,4 +197,169 @@
       {process.env.NEXT_PUBLIC_POSTHOG_KEY && <WebVitals />}
     </AppProvider>
   );
+}
+
+import "./globals.css";
+
+import {
+  fetchEnterpriseSettingsSS,
+  fetchSettingsSS,
+} from "@/components/settings/lib";
+import {
+  CUSTOM_ANALYTICS_ENABLED,
+  GTM_ENABLED,
+  SERVER_SIDE_ONLY__PAID_ENTERPRISE_FEATURES_ENABLED,
+  NEXT_PUBLIC_CLOUD_ENABLED,
+} from "@/lib/constants";
+import { Metadata } from "next";
+import { buildClientUrl } from "@/lib/utilsSS";
+import { Inter } from "next/font/google";
+import {
+  EnterpriseSettings,
+  ApplicationStatus,
+} from "./admin/settings/interfaces";
+import { AppProvider } from "@/components/context/AppProvider";
+import { PHProvider } from "./providers";
+import { getAuthTypeMetadataSS, getCurrentUserSS } from "@/lib/userSS";
+import { Suspense } from "react";
+import PostHogPageView from "./PostHogPageView";
+import Script from "next/script";
+import { Hanken_Grotesk } from "next/font/google";
+import { WebVitals } from "./web-vitals";
+import { ThemeProvider } from "next-themes";
+import { DocumentsProvider } from "./chat/my-documents/DocumentsContext";
+import CloudError from "@/components/errorPages/CloudErrorPage";
+import Error from "@/components/errorPages/ErrorPage";
+import AccessRestrictedPage from "@/components/errorPages/AccessRestrictedPage";
+import { fetchAssistantData } from "@/lib/chat/fetchAssistantdata";
+
+const inter = Inter({
+  subsets: ["latin"],
+  variable: "--font-inter",
+  display: "swap",
+});
+
+const hankenGrotesk = Hanken_Grotesk({
+  subsets: ["latin"],
+  variable: "--font-hanken-grotesk",
+  display: "swap",
+});
+
+export async function generateMetadata(): Promise<Metadata> {
+  let logoLocation = buildClientUrl("/onyx.ico");
+  let enterpriseSettings: EnterpriseSettings | null = null;
+  if (SERVER_SIDE_ONLY__PAID_ENTERPRISE_FEATURES_ENABLED) {
+    enterpriseSettings = await (await fetchEnterpriseSettingsSS()).json();
+    logoLocation =
+      enterpriseSettings && enterpriseSettings.use_custom_logo
+        ? "/api/enterprise-settings/logo"
+        : buildClientUrl("/onyx.ico");
+  }
+
+  return {
+    title: enterpriseSettings?.application_name || "Onyx",
+    description: "Question answering for your documents",
+    icons: {
+      icon: logoLocation,
+    },
+  };
+}
+
+export const dynamic = "force-dynamic";
+
+export default async function RootLayout({
+  children,
+}: {
+  children: React.ReactNode;
+}) {
+  const [combinedSettings, assistants, user, authTypeMetadata] =
+    await Promise.all([
+      fetchSettingsSS(),
+      fetchAssistantData(),
+      getCurrentUserSS(),
+      getAuthTypeMetadataSS(),
+    ]);
+
+  const productGating =
+    combinedSettings?.settings.application_status ?? ApplicationStatus.ACTIVE;
+
+  const getPageContent = async (content: React.ReactNode) => (
+    <html
+      lang="en"
+      className={`${inter.variable} ${hankenGrotesk.variable}`}
+      suppressHydrationWarning
+    >
+      <head>
+        <meta
+          name="viewport"
+          content="width=device-width, initial-scale=1, maximum-scale=1, user-scalable=0, interactive-widget=resizes-content"
+        />
+        {CUSTOM_ANALYTICS_ENABLED &&
+          combinedSettings?.customAnalyticsScript && (
+            <script
+              type="text/javascript"
+              dangerouslySetInnerHTML={{
+                __html: combinedSettings.customAnalyticsScript,
+              }}
+            />
+          )}
+
+        {GTM_ENABLED && (
+          <Script
+            id="google-tag-manager"
+            strategy="afterInteractive"
+            dangerouslySetInnerHTML={{
+              __html: `
+               (function(w,d,s,l,i){w[l]=w[l]||[];w[l].push({'gtm.start':
+               new Date().getTime(),event:'gtm.js'});var f=d.getElementsByTagName(s)[0],
+               j=d.createElement(s),dl=l!='dataLayer'?'&l='+l:'';j.async=true;j.src=
+               'https://www.googletagmanager.com/gtm.js?id='+i+dl;f.parentNode.insertBefore(j,f);
+               })(window,document,'script','dataLayer','GTM-PZXS36NG');
+             `,
+            }}
+          />
+        )}
+      </head>
+
+      <body className={`relative ${inter.variable} font-hanken`}>
+        <ThemeProvider
+          attribute="class"
+          defaultTheme="system"
+          enableSystem
+          disableTransitionOnChange
+        >
+          <div className="text-text min-h-screen bg-background">
+            <PHProvider>{content}</PHProvider>
+          </div>
+        </ThemeProvider>
+      </body>
+    </html>
+  );
+
+  if (productGating === ApplicationStatus.GATED_ACCESS) {
+    return getPageContent(<AccessRestrictedPage />);
+  }
+
+  if (!combinedSettings) {
+    return getPageContent(
+      NEXT_PUBLIC_CLOUD_ENABLED ? <CloudError /> : <Error />
+    );
+  }
+
+  return getPageContent(
+    <AppProvider
+      authTypeMetadata={authTypeMetadata}
+      user={user}
+      settings={combinedSettings}
+      assistants={assistants}
+    >
+      <DocumentsProvider>
+        <Suspense fallback={null}>
+          <PostHogPageView />
+        </Suspense>
+        {children}
+        {process.env.NEXT_PUBLIC_POSTHOG_KEY && <WebVitals />}
+      </DocumentsProvider>
+    </AppProvider>
+  );
 }